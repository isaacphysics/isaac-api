--- conflicted
+++ resolved
@@ -278,7 +278,6 @@
 
 
 --
-<<<<<<< HEAD
 -- Data for Name: user_deletion_tokens; Type: TABLE DATA; Schema: public; Owner: rutherford
 --
 
@@ -289,16 +288,6 @@
 
 
 --
--- Data for Name: user_email_preferences; Type: TABLE DATA; Schema: public; Owner: rutherford
---
-
-COPY public.user_email_preferences (user_id, email_preference, email_preference_status) FROM stdin;
-\.
-
-
---
-=======
->>>>>>> 586d96e5
 -- Data for Name: user_gameboards; Type: TABLE DATA; Schema: public; Owner: rutherford
 --
 
