package uk.ac.cam.cl.dtg.isaac.api;

import com.fasterxml.jackson.databind.ObjectMapper;
import com.fasterxml.jackson.databind.json.JsonMapper;
import com.google.api.client.util.Maps;
import org.apache.commons.lang3.SystemUtils;
import org.eclipse.jgit.api.Git;
import org.junit.jupiter.api.AfterAll;
import org.junit.jupiter.api.BeforeAll;
import org.reflections.Reflections;
import org.slf4j.Logger;
import org.slf4j.LoggerFactory;
import org.testcontainers.containers.PostgreSQLContainer;
import org.testcontainers.elasticsearch.ElasticsearchContainer;
import org.testcontainers.utility.DockerImageName;
import org.testcontainers.utility.MountableFile;
import uk.ac.cam.cl.dtg.isaac.api.managers.AssignmentManager;
import uk.ac.cam.cl.dtg.isaac.api.managers.EventBookingManager;
import uk.ac.cam.cl.dtg.isaac.api.managers.FastTrackManger;
import uk.ac.cam.cl.dtg.isaac.api.managers.GameManager;
import uk.ac.cam.cl.dtg.isaac.api.managers.QuizAssignmentManager;
import uk.ac.cam.cl.dtg.isaac.api.managers.QuizAttemptManager;
import uk.ac.cam.cl.dtg.isaac.api.managers.QuizManager;
import uk.ac.cam.cl.dtg.isaac.api.managers.QuizQuestionManager;
import uk.ac.cam.cl.dtg.isaac.api.managers.URIManager;
import uk.ac.cam.cl.dtg.isaac.api.managers.UserAttemptManager;
import uk.ac.cam.cl.dtg.isaac.api.services.AssignmentService;
import uk.ac.cam.cl.dtg.isaac.api.services.ContentSummarizerService;
import uk.ac.cam.cl.dtg.isaac.api.services.EmailService;
import uk.ac.cam.cl.dtg.isaac.dao.EventBookingPersistenceManager;
import uk.ac.cam.cl.dtg.isaac.dao.GameboardPersistenceManager;
import uk.ac.cam.cl.dtg.isaac.dao.IAssignmentPersistenceManager;
import uk.ac.cam.cl.dtg.isaac.dao.IQuizAssignmentPersistenceManager;
import uk.ac.cam.cl.dtg.isaac.dao.IQuizAttemptPersistenceManager;
import uk.ac.cam.cl.dtg.isaac.dao.IQuizQuestionAttemptPersistenceManager;
import uk.ac.cam.cl.dtg.isaac.dao.PgAssignmentPersistenceManager;
import uk.ac.cam.cl.dtg.isaac.dao.PgQuizAssignmentPersistenceManager;
import uk.ac.cam.cl.dtg.isaac.dao.PgQuizAttemptPersistenceManager;
import uk.ac.cam.cl.dtg.isaac.dao.PgQuizQuestionAttemptPersistenceManager;
import uk.ac.cam.cl.dtg.isaac.dos.AbstractUserPreferenceManager;
import uk.ac.cam.cl.dtg.isaac.dos.PgUserPreferenceManager;
import uk.ac.cam.cl.dtg.isaac.quiz.PgQuestionAttempts;
import uk.ac.cam.cl.dtg.segue.api.Constants;
import uk.ac.cam.cl.dtg.segue.api.managers.GroupManager;
import uk.ac.cam.cl.dtg.segue.api.managers.PgTransactionManager;
import uk.ac.cam.cl.dtg.segue.api.managers.QuestionManager;
import uk.ac.cam.cl.dtg.segue.api.managers.UserAccountManager;
import uk.ac.cam.cl.dtg.segue.api.managers.UserAssociationManager;
import uk.ac.cam.cl.dtg.segue.api.managers.UserAuthenticationManager;
import uk.ac.cam.cl.dtg.segue.api.monitors.AnonQuestionAttemptMisuseHandler;
import uk.ac.cam.cl.dtg.segue.api.monitors.EmailVerificationMisuseHandler;
import uk.ac.cam.cl.dtg.segue.api.monitors.GroupManagerLookupMisuseHandler;
import uk.ac.cam.cl.dtg.segue.api.monitors.IMisuseMonitor;
import uk.ac.cam.cl.dtg.segue.api.monitors.IPQuestionAttemptMisuseHandler;
import uk.ac.cam.cl.dtg.segue.api.monitors.InMemoryMisuseMonitor;
import uk.ac.cam.cl.dtg.segue.api.monitors.RegistrationMisuseHandler;
import uk.ac.cam.cl.dtg.segue.api.monitors.TeacherPasswordResetMisuseHandler;
import uk.ac.cam.cl.dtg.segue.api.monitors.TokenOwnerLookupMisuseHandler;
import uk.ac.cam.cl.dtg.segue.api.services.ContentService;
import uk.ac.cam.cl.dtg.segue.auth.AuthenticationProvider;
import uk.ac.cam.cl.dtg.segue.auth.IAuthenticator;
import uk.ac.cam.cl.dtg.segue.auth.ISecondFactorAuthenticator;
import uk.ac.cam.cl.dtg.segue.auth.ISegueHashingAlgorithm;
import uk.ac.cam.cl.dtg.segue.auth.RaspberryPiOidcAuthenticator;
import uk.ac.cam.cl.dtg.segue.auth.SegueLocalAuthenticator;
import uk.ac.cam.cl.dtg.segue.auth.SeguePBKDF2v3;
import uk.ac.cam.cl.dtg.segue.auth.SegueSCryptv1;
import uk.ac.cam.cl.dtg.segue.auth.SegueTOTPAuthenticator;
import uk.ac.cam.cl.dtg.segue.comm.EmailCommunicator;
import uk.ac.cam.cl.dtg.segue.comm.EmailManager;
import uk.ac.cam.cl.dtg.segue.comm.MailGunEmailManager;
import uk.ac.cam.cl.dtg.segue.dao.ILogManager;
import uk.ac.cam.cl.dtg.segue.dao.SegueDatabaseException;
import uk.ac.cam.cl.dtg.segue.dao.associations.PgAssociationDataManager;
import uk.ac.cam.cl.dtg.segue.dao.content.ContentSubclassMapper;
import uk.ac.cam.cl.dtg.segue.dao.content.GitContentManager;
import uk.ac.cam.cl.dtg.segue.dao.schools.SchoolListReader;
import uk.ac.cam.cl.dtg.segue.dao.users.IDeletionTokenPersistenceManager;
import uk.ac.cam.cl.dtg.segue.dao.users.PgAnonymousUsers;
import uk.ac.cam.cl.dtg.segue.dao.users.PgDeletionTokenPersistenceManager;
import uk.ac.cam.cl.dtg.segue.dao.users.PgPasswordDataManager;
import uk.ac.cam.cl.dtg.segue.dao.users.PgUserGroupPersistenceManager;
import uk.ac.cam.cl.dtg.segue.dao.users.PgUsers;
import uk.ac.cam.cl.dtg.segue.database.GitDb;
import uk.ac.cam.cl.dtg.segue.database.PostgresSqlDb;
import uk.ac.cam.cl.dtg.segue.search.ElasticSearchProvider;
import uk.ac.cam.cl.dtg.util.AbstractConfigLoader;
import uk.ac.cam.cl.dtg.util.YamlLoader;
import uk.ac.cam.cl.dtg.util.mappers.MainMapper;

import jakarta.servlet.http.HttpSession;
import java.io.IOException;
import java.net.UnknownHostException;
import java.time.Duration;
import java.util.HashMap;
import java.util.Map;

import static org.easymock.EasyMock.anyObject;
import static org.easymock.EasyMock.createMock;
import static org.easymock.EasyMock.createNiceMock;
import static org.easymock.EasyMock.expect;
import static org.easymock.EasyMock.replay;
import static uk.ac.cam.cl.dtg.segue.api.Constants.*;
import static uk.ac.cam.cl.dtg.segue.api.Constants.EMAIL_SIGNATURE;
import static uk.ac.cam.cl.dtg.segue.api.Constants.HOST_NAME;

/**
 * IMPORTANT: Rather than directly subclass this, use either IsaacIntegrationTestWithREST or IsaacIntegrationTest
 * Abstract superclass for integration tests, providing them with dependencies including Elasticsearch and PostgreSQL
 * (as docker containers) and other managers (some of which are mocked). Except for the Elasticsearch container, these
 * dependencies are created before and destroyed after every test class.
 * Subclasses should be named "*IT.java" so Maven Failsafe detects them. Use the "verify" Maven target to run them.
 */
public class AbstractIsaacIntegrationTest {

    protected static final Logger log = LoggerFactory.getLogger(IsaacIntegrationTest.class);

    protected static HttpSession httpSession;
    protected static PostgreSQLContainer postgres;
    protected static ElasticsearchContainer elasticsearch;
    protected static AbstractConfigLoader properties;
    protected static Map<String, String> globalTokens;
    protected static PostgresSqlDb postgresSqlDb;
    protected static ElasticSearchProvider elasticSearchProvider;
    protected static SchoolListReader schoolListReader;
    protected static MainMapper mainMapper;
    protected static ContentSummarizerService contentSummarizerService;
    protected static IMisuseMonitor misuseMonitor;

    // Managers
    protected static EmailManager emailManager;
    protected static MailGunEmailManager mailGunEmailManager;
    protected static UserAuthenticationManager userAuthenticationManager;
    protected static UserAccountManager userAccountManager;
    protected static GameManager gameManager;
    protected static GroupManager groupManager;
    protected static EventBookingManager eventBookingManager;
    protected static ILogManager logManager;
    protected static GitContentManager contentManager;
    protected static UserAssociationManager userAssociationManager;
    protected static AssignmentManager assignmentManager;
    protected static QuestionManager questionManager;
    protected static QuizManager quizManager;
    protected static PgPasswordDataManager passwordDataManager;
    protected static UserAttemptManager userAttemptManager;
    protected static FastTrackManger fastTrackManger;

    // Manager dependencies
    protected static IQuizAssignmentPersistenceManager quizAssignmentPersistenceManager;
    protected static QuizAssignmentManager quizAssignmentManager;
    protected static QuizAttemptManager quizAttemptManager;
    protected static IQuizAttemptPersistenceManager quizAttemptPersistenceManager;
    protected static IQuizQuestionAttemptPersistenceManager quizQuestionAttemptPersistenceManager;
    protected static QuizQuestionManager quizQuestionManager;
    protected static PgUsers pgUsers;
    protected static ContentMapper contentMapper;

    // Services
    protected static AssignmentService assignmentService;

    protected static AbstractUserPreferenceManager userPreferenceManager;

    protected static ITUsers integrationTestUsers;

    protected static Map<AuthenticationProvider, IAuthenticator> providersToRegister;

    protected static PgAnonymousUsers pgAnonymousUsers;

    protected static ISecondFactorAuthenticator secondFactorManager;

    static {
        // Statically initialise Elasticsearch once - this instance is shared across test classes.
        elasticsearch = new ElasticsearchContainer(DockerImageName.parse("docker.elastic.co/elasticsearch/elasticsearch:7.17.6"))
                .withCopyFileToContainer(MountableFile.forClasspathResource("isaac-test-es-data.tar.gz"), "/usr/share/elasticsearch/isaac-test-es-data.tar.gz")
                .withCopyFileToContainer(MountableFile.forClasspathResource("isaac-test-es-docker-entrypoint.sh", 0100775), "/usr/local/bin/docker-entrypoint.sh")
                .withExposedPorts(9200, 9300)
                .withEnv("cluster.name", "isaac")
                .withEnv("node.name", "localhost")
                .withEnv("http.max_content_length", "512mb")
                .withEnv("xpack.security.enabled", "true")
                .withEnv("ELASTIC_PASSWORD", "elastic")
                .withStartupTimeout(Duration.ofSeconds(120));

        elasticsearch.start();

        try {
            elasticSearchProvider = new ElasticSearchProvider(ElasticSearchProvider.getClient(
                    "localhost",
                    elasticsearch.getMappedPort(9200),
                    "elastic",
                    "elastic"
            )
            );
        } catch (UnknownHostException e) {
            throw new RuntimeException(e);
        }
    }

    @BeforeAll
    public static void setUpClass() throws Exception {
        // Initialise Postgres - we will create a new, clean instance for each test class.
        postgres = new PostgreSQLContainer<>("postgres:16")
                .withEnv("POSTGRES_HOST_AUTH_METHOD", "trust")
                .withUsername("rutherford")
                .withFileSystemBind(getClassLoaderResourcePath("db_scripts/postgres-rutherford-create-script.sql"), "/docker-entrypoint-initdb.d/00-isaac-create.sql")
                .withFileSystemBind(getClassLoaderResourcePath("db_scripts/postgres-rutherford-functions.sql"), "/docker-entrypoint-initdb.d/01-isaac-functions.sql")
                .withFileSystemBind(getClassLoaderResourcePath("db_scripts/quartz_scheduler_create_script.sql"), "/docker-entrypoint-initdb.d/02-isaac-quartz.sql")
                .withFileSystemBind(getClassLoaderResourcePath("test-postgres-rutherford-data-dump.sql"), "/docker-entrypoint-initdb.d/03-data-dump.sql")
        ;

        postgres.start();

        postgresSqlDb = new PostgresSqlDb(
                postgres.getJdbcUrl(),
                "rutherford",
                "somerandompassword"
        ); // user/pass are irrelevant because POSTGRES_HOST_AUTH_METHOD is set to "trust"

        String configLocation = SystemUtils.IS_OS_LINUX ? DEFAULT_LINUX_CONFIG_LOCATION : null;
        if (System.getProperty("test.config.location") != null) {
            configLocation = System.getProperty("test.config.location");
        }
        if (System.getenv("SEGUE_TEST_CONFIG_LOCATION") != null){
            configLocation = System.getenv("SEGUE_TEST_CONFIG_LOCATION");
        }

        try {
            properties = new YamlLoader(configLocation);
        } catch (IOException e) {
            throw new RuntimeException(e);
        }

        globalTokens = Maps.newHashMap();
        globalTokens.put("sig", properties.getProperty(EMAIL_SIGNATURE));
        globalTokens.put("emailPreferencesURL", String.format("https://%s/account#emailpreferences", properties.getProperty(HOST_NAME)));
        globalTokens.put("myAssignmentsURL", String.format("https://%s/assignments", properties.getProperty(HOST_NAME)));
        globalTokens.put("myQuizzesURL", String.format("https://%s/quizzes", properties.getProperty(HOST_NAME)));
        globalTokens.put("myBookedEventsURL", String.format("https://%s/events?show_booked_only=true", properties.getProperty(HOST_NAME)));
        globalTokens.put("contactUsURL", String.format("https://%s/contact", properties.getProperty(HOST_NAME)));
        globalTokens.put("accountURL", String.format("https://%s/account", properties.getProperty(HOST_NAME)));
        globalTokens.put("siteBaseURL", String.format("https://%s", properties.getProperty(HOST_NAME)));

        JsonMapper jsonMapper = new JsonMapper();
        pgUsers = new PgUsers(postgresSqlDb, jsonMapper);
        pgAnonymousUsers = new PgAnonymousUsers(postgresSqlDb);
        passwordDataManager = new PgPasswordDataManager(postgresSqlDb);

<<<<<<< HEAD
        contentMapper = new ContentMapper(new Reflections("uk.ac.cam.cl.dtg"));
=======
        ContentSubclassMapper contentMapper = new ContentSubclassMapper(new Reflections("uk.ac.cam.cl.dtg"));
>>>>>>> c83fb5d0
        PgQuestionAttempts pgQuestionAttempts = new PgQuestionAttempts(postgresSqlDb, contentMapper);
        questionManager = new QuestionManager(contentMapper, mainMapper, pgQuestionAttempts);

        mainMapper = MainMapper.INSTANCE;

        providersToRegister = new HashMap<>();
        providersToRegister.put(AuthenticationProvider.RASPBERRYPI, new RaspberryPiOidcAuthenticator(
                        "id",
                        "secret",
                        "http://localhost:8003/auth/raspberrypi/callback",
                        "email;profile;openid;force-consent",
                        "src/test/resources/test-rpf-idp-metadata.json"
                )
        );

        Map<String, ISegueHashingAlgorithm> algorithms = new HashMap<>(Map.of("SeguePBKDF2v3", new SeguePBKDF2v3(), "SegueSCryptv1", new SegueSCryptv1()));
        providersToRegister.put(AuthenticationProvider.SEGUE, new SegueLocalAuthenticator(pgUsers, passwordDataManager, properties, algorithms, algorithms.get("SegueSCryptv1")));

        EmailCommunicator communicator = new EmailCommunicator("localhost", "default@localhost", "Howdy!");
        userPreferenceManager = new PgUserPreferenceManager(postgresSqlDb);

        Git git = createNiceMock(Git.class);
        GitDb gitDb = new GitDb(git);
        contentManager = new GitContentManager(gitDb, elasticSearchProvider, mainMapper, contentMapper, properties);
        logManager = createNiceMock(ILogManager.class);
        IDeletionTokenPersistenceManager deletionTokenPersistenceManager = new PgDeletionTokenPersistenceManager(postgresSqlDb);

        emailManager = new EmailManager(communicator, userPreferenceManager, properties, contentManager, logManager, globalTokens);

        userAuthenticationManager = new UserAuthenticationManager(pgUsers, deletionTokenPersistenceManager, properties, providersToRegister, emailManager);
        secondFactorManager = createMock(SegueTOTPAuthenticator.class);
        // We don't care for MFA here so we can safely disable it
        try {
            expect(secondFactorManager.has2FAConfigured(anyObject())).andReturn(false).atLeastOnce();
        } catch (SegueDatabaseException e) {
            throw new RuntimeException(e);
        }
        replay(secondFactorManager);

        userAccountManager = new UserAccountManager(pgUsers, questionManager, properties, providersToRegister, mainMapper, emailManager, pgAnonymousUsers, logManager, userAuthenticationManager, secondFactorManager, userPreferenceManager);

        ObjectMapper objectMapper = new ObjectMapper();
        mailGunEmailManager = new MailGunEmailManager(globalTokens, properties, userPreferenceManager);
        EventBookingPersistenceManager bookingPersistanceManager = new EventBookingPersistenceManager(postgresSqlDb, userAccountManager, contentManager, objectMapper);
        PgAssociationDataManager pgAssociationDataManager = new PgAssociationDataManager(postgresSqlDb);
        PgUserGroupPersistenceManager pgUserGroupPersistenceManager = new PgUserGroupPersistenceManager(postgresSqlDb);
        IAssignmentPersistenceManager assignmentPersistenceManager = new PgAssignmentPersistenceManager(postgresSqlDb, mainMapper);

        GameboardPersistenceManager gameboardPersistenceManager = new GameboardPersistenceManager(postgresSqlDb, contentManager, mainMapper, contentMapper);
        gameManager = new GameManager(contentManager, gameboardPersistenceManager, mainMapper, questionManager, properties);
        groupManager = new GroupManager(pgUserGroupPersistenceManager, userAccountManager, gameManager, mainMapper);
        userAssociationManager = new UserAssociationManager(pgAssociationDataManager, userAccountManager, groupManager);
        PgTransactionManager pgTransactionManager = new PgTransactionManager(postgresSqlDb);
        eventBookingManager = new EventBookingManager(bookingPersistanceManager, emailManager, userAssociationManager, properties, groupManager, userAccountManager, pgTransactionManager);
        assignmentManager = new AssignmentManager(assignmentPersistenceManager, groupManager, new EmailService(properties, emailManager, groupManager, userAccountManager, mailGunEmailManager), gameManager, properties);
        schoolListReader = createNiceMock(SchoolListReader.class);

        quizManager = new QuizManager(properties, new ContentService(contentManager), contentManager, new ContentSummarizerService(mainMapper, new URIManager(properties)));
        quizAssignmentPersistenceManager =  new PgQuizAssignmentPersistenceManager(postgresSqlDb, mainMapper);
        quizAssignmentManager = new QuizAssignmentManager(quizAssignmentPersistenceManager, new EmailService(properties, emailManager, groupManager, userAccountManager, mailGunEmailManager), quizManager, groupManager, properties);
        assignmentService = new AssignmentService(userAccountManager);
        quizAttemptPersistenceManager = new PgQuizAttemptPersistenceManager(postgresSqlDb, mainMapper);
        quizAttemptManager = new QuizAttemptManager(quizAttemptPersistenceManager);
        quizQuestionAttemptPersistenceManager = new PgQuizQuestionAttemptPersistenceManager(postgresSqlDb, contentMapper);
        quizQuestionManager = new QuizQuestionManager(questionManager, mainMapper, quizQuestionAttemptPersistenceManager, quizManager, quizAttemptManager);
        userAttemptManager = new UserAttemptManager(questionManager);
        fastTrackManger = new FastTrackManger(properties, contentManager, gameManager);

        misuseMonitor = new InMemoryMisuseMonitor();
        misuseMonitor.registerHandler(GroupManagerLookupMisuseHandler.class.getSimpleName(), new GroupManagerLookupMisuseHandler(emailManager, properties));
        misuseMonitor.registerHandler(RegistrationMisuseHandler.class.getSimpleName(), new RegistrationMisuseHandler(emailManager, properties));
        misuseMonitor.registerHandler(EmailVerificationMisuseHandler.class.getSimpleName(), new EmailVerificationMisuseHandler());
        misuseMonitor.registerHandler(TeacherPasswordResetMisuseHandler.class.getSimpleName(), new TeacherPasswordResetMisuseHandler());
        misuseMonitor.registerHandler(TokenOwnerLookupMisuseHandler.class.getSimpleName(), new TokenOwnerLookupMisuseHandler(emailManager, properties));
        misuseMonitor.registerHandler(AnonQuestionAttemptMisuseHandler.class.getSimpleName(), new AnonQuestionAttemptMisuseHandler());
        misuseMonitor.registerHandler(IPQuestionAttemptMisuseHandler.class.getSimpleName(), new IPQuestionAttemptMisuseHandler(emailManager, properties));
        // todo: more handlers as required by different endpoints

        String someSegueAnonymousUserId = "9284723987anonymous83924923";
        httpSession = createNiceMock(HttpSession.class);
        expect(httpSession.getAttribute(Constants.ANONYMOUS_USER)).andReturn(null).anyTimes();
        expect(httpSession.getId()).andReturn(someSegueAnonymousUserId).anyTimes();
        replay(httpSession);

        contentSummarizerService = new ContentSummarizerService(mainMapper, new URIManager(properties));

        // NOTE: The next part is commented out until we figure out a way of actually using Guice to do the heavy lifting for us..
        /*
        // Create Mocked Injector
        SegueGuiceConfigurationModule.setGlobalPropertiesIfNotSet(properties);
        Module productionModule = new SegueGuiceConfigurationModule();
        Module testModule = Modules.override(productionModule).with(new AbstractModule() {
            @Override protected void configure() {
                // ... register mocks
                bind(UserAccountManager.class).toInstance(userAccountManager);
                bind(GameManager.class).toInstance(createNiceMock(GameManager.class));
                bind(GroupChangedService.class).toInstance(createNiceMock(GroupChangedService.class));
                bind(EventBookingManager.class).toInstance(eventBookingManager);
            }
        });
        Injector injector = Guice.createInjector(testModule);
         */

        integrationTestUsers = new ITUsers(pgUsers);
    }

    @AfterAll
    public static void tearDownClass() {
        // Stop Postgres - we will create a new, clean instance for each test class.
        postgres.stop();
    }


    private static String getClassLoaderResourcePath(final String resource) {
        return AbstractIsaacIntegrationTest.class.getClassLoader().getResource(resource)
                .getPath()
                // ":" is removed from the resource path for Windows compatibility
                .replace(":", "");
    }
}<|MERGE_RESOLUTION|>--- conflicted
+++ resolved
@@ -153,7 +153,7 @@
     protected static IQuizQuestionAttemptPersistenceManager quizQuestionAttemptPersistenceManager;
     protected static QuizQuestionManager quizQuestionManager;
     protected static PgUsers pgUsers;
-    protected static ContentMapper contentMapper;
+    protected static ContentSubclassMapper contentMapper;
 
     // Services
     protected static AssignmentService assignmentService;
@@ -245,11 +245,7 @@
         pgAnonymousUsers = new PgAnonymousUsers(postgresSqlDb);
         passwordDataManager = new PgPasswordDataManager(postgresSqlDb);
 
-<<<<<<< HEAD
-        contentMapper = new ContentMapper(new Reflections("uk.ac.cam.cl.dtg"));
-=======
-        ContentSubclassMapper contentMapper = new ContentSubclassMapper(new Reflections("uk.ac.cam.cl.dtg"));
->>>>>>> c83fb5d0
+        contentMapper = new ContentSubclassMapper(new Reflections("uk.ac.cam.cl.dtg"));
         PgQuestionAttempts pgQuestionAttempts = new PgQuestionAttempts(postgresSqlDb, contentMapper);
         questionManager = new QuestionManager(contentMapper, mainMapper, pgQuestionAttempts);
 
