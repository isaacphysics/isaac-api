/*
 * Copyright 2022 Matthew Trew
 *
 * Licensed under the Apache License, Version 2.0 (the "License");
 * you may not use this file except in compliance with the License.
 *
 * You may obtain a copy of the License at
 *     http://www.apache.org/licenses/LICENSE-2.0
 *
 * Unless required by applicable law or agreed to in writing, software
 * distributed under the License is distributed on an "AS IS" BASIS,
 * WITHOUT WARRANTIES OR CONDITIONS OF ANY KIND, either express or implied.
 * See the License for the specific language governing permissions and
 * limitations under the License.
 */

package uk.ac.cam.cl.dtg.isaac.api;

import org.apache.commons.io.IOUtils;
import org.junit.jupiter.api.AfterAll;
import org.junit.jupiter.api.AfterEach;
import org.junit.jupiter.api.Assertions;
import org.junit.jupiter.api.BeforeEach;
import org.junit.jupiter.api.Test;
import uk.ac.cam.cl.dtg.isaac.api.services.AssignmentService;
import uk.ac.cam.cl.dtg.isaac.dto.AssignmentDTO;
import uk.ac.cam.cl.dtg.isaac.dto.AssignmentStatusDTO;
import uk.ac.cam.cl.dtg.isaac.dto.SegueErrorResponse;
import uk.ac.cam.cl.dtg.isaac.dto.UserGroupDTO;
<<<<<<< HEAD
import uk.ac.cam.cl.dtg.isaac.dto.users.UserSummaryDTO;
import uk.ac.cam.cl.dtg.segue.dao.SegueDatabaseException;

import jakarta.servlet.http.Cookie;
import jakarta.servlet.http.HttpServletRequest;
import jakarta.ws.rs.core.Response;
import java.io.FileInputStream;
import java.nio.charset.StandardCharsets;
=======
import uk.ac.cam.cl.dtg.segue.dao.SegueDatabaseException;

>>>>>>> b73dc627
import java.sql.Connection;
import java.sql.PreparedStatement;
import java.sql.SQLException;
import java.time.Clock;
import java.time.Instant;
import java.time.ZoneId;
import java.util.ArrayList;
import java.util.Calendar;
import java.util.Collections;
import java.util.Map;

import static org.easymock.EasyMock.replay;
import static org.junit.jupiter.api.Assertions.assertEquals;

public class AssignmentFacadeIT extends IsaacIntegrationTest {

    private AssignmentFacade assignmentFacade;
    private final String instantExpected = "2049-07-01T12:05:30Z";
    private final Clock clock = Clock.fixed(Instant.parse(instantExpected), ZoneId.of("UTC"));


    @BeforeEach
    public void setUp() throws Exception {
        // get an instance of the facade to test
        this.assignmentFacade = new AssignmentFacade(assignmentManager, questionManager, userAccountManager,
<<<<<<< HEAD
                groupManager, properties, gameManager, logManager, userAssociationManager, userBadgeManager,
                new AssignmentService(userAccountManager), clock);
=======
                groupManager, properties, gameManager, logManager, userAssociationManager,
                new AssignmentService(userAccountManager));
>>>>>>> b73dc627
    }

    @AfterEach
    public void tearDown() throws SQLException {
<<<<<<< HEAD
=======
        // reset the mocks
        PowerMock.reset(Date.class);

>>>>>>> b73dc627
        // reset assignments in DB, so the same assignment can be re-used across tests
        try (Connection conn = postgresSqlDb.getDatabaseConnection();
             PreparedStatement pst = conn.prepareStatement("DELETE FROM assignments WHERE gameboard_id in (?,?);")) {
            pst.setString(1, ITConstants.ASSIGNMENTS_TEST_GAMEBOARD_ID);
            pst.setString(2, ITConstants.ASSIGNMENTS_DATE_TEST_GAMEBOARD_ID);
            pst.executeUpdate();
        }
    }

    @AfterAll
    public static void cleanUp() throws SegueDatabaseException {
        // reset additional manager privileges setting for Daves group
        UserGroupDTO davesGroup = groupManager.getGroupById(ITConstants.DAVE_TEACHERS_BC_GROUP_ID);
        davesGroup.setAdditionalManagerPrivileges(false);
        groupManager.editUserGroup(davesGroup);
    }

    @Test
    public void assignBulkEndpoint_setValidAssignmentAsTeacher_assignsSuccessfully() throws Exception {

        // Arrange
        // log in as Teacher, create request
        LoginResult teacherLogin = loginAs(httpSession, ITConstants.TEST_TEACHER_EMAIL,
                ITConstants.TEST_TEACHER_PASSWORD);
        HttpServletRequest assignGameboardsRequest = createRequestWithCookies(new Cookie[]{teacherLogin.cookie});
        replay(assignGameboardsRequest);

        // build assignment
        AssignmentDTO assignment = new AssignmentDTO();
        assignment.setGameboardId(ITConstants.ASSIGNMENTS_TEST_GAMEBOARD_ID);
        assignment.setGroupId(ITConstants.TEST_TEACHERS_AB_GROUP_ID);

        // Act
        // make request
        Response assignBulkResponse = assignmentFacade.assignGameBoards(assignGameboardsRequest,
                Collections.singletonList(assignment));

        // Assert
        // check status code is OK
        Assertions.assertEquals(Response.Status.OK.getStatusCode(), assignBulkResponse.getStatus());

        // check the assignment assigned successfully
        @SuppressWarnings("unchecked") ArrayList<AssignmentStatusDTO> responseBody =
                (ArrayList<AssignmentStatusDTO>) assignBulkResponse.getEntity();
        Assertions.assertNull(responseBody.get(0).getErrorMessage());
    }

    @Test
    public void assignBulkEndpoint_setValidAssignmentAsTutor_assignsSuccessfully() throws Exception {

        // Arrange
        // log in as Tutor, create request
        LoginResult tutorLogin = loginAs(httpSession, ITConstants.TEST_TUTOR_EMAIL,
                ITConstants.TEST_TUTOR_PASSWORD);
        HttpServletRequest assignGameboardsRequest = createRequestWithCookies(new Cookie[]{tutorLogin.cookie});
        replay(assignGameboardsRequest);

        // build assignment
        AssignmentDTO assignment = new AssignmentDTO();
        assignment.setGameboardId(ITConstants.ASSIGNMENTS_TEST_GAMEBOARD_ID);
        assignment.setGroupId(ITConstants.TEST_TUTORS_AB_GROUP_ID);

        // Act
        // make request
        Response assignBulkResponse = assignmentFacade.assignGameBoards(assignGameboardsRequest,
                Collections.singletonList(assignment));

        // Assert
        // check status code is OK
        Assertions.assertEquals(Response.Status.OK.getStatusCode(), assignBulkResponse.getStatus());

        // check the assignment assigned successfully
        @SuppressWarnings("unchecked") ArrayList<AssignmentStatusDTO> responseBody =
                (ArrayList<AssignmentStatusDTO>) assignBulkResponse.getEntity();
        Assertions.assertNull(responseBody.get(0).getErrorMessage());
    }

    @Test
    public void assignBulkEndpoint_setValidAssignmentAsAdditionalManager_assignsSuccessfully() throws Exception {
        // log in as Test teacher, create request
        LoginResult teacherLogin = loginAs(httpSession, ITConstants.TEST_TEACHER_EMAIL,
                ITConstants.TEST_TEACHER_PASSWORD);
        HttpServletRequest assignGameboardsRequest = createRequestWithCookies(new Cookie[]{teacherLogin.cookie});
        replay(assignGameboardsRequest);

        // build assignment
        AssignmentDTO assignment = new AssignmentDTO();
        assignment.setGameboardId(ITConstants.ASSIGNMENTS_TEST_GAMEBOARD_ID);
        assignment.setGroupId(ITConstants.DAVE_TEACHERS_BC_GROUP_ID);

        // Act
        // make request
        Response assignBulkResponse = assignmentFacade.assignGameBoards(assignGameboardsRequest,
                Collections.singletonList(assignment));

        // Assert
        // check status code is OK
        Assertions.assertEquals(Response.Status.OK.getStatusCode(), assignBulkResponse.getStatus());

        // check the assignment assigned successfully
        @SuppressWarnings("unchecked") ArrayList<AssignmentStatusDTO> responseBody =
                (ArrayList<AssignmentStatusDTO>) assignBulkResponse.getEntity();
        Assertions.assertNull(responseBody.get(0).getErrorMessage());
    }

    @Test
    public void assignBulkEndpoint_scheduleAssignmentWithValidDueDateAsTeacher_assignsSuccessfully() throws Exception {

        // Arrange
        // build due date
        Calendar dueDateCalendar = Calendar.getInstance();
        dueDateCalendar.set(Calendar.DAY_OF_MONTH, 1);
        dueDateCalendar.set(Calendar.MONTH, 1);
        dueDateCalendar.set(Calendar.YEAR, 2050);

        // log in as Teacher, create request
        LoginResult teacherLogin = loginAs(httpSession, ITConstants.TEST_TEACHER_EMAIL,
                ITConstants.TEST_TEACHER_PASSWORD);
        HttpServletRequest assignGameboardsRequest = createRequestWithCookies(new Cookie[]{teacherLogin.cookie});
        replay(assignGameboardsRequest);

        // build assignment
        AssignmentDTO assignment = new AssignmentDTO();
        assignment.setGameboardId(ITConstants.ASSIGNMENTS_TEST_GAMEBOARD_ID);
        assignment.setGroupId(ITConstants.TEST_TEACHERS_AB_GROUP_ID);
        assignment.setDueDate(dueDateCalendar.getTime());

        // Act
        // make request
        Response assignBulkResponse = assignmentFacade.assignGameBoards(assignGameboardsRequest,
                Collections.singletonList(assignment));

        // Assert
        // check status code is OK
        Assertions.assertEquals(Response.Status.OK.getStatusCode(), assignBulkResponse.getStatus());

        // check the assignment assigned successfully
        @SuppressWarnings("unchecked") ArrayList<AssignmentStatusDTO> responseBody =
                (ArrayList<AssignmentStatusDTO>) assignBulkResponse.getEntity();
        Assertions.assertNull(responseBody.get(0).getErrorMessage());
    }

    @Test
    public void assignBulkEndpoint_scheduleAssignmentWithValidDueDateAsTutor_assignsSuccessfully() throws Exception {

        // Arrange
        // build due date
        Calendar dueDateCalendar = Calendar.getInstance();
        dueDateCalendar.set(Calendar.DAY_OF_MONTH, 1);
        dueDateCalendar.set(Calendar.MONTH, 1);
        dueDateCalendar.set(Calendar.YEAR, 2050);

        // log in as Tutor, create request
        LoginResult tutorLogin = loginAs(httpSession, ITConstants.TEST_TUTOR_EMAIL,
                ITConstants.TEST_TUTOR_PASSWORD);
        HttpServletRequest assignGameboardsRequest = createRequestWithCookies(new Cookie[]{tutorLogin.cookie});
        replay(assignGameboardsRequest);

        // build assignment
        AssignmentDTO assignment = new AssignmentDTO();
        assignment.setGameboardId(ITConstants.ASSIGNMENTS_TEST_GAMEBOARD_ID);
        assignment.setGroupId(ITConstants.TEST_TUTORS_AB_GROUP_ID);
        assignment.setDueDate(dueDateCalendar.getTime());

        // Act
        // make request
        Response assignBulkResponse = assignmentFacade.assignGameBoards(assignGameboardsRequest,
                Collections.singletonList(assignment));

        // Assert
        // check status code is OK
        Assertions.assertEquals(Response.Status.OK.getStatusCode(), assignBulkResponse.getStatus());

        // check the assignment assigned successfully
        @SuppressWarnings("unchecked") ArrayList<AssignmentStatusDTO> responseBody =
                (ArrayList<AssignmentStatusDTO>) assignBulkResponse.getEntity();
        Assertions.assertNull(responseBody.get(0).getErrorMessage());
    }

    @Test
    public void assignBulkEndpoint_scheduleAssignmentWithDueDateInPastAsTeacher_failsToAssign() throws Exception {

        // Arrange
        // build due date
        Calendar dueDateCalendar = Calendar.getInstance();
        dueDateCalendar.set(Calendar.DAY_OF_MONTH, 1);
        dueDateCalendar.set(Calendar.MONTH, 1);
        dueDateCalendar.set(Calendar.YEAR, 2049);

        // log in as Teacher, create request
        LoginResult teacherLogin = loginAs(httpSession, ITConstants.TEST_TEACHER_EMAIL,
                ITConstants.TEST_TEACHER_PASSWORD);
        HttpServletRequest assignGameboardsRequest = createRequestWithCookies(new Cookie[]{teacherLogin.cookie});
        replay(assignGameboardsRequest);

        // build assignment
        AssignmentDTO assignment = new AssignmentDTO();
        assignment.setGameboardId(ITConstants.ASSIGNMENTS_TEST_GAMEBOARD_ID);
        assignment.setGroupId(ITConstants.TEST_TEACHERS_AB_GROUP_ID);
        assignment.setDueDate(dueDateCalendar.getTime());

        // Act
        // make request
        Response assignBulkResponse = assignmentFacade.assignGameBoards(assignGameboardsRequest,
                Collections.singletonList(assignment));

        // Assert
        // check status code is OK (this is expected even if no assignment assigns successfully)
        Assertions.assertEquals(Response.Status.OK.getStatusCode(), assignBulkResponse.getStatus());

        // check the assignment failed to assign
        @SuppressWarnings("unchecked") ArrayList<AssignmentStatusDTO> responseBody =
                (ArrayList<AssignmentStatusDTO>) assignBulkResponse.getEntity();
        Assertions.assertEquals("The assignment cannot be due in the past.", responseBody.get(0).getErrorMessage());
    }

    @Test
    public void assignBulkEndpoint_scheduleSingleAssignmentWithDistantScheduledDateAsTeacher_failsToAssign() throws
            Exception {

        // Arrange
        // build scheduled date
        Calendar scheduledDateCalendar = Calendar.getInstance();
        scheduledDateCalendar.set(Calendar.DAY_OF_MONTH, 2);
        scheduledDateCalendar.set(Calendar.MONTH, 6);
        scheduledDateCalendar.set(Calendar.YEAR, 2050);

        // log in as Teacher, create request
        LoginResult teacherLogin = loginAs(httpSession, ITConstants.TEST_TEACHER_EMAIL,
                ITConstants.TEST_TEACHER_PASSWORD);
        HttpServletRequest assignGameboardsRequest = createRequestWithCookies(new Cookie[]{teacherLogin.cookie});
        replay(assignGameboardsRequest);

        // build assignment
        AssignmentDTO assignment = new AssignmentDTO();
        assignment.setGameboardId(ITConstants.ASSIGNMENTS_DATE_TEST_GAMEBOARD_ID);
        assignment.setGroupId(ITConstants.TEST_TEACHERS_AB_GROUP_ID);
        assignment.setScheduledStartDate(scheduledDateCalendar.getTime());

        // Act
        // make request
        Response assignBulkResponse = assignmentFacade.assignGameBoards(assignGameboardsRequest,
                Collections.singletonList(assignment));

        // Assert
        // check status code is OK (this is expected even if no assignment assigns successfully)
        Assertions.assertEquals(Response.Status.OK.getStatusCode(), assignBulkResponse.getStatus());

        // check the assignment failed to assign
        @SuppressWarnings("unchecked") ArrayList<AssignmentStatusDTO> responseBody =
                (ArrayList<AssignmentStatusDTO>) assignBulkResponse.getEntity();
        Assertions.assertEquals("The assignment cannot be scheduled to begin more than one year in the future.",
                responseBody.get(0).getErrorMessage());
    }

    @Test
    public void assignBulkEndpoint_scheduleSingleAssignmentWithScheduledDateAfterDueDateAsTeacher_failsToAssign() throws
            Exception {

        // Arrange
        // build scheduled date
        Calendar scheduledDateCalendar = Calendar.getInstance();
        scheduledDateCalendar.set(Calendar.DAY_OF_MONTH, 5);
        scheduledDateCalendar.set(Calendar.MONTH, 1);
        scheduledDateCalendar.set(Calendar.YEAR, 2050);

        // build due date
        Calendar dueDateCalendar = Calendar.getInstance();
        dueDateCalendar.set(Calendar.DAY_OF_MONTH, 1);
        dueDateCalendar.set(Calendar.MONTH, 1);
        dueDateCalendar.set(Calendar.YEAR, 2050);

        // log in as Teacher, create request
        LoginResult teacherLogin = loginAs(httpSession, ITConstants.TEST_TEACHER_EMAIL,
                ITConstants.TEST_TEACHER_PASSWORD);
        HttpServletRequest assignGameboardsRequest = createRequestWithCookies(new Cookie[]{teacherLogin.cookie});
        replay(assignGameboardsRequest);

        // build assignment
        AssignmentDTO assignment = new AssignmentDTO();
        assignment.setGameboardId(ITConstants.ASSIGNMENTS_DATE_TEST_GAMEBOARD_ID);
        assignment.setGroupId(ITConstants.TEST_TEACHERS_AB_GROUP_ID);
        assignment.setDueDate(dueDateCalendar.getTime());
        assignment.setScheduledStartDate(scheduledDateCalendar.getTime());

        // Act
        // make request
        Response assignBulkResponse = assignmentFacade.assignGameBoards(assignGameboardsRequest,
                Collections.singletonList(assignment));

        // Assert
        // check status code is OK (this is expected even if no assignment assigns successfully)
        Assertions.assertEquals(Response.Status.OK.getStatusCode(), assignBulkResponse.getStatus());

        // check the assignment failed to assign
        @SuppressWarnings("unchecked") ArrayList<AssignmentStatusDTO> responseBody =
                (ArrayList<AssignmentStatusDTO>) assignBulkResponse.getEntity();
        Assertions.assertEquals("The assignment cannot be scheduled to begin after it is due.",
                responseBody.get(0).getErrorMessage());
    }

    @Test
    public void assignBulkEndpoint_setDuplicateAssignmentAsTeacher_failsToAssign() throws Exception {

        // Arrange
        // log in as Teacher, create request
        LoginResult teacherLogin = loginAs(httpSession, ITConstants.TEST_TEACHER_EMAIL,
                ITConstants.TEST_TEACHER_PASSWORD);
        HttpServletRequest assignGameboardsRequest = createRequestWithCookies(new Cookie[]{teacherLogin.cookie});
        replay(assignGameboardsRequest);

        // build assignment
        AssignmentDTO assignment = new AssignmentDTO();
        assignment.setGameboardId(ITConstants.ASSIGNMENTS_TEST_GAMEBOARD_ID);
        assignment.setGroupId(ITConstants.TEST_TEACHERS_AB_GROUP_ID);

        // Act
        // make initial request, which should succeed
        assignmentFacade.assignGameBoards(assignGameboardsRequest,
                Collections.singletonList(assignment));

        // make duplicate request, which should fail
        Response duplicateAssignBulkResponse = assignmentFacade.assignGameBoards(assignGameboardsRequest,
                Collections.singletonList(assignment));

        // Assert
        // check status code is OK (this is expected even if no assignment assigns successfully)
        Assertions.assertEquals(Response.Status.OK.getStatusCode(), duplicateAssignBulkResponse.getStatus());

        // check the assignment failed to assign
        @SuppressWarnings("unchecked") ArrayList<AssignmentStatusDTO> responseBody =
                (ArrayList<AssignmentStatusDTO>) duplicateAssignBulkResponse.getEntity();
        Assertions.assertEquals("You cannot assign the same work to a group more than once.",
                responseBody.get(0).getErrorMessage());
    }

    @Test public void deleteAssignmentEndpoint_attemptToDeleteAssignmentAsOwner_succeeds()
            throws Exception {
        // log in as Test teacher, create request
        LoginResult teacherLogin = loginAs(httpSession, ITConstants.TEST_TEACHER_EMAIL,
                ITConstants.TEST_TEACHER_PASSWORD);
        HttpServletRequest deleteAssignmentRequest = createRequestWithCookies(new Cookie[]{teacherLogin.cookie});
        replay(deleteAssignmentRequest);

        // Act
        // make request
        Response deleteAssignmentResponse = assignmentFacade.deleteAssignment(deleteAssignmentRequest,
                ITConstants.ASSIGNMENTS_TEST_EXISTING_TEACHER_AB_GAMEBOARD_ID, ITConstants.TEST_TEACHERS_AB_GROUP_ID);

        // Assert
        // check status code is NO_CONTENT (successful)
        Assertions.assertEquals(Response.Status.NO_CONTENT.getStatusCode(), deleteAssignmentResponse.getStatus());
    }

    @Test
    public void deleteAssignmentEndpoint_attemptToDeleteOwnersAssignmentAsAdditionalManagerWithAdditionManagerPrivilegesOff_failsToDelete()
            throws Exception {

        // Arrange
        // Ensure that additional manager privileges are set to false
        UserGroupDTO davesGroup = groupManager.getGroupById(ITConstants.DAVE_TEACHERS_BC_GROUP_ID);
        davesGroup.setAdditionalManagerPrivileges(false);
        groupManager.editUserGroup(davesGroup);

        // log in as Test teacher, create request
        LoginResult teacherLogin = loginAs(httpSession, ITConstants.TEST_TEACHER_EMAIL,
                ITConstants.TEST_TEACHER_PASSWORD);
        HttpServletRequest deleteAssignmentRequest = createRequestWithCookies(new Cookie[]{teacherLogin.cookie});
        replay(deleteAssignmentRequest);

        // Act
        // make request
        Response deleteAssignmentResponse = assignmentFacade.deleteAssignment(deleteAssignmentRequest,
                ITConstants.ADDITIONAL_MANAGER_TEST_GAMEBOARD_ID, ITConstants.DAVE_TEACHERS_BC_GROUP_ID);

        // Assert
        // check status code is FORBIDDEN
        Assertions.assertEquals(Response.Status.FORBIDDEN.getStatusCode(), deleteAssignmentResponse.getStatus());

        // ensure the deletion was forbidden because additional manager privileges aren't enabled
        SegueErrorResponse responseBody = (SegueErrorResponse) deleteAssignmentResponse.getEntity();
        Assertions.assertEquals("You do not have permission to delete this assignment. Unable to delete it.",
                responseBody.getErrorMessage());
    }

    @Test
    public void deleteAssignmentEndpoint_attemptToDeleteOwnersAssignmentAsAdditionalManagerWithAdditionManagerPrivilegesOn_succeeds()
            throws Exception {
        // Arrange
        // Ensure that additional manager privileges are set to true
        UserGroupDTO davesGroup = groupManager.getGroupById(ITConstants.DAVE_TEACHERS_BC_GROUP_ID);
        davesGroup.setAdditionalManagerPrivileges(true);
        groupManager.editUserGroup(davesGroup);

        // log in as Test teacher, create request
        LoginResult teacherLogin = loginAs(httpSession, ITConstants.TEST_TEACHER_EMAIL,
                ITConstants.TEST_TEACHER_PASSWORD);
        HttpServletRequest deleteAssignmentRequest = createRequestWithCookies(new Cookie[]{teacherLogin.cookie});
        replay(deleteAssignmentRequest);

        // Act
        // make request
        Response deleteAssignmentResponse = assignmentFacade.deleteAssignment(deleteAssignmentRequest,
                ITConstants.ADDITIONAL_MANAGER_TEST_GAMEBOARD_ID, ITConstants.DAVE_TEACHERS_BC_GROUP_ID);

        // Assert
        // check status code is NO_CONTENT (successful)
        Assertions.assertEquals(Response.Status.NO_CONTENT.getStatusCode(), deleteAssignmentResponse.getStatus());
    }

    @Test
    public void getAssignmentProgressEndpoint_getProgressAsGroupOwner_succeeds() throws Exception {
        // Arrange
        // log in as Teacher, create request
        LoginResult teacherLogin = loginAs(httpSession, ITConstants.TEST_TEACHER_EMAIL,
                ITConstants.TEST_TEACHER_PASSWORD);
        HttpServletRequest assignmentProgressRequest = createRequestWithCookies(new Cookie[]{teacherLogin.cookie});
        replay(assignmentProgressRequest);

        // Act
        // make request
        Response assignmentProgressResponse = assignmentFacade.getAssignmentProgress(assignmentProgressRequest,
                ITConstants.ASSIGNMENTS_TEST_EXISTING_TEACHER_AB_ASSIGNMENT_ID);

        // Assert
        // check status code is OK
        Assertions.assertEquals(Response.Status.OK.getStatusCode(), assignmentProgressResponse.getStatus());

        @SuppressWarnings("unchecked") ArrayList<Map<String, Object>> responseData =
                (ArrayList<Map<String, Object>>) assignmentProgressResponse.getEntity();

        // check the expected users are contained
        Assertions.assertEquals(2, responseData.size());
        Assertions.assertEquals(ITConstants.ALICE_STUDENT_ID, ((UserSummaryDTO) responseData.get(0).get("user")).getId());
        Assertions.assertEquals(ITConstants.BOB_STUDENT_ID, ((UserSummaryDTO) responseData.get(1).get("user")).getId());

        // check the progress response contains the right fields
        Assertions.assertTrue(responseData.get(0).containsKey("user"));
        Assertions.assertTrue(responseData.get(0).containsKey("results"));
        Assertions.assertTrue(responseData.get(0).containsKey("correctPartResults"));
        Assertions.assertTrue(responseData.get(0).containsKey("incorrectPartResults"));
    }

    @Test
    public void getAssignmentProgressEndpoint_getProgressAsAdditionalManager_succeeds() throws Exception {
        // Arrange
        // log in as Teacher, create request
        LoginResult teacherLogin = loginAs(httpSession, ITConstants.TEST_TEACHER_EMAIL,
                ITConstants.TEST_TEACHER_PASSWORD);
        HttpServletRequest assignmentProgressRequest = createRequestWithCookies(new Cookie[]{teacherLogin.cookie});
        replay(assignmentProgressRequest);

        // Act
        // make request
        Response assignmentProgressResponse = assignmentFacade.getAssignmentProgress(assignmentProgressRequest,
                ITConstants.ASSIGNMENTS_TEST_EXISTING_DAVE_BC_ASSIGNMENT_ID);

        // Assert
        // check status code is OK
        Assertions.assertEquals(Response.Status.OK.getStatusCode(), assignmentProgressResponse.getStatus());

        @SuppressWarnings("unchecked") ArrayList<Map<String, Object>> responseData =
                (ArrayList<Map<String, Object>>) assignmentProgressResponse.getEntity();

        // check the expected users are contained
        Assertions.assertEquals(2, responseData.size());
        Assertions.assertEquals(ITConstants.BOB_STUDENT_ID, ((UserSummaryDTO) responseData.get(0).get("user")).getId());
        Assertions.assertEquals(ITConstants.CHARLIE_STUDENT_ID, ((UserSummaryDTO) responseData.get(1).get("user")).getId());

        // check the progress response contains the right fields
        Assertions.assertTrue(responseData.get(0).containsKey("user"));
        Assertions.assertTrue(responseData.get(0).containsKey("results"));
        Assertions.assertTrue(responseData.get(0).containsKey("correctPartResults"));
        Assertions.assertTrue(responseData.get(0).containsKey("incorrectPartResults"));
    }

    @Test
    public void getAssignmentProgressEndpoint_getProgressAsOther_fails() throws Exception {
        // Arrange
        // log in as Teacher, create request
        LoginResult teacherLogin = loginAs(httpSession, ITConstants.DAVE_TEACHER_EMAIL,
                ITConstants.DAVE_TEACHER_PASSWORD);
        HttpServletRequest assignmentProgressRequest = createRequestWithCookies(new Cookie[]{teacherLogin.cookie});
        replay(assignmentProgressRequest);

        // Act
        // make request
        Response assignmentProgressResponse = assignmentFacade.getAssignmentProgress(assignmentProgressRequest,
                ITConstants.ASSIGNMENTS_TEST_EXISTING_TEACHER_AB_ASSIGNMENT_ID);

        // Assert
        // check status code is FORBIDDEN
        Assertions.assertEquals(Response.Status.FORBIDDEN.getStatusCode(), assignmentProgressResponse.getStatus());
    }

    @Test
    void getAssignmentProgressDownloadCSV_getAsOwner_succeeds() throws Exception {
        // log in as teacher, create request
        LoginResult teacherLogin = loginAs(httpSession, ITConstants.HARRY_TEACHER_EMAIL,
                ITConstants.HARRY_TEACHER_PASSWORD);
        HttpServletRequest downloadAssignmentRequest = createRequestWithCookies(new Cookie[] {teacherLogin.cookie});
        replay(downloadAssignmentRequest);

        Response downloadAssignmentResponse =
                assignmentFacade.getAssignmentProgressDownloadCSV(downloadAssignmentRequest,
                        ITConstants.ASSIGNMENTS_TEST_EXISTING_HARRY_AB_ASSIGNMENT_ID, "excel");
        String downloadAssignmentContents = downloadAssignmentResponse.getEntity().toString();

        String expectedContents;
        try (FileInputStream expectedFile = new FileInputStream(
                "src/test/resources/expected_assignment_progress_export.csv")) {
            expectedContents = IOUtils.toString(expectedFile, StandardCharsets.UTF_8);
        }
        assertEquals(expectedContents, downloadAssignmentContents);
    }

    @Test
    void getAssignmentProgressDownloadCSV_getAsOther_permissionDenied() throws Exception {
        // log in as Test tutor, create request
        LoginResult tutorLogin = loginAs(httpSession, ITConstants.TEST_TUTOR_EMAIL,
                ITConstants.TEST_TUTOR_PASSWORD);
        HttpServletRequest downloadAssignmentRequest = createRequestWithCookies(new Cookie[] {tutorLogin.cookie});
        replay(downloadAssignmentRequest);

        Response downloadAssignmentResponse =
                assignmentFacade.getAssignmentProgressDownloadCSV(downloadAssignmentRequest,
                        ITConstants.ASSIGNMENTS_TEST_EXISTING_HARRY_AB_ASSIGNMENT_ID, "excel");

        assertEquals(Response.Status.FORBIDDEN.getStatusCode(), downloadAssignmentResponse.getStatus());
    }

    @Test
    void getGroupProgressDownloadCSV_getAsOwner_succeeds() throws Exception {
        // log in as Test teacher, create request
        LoginResult teacherLogin = loginAs(httpSession, ITConstants.HARRY_TEACHER_EMAIL,
                ITConstants.HARRY_TEACHER_PASSWORD);
        HttpServletRequest downloadAssignmentRequest = createRequestWithCookies(new Cookie[] {teacherLogin.cookie});
        replay(downloadAssignmentRequest);

        Response downloadAssignmentResponse =
                assignmentFacade.getGroupAssignmentsProgressDownloadCSV(downloadAssignmentRequest,
                       ITConstants.HARRY_TEACHERS_AB_GROUP_ID, "excel");
        String downloadAssignmentContents = downloadAssignmentResponse.getEntity().toString();

        String expectedContents;
        try (FileInputStream expectedFile = new FileInputStream(
                "src/test/resources/expected_group_progress_export.csv")) {
            expectedContents = IOUtils.toString(expectedFile, StandardCharsets.UTF_8);
        }
        assertEquals(expectedContents, downloadAssignmentContents);
    }

    @Test
    void getGroupProgressDownloadCSV_getAsOther_permissionDenied() throws Exception {
        // log in as Test tutor, create request
        LoginResult tutorLogin = loginAs(httpSession, ITConstants.TEST_TUTOR_EMAIL,
                ITConstants.TEST_TUTOR_PASSWORD);
        HttpServletRequest downloadAssignmentRequest = createRequestWithCookies(new Cookie[] {tutorLogin.cookie});
        replay(downloadAssignmentRequest);

        Response downloadAssignmentResponse =
                assignmentFacade.getGroupAssignmentsProgressDownloadCSV(downloadAssignmentRequest,
                        ITConstants.HARRY_TEACHERS_AB_GROUP_ID, "excel");

        assertEquals(Response.Status.FORBIDDEN.getStatusCode(), downloadAssignmentResponse.getStatus());
    }
}<|MERGE_RESOLUTION|>--- conflicted
+++ resolved
@@ -27,7 +27,6 @@
 import uk.ac.cam.cl.dtg.isaac.dto.AssignmentStatusDTO;
 import uk.ac.cam.cl.dtg.isaac.dto.SegueErrorResponse;
 import uk.ac.cam.cl.dtg.isaac.dto.UserGroupDTO;
-<<<<<<< HEAD
 import uk.ac.cam.cl.dtg.isaac.dto.users.UserSummaryDTO;
 import uk.ac.cam.cl.dtg.segue.dao.SegueDatabaseException;
 
@@ -36,10 +35,6 @@
 import jakarta.ws.rs.core.Response;
 import java.io.FileInputStream;
 import java.nio.charset.StandardCharsets;
-=======
-import uk.ac.cam.cl.dtg.segue.dao.SegueDatabaseException;
-
->>>>>>> b73dc627
 import java.sql.Connection;
 import java.sql.PreparedStatement;
 import java.sql.SQLException;
@@ -65,23 +60,12 @@
     public void setUp() throws Exception {
         // get an instance of the facade to test
         this.assignmentFacade = new AssignmentFacade(assignmentManager, questionManager, userAccountManager,
-<<<<<<< HEAD
-                groupManager, properties, gameManager, logManager, userAssociationManager, userBadgeManager,
+                groupManager, properties, gameManager, logManager, userAssociationManager,
                 new AssignmentService(userAccountManager), clock);
-=======
-                groupManager, properties, gameManager, logManager, userAssociationManager,
-                new AssignmentService(userAccountManager));
->>>>>>> b73dc627
     }
 
     @AfterEach
     public void tearDown() throws SQLException {
-<<<<<<< HEAD
-=======
-        // reset the mocks
-        PowerMock.reset(Date.class);
-
->>>>>>> b73dc627
         // reset assignments in DB, so the same assignment can be re-used across tests
         try (Connection conn = postgresSqlDb.getDatabaseConnection();
              PreparedStatement pst = conn.prepareStatement("DELETE FROM assignments WHERE gameboard_id in (?,?);")) {
