/**
 * Copyright 2017 Dan Underwood
 *
 * Licensed under the Apache License, Version 2.0 (the "License");
 * you may not use this file except in compliance with the License.
 *
 * You may obtain a copy of the License at
 * 		http://www.apache.org/licenses/LICENSE-2.0
 *
 * Unless required by applicable law or agreed to in writing, software
 * distributed under the License is distributed on an "AS IS" BASIS,
 * WITHOUT WARRANTIES OR CONDITIONS OF ANY KIND, either express or implied.
 * See the License for the specific language governing permissions and
 * limitations under the License.
 */
package uk.ac.cam.cl.dtg.segue.dao.kafkaStreams;

import com.fasterxml.jackson.databind.JsonNode;
import com.fasterxml.jackson.databind.ObjectMapper;
import com.google.common.collect.ImmutableMap;
import org.apache.kafka.common.serialization.Deserializer;
import org.apache.kafka.common.serialization.Serde;
import org.apache.kafka.common.serialization.Serdes;
import org.apache.kafka.common.serialization.Serializer;
import org.apache.kafka.connect.json.JsonDeserializer;
import org.apache.kafka.connect.json.JsonSerializer;
import org.apache.kafka.streams.KeyValue;
import org.apache.kafka.streams.StreamsConfig;
import org.apache.kafka.streams.kstream.KStream;
import org.apache.kafka.streams.kstream.KStreamBuilder;
import org.apache.kafka.streams.state.KeyValueIterator;
import org.apache.kafka.streams.state.ReadOnlyKeyValueStore;
import org.apache.kafka.test.ProcessorTopologyTestDriver;
import org.junit.Before;
import org.junit.Test;
import org.powermock.core.classloader.annotations.PowerMockIgnore;
import uk.ac.cam.cl.dtg.segue.api.managers.IUserAccountManager;
import uk.ac.cam.cl.dtg.segue.api.managers.UserAccountManager;
import uk.ac.cam.cl.dtg.segue.dos.users.EmailVerificationStatus;
import uk.ac.cam.cl.dtg.segue.dos.users.Gender;
import uk.ac.cam.cl.dtg.segue.dos.users.Role;
import uk.ac.cam.cl.dtg.segue.dto.users.RegisteredUserDTO;
import uk.ac.cam.cl.dtg.util.ClassVersionHash;


import java.io.BufferedReader;
import java.io.File;
import java.io.FileReader;
import java.lang.reflect.Method;
import java.text.DateFormat;
import java.text.SimpleDateFormat;
import java.util.Date;
import java.util.HashMap;
import java.util.Iterator;
import java.util.Map;
import java.util.Properties;

import static org.easymock.EasyMock.createMock;
import static org.easymock.EasyMock.expect;
import static org.easymock.EasyMock.replay;
import static org.junit.Assert.assertEquals;
import static org.junit.Assert.assertTrue;

/**
 * Test class for the SiteStatsStreamsService class.
 */
@PowerMockIgnore({"javax.ws.*"})
public class SiteStatsStreamsServiceTest {

    private ProcessorTopologyTestDriver driver;
    private BufferedReader br = null;
    private String line = "";
    private String csvSplitBy = ";";

    private final Serializer<JsonNode> jsonSerializer = new JsonSerializer();
    private final Deserializer<JsonNode> jsonDeserializer = new JsonDeserializer();
    private final Serde<JsonNode> JsonSerde = Serdes.serdeFrom(jsonSerializer, jsonDeserializer);
    private final Serde<String> StringSerde = Serdes.String();
    private final ObjectMapper objectMapper = new ObjectMapper();


    /**
     * Initial configuration of tests.
     *
     * @throws Exception
     *             - test exception
     */
    @Before
    public final void setUp() throws Exception {

        IUserAccountManager dummyUserDb = createMock(IUserAccountManager.class);

        KStreamBuilder builder = new KStreamBuilder();
        Properties streamsConfiguration = new Properties();

        // kafka streaming config variables
        streamsConfiguration.put(StreamsConfig.APPLICATION_ID_CONFIG, "kafka-streams-test-app");
        streamsConfiguration.put(StreamsConfig.BOOTSTRAP_SERVERS_CONFIG, "localhost:9092");
        streamsConfiguration.put(StreamsConfig.DEFAULT_KEY_SERDE_CLASS_CONFIG, StringSerde.getClass().getName());
        streamsConfiguration.put(StreamsConfig.DEFAULT_VALUE_SERDE_CLASS_CONFIG, StringSerde.getClass().getName());

        StreamsConfig config = new StreamsConfig(streamsConfiguration);

        // raw logged events incoming data stream from kafka
        KStream<String, JsonNode>[] rawLoggedEvents = builder.stream(StringSerde, JsonSerde, "topic_logged_events")
                .branch(
                        (k, v) -> !v.path("anonymous_user").asBoolean(),
                        (k, v) -> v.path("anonymous_user").asBoolean()
                );

        // parallel log for anonymous events (may want to optimise how we do this later)
        rawLoggedEvents[1].to(StringSerde, JsonSerde, "topic_anonymous_logged_events");

        // initialise the mock DB for the user data
        Long testUser1Id = 1L;
        Long testUser2Id = 2L;
        RegisteredUserDTO testUser1 = new RegisteredUserDTO("TestingOne", "Test1", null,
                null, new Date(), Gender.MALE, new Date(),"");
        testUser1.setId(testUser1Id);
        testUser1.setRole(Role.STUDENT);
        RegisteredUserDTO testUser2 = new RegisteredUserDTO("TestingTwo", "Test2", null,
                null, new Date(), Gender.MALE, new Date(),"");
        testUser2.setId(testUser2Id);
        testUser2.setRole(Role.STUDENT);

        RegisteredUserDTO testUser2change = new RegisteredUserDTO("TestingTwoChange", "Test2", null,
                null, new Date(), Gender.FEMALE, new Date(),"");
        testUser2change.setId(testUser2Id);
        testUser2change.setRole(Role.TEACHER);

        expect(dummyUserDb.getUserDTOById(testUser1Id)).andReturn(testUser1);
        expect(dummyUserDb.getUserDTOById(testUser2Id)).andReturn(testUser2).andReturn(testUser2change);
        replay(dummyUserDb);


        // SITE STATISTICS
        // get the streams logic which exists inside the "streamProcess" method
        Method method = SiteStatisticsStreamsApplication.class.getDeclaredMethod("streamProcess", KStream.class, IUserAccountManager.class);
        method.setAccessible(true);
        method.invoke(null, rawLoggedEvents[0], dummyUserDb);

        driver = new ProcessorTopologyTestDriver(config, builder);

        String csvFile = new File("").getAbsolutePath().concat("/src/test/resources/test_data/kafka-streams-test.data");
        DateFormat dateFormat = new SimpleDateFormat("yyyy-MM-dd HH:mm:ss");

        br = new BufferedReader(new FileReader(csvFile));
        while ((line = br.readLine()) != null) {

            String[] fields = line.split(csvSplitBy);

            Map<String, Object> kafkaLogRecord = new ImmutableMap.Builder<String, Object>()
                    .put("user_id", fields[0])
                    .put("anonymous_user", fields[1])
                    .put("event_type", fields[2])
                    .put("event_details_type", fields[3])
                    .put("event_details", objectMapper.readTree(fields[4]))
                    .put("ip_address", fields[5])
                    .put("timestamp", dateFormat.parse(fields[6]).getTime())
                    .build();

            driver.process("topic_logged_events",
                    fields[0].getBytes(),
                    objectMapper.writeValueAsString(kafkaLogRecord).getBytes());
        }
    }


    @Test
    public void userDataTableUpdate_Test() throws Exception {

        HashMap<String, Map<String, Object>> testData = new HashMap<>();

        String filePath = new File("").getAbsolutePath();
        br = new BufferedReader(new FileReader(filePath.concat("/src/test/resources/test_data/kafka-streams-user-data-table-update.test")));
        while ((line = br.readLine()) != null) {

            String[] fields = line.split(csvSplitBy);

            Map<String, Object> userRecord = new ImmutableMap.Builder<String, Object>()
                    .put("user_id", fields[0])
                    .put("family_name", fields[1])
                    .put("given_name", fields[2])
                    .put("role", fields[3])
                    .put("gender", fields[5])
                    .put("school_id", fields[7])
                    .put("school_other", fields[8])
                    .build();

            testData.put(fields[0], userRecord);
        }

        ReadOnlyKeyValueStore<String, JsonNode> store = driver.getKeyValueStore("localstore_user_data");
        KeyValueIterator<String, JsonNode> iter = store.all();

        while (iter.hasNext()) {

            KeyValue<String, JsonNode> entry = iter.next();

            assertTrue(testData.containsKey(entry.key)
                    && (testData.get(entry.key).get("family_name").toString().equals(entry.value.path("user_data").path("family_name").asText()))
                    && (testData.get(entry.key).get("given_name").toString().equals(entry.value.path("user_data").path("given_name").asText()))
                    && (testData.get(entry.key).get("gender").toString().equals(entry.value.path("user_data").path("gender").asText()))
                    && (testData.get(entry.key).get("role").toString().equals(entry.value.path("user_data").path("role").asText()))
            );
        }
    }


    @Test
    public void eventTypeCounts_Test() throws Exception {

        HashMap<String, Long> testData = new HashMap<>();

        String filePath = new File("").getAbsolutePath();
        br = new BufferedReader(new FileReader(filePath.concat("/src/test/resources/test_data/kafka-streams-log-event-counts.test")));
        while ((line = br.readLine()) != null) {

            String[] fields = line.split(csvSplitBy);
            testData.put(fields[0], Long.parseLong(fields[1]));
        }

        ReadOnlyKeyValueStore<String, Long> store = driver.getKeyValueStore("localstore_log_event_counts");
        KeyValueIterator<String, Long> iter = store.all();

        while (iter.hasNext()) {

            KeyValue<String, Long> entry = iter.next();
            assertTrue(testData.containsKey(entry.key) && testData.get(entry.key).equals(entry.value));
        }
    }


    @Test
    public void userLastSeen_Test() throws Exception {

        HashMap<String, JsonNode> testData = new HashMap<>();

        String filePath = new File("").getAbsolutePath();
        br = new BufferedReader(new FileReader(filePath.concat("/src/test/resources/test_data/kafka-streams-user-last-seen.test")));

        while ((line = br.readLine()) != null) {

            String[] fields = line.split(csvSplitBy);
            testData.put(fields[0], objectMapper.readTree(fields[1]));
        }

        ReadOnlyKeyValueStore<String, JsonNode> store = driver.getKeyValueStore("localstore_user_data");
        KeyValueIterator<String, JsonNode> iter = store.all();

        while (iter.hasNext()) {

            KeyValue<String, JsonNode> entry = iter.next();
            Iterator<Map.Entry<String, JsonNode>> innerIter = entry.value.path("last_seen_data").fields();

            assertTrue(testData.containsKey(entry.key));

            while (innerIter.hasNext()) {

                Map.Entry<String, JsonNode> innerEntry = innerIter.next();

                if (innerEntry.getValue().asText().equals("last_seen")) {
                    assertTrue(testData.get(entry.key).has("last_seen") && testData.get(entry.key).path("last_seen").equals(innerEntry.getValue()));
                } else {
                    assertTrue(testData.get(entry.key).has(innerEntry.getKey()) && testData.get(entry.key).path(innerEntry.getKey()).equals(innerEntry.getValue()));
                }
            }
        }
    }


    @Test
    public void streamsClassVersions_Test() throws Exception {
<<<<<<< HEAD
        assertClassUnchanged(SiteStatisticsStreamsApplication.class,"077312d75a98feca469af1a3ce8040615afea19ac82e35de5a74666efd7e2776");
=======
        assertClassUnchanged(SiteStatisticsStreamsApplication.class,"3eca240662f8ad908223a14d0875bace1d033a8fe0026530f6677bacf4aeaa75");
>>>>>>> 37caa2ee
    }


    private void assertClassUnchanged(Class c, String hash) {
        String newHash = ClassVersionHash.hashClass(c);
        assertEquals("Class '" + c.getSimpleName() + "' has changed - need up to update test and (possibly) Kafka streams application ID version number in SiteStatisticsStreamsApplication.\nNew class hash: " + newHash + "\n", newHash, hash);
    }
}<|MERGE_RESOLUTION|>--- conflicted
+++ resolved
@@ -271,11 +271,7 @@
 
     @Test
     public void streamsClassVersions_Test() throws Exception {
-<<<<<<< HEAD
-        assertClassUnchanged(SiteStatisticsStreamsApplication.class,"077312d75a98feca469af1a3ce8040615afea19ac82e35de5a74666efd7e2776");
-=======
-        assertClassUnchanged(SiteStatisticsStreamsApplication.class,"3eca240662f8ad908223a14d0875bace1d033a8fe0026530f6677bacf4aeaa75");
->>>>>>> 37caa2ee
+        assertClassUnchanged(SiteStatisticsStreamsApplication.class,"6ba4c2a1d86fef80062b78bd118f62d660a5b4053a1f5e23ea58e7d3c23ab5ba");
     }
 
 
