/*
 * Copyright 2022 Matthew Trew
 *
 * Licensed under the Apache License, Version 2.0 (the "License");
 * you may not use this file except in compliance with the License.
 *
 * You may obtain a copy of the License at
 *     http://www.apache.org/licenses/LICENSE-2.0
 *
 * Unless required by applicable law or agreed to in writing, software
 * distributed under the License is distributed on an "AS IS" BASIS,
 * WITHOUT WARRANTIES OR CONDITIONS OF ANY KIND, either express or implied.
 * See the License for the specific language governing permissions and
 * limitations under the License.
 */

package uk.ac.cam.cl.dtg.isaac.api;

import jakarta.servlet.http.Cookie;
import jakarta.servlet.http.HttpServletRequest;
import jakarta.ws.rs.core.Request;
import jakarta.ws.rs.core.Response;
import org.apache.commons.lang3.time.DateUtils;
import org.junit.jupiter.api.BeforeEach;
import org.junit.jupiter.api.Test;
import uk.ac.cam.cl.dtg.isaac.dos.QuizFeedbackMode;
import uk.ac.cam.cl.dtg.isaac.dto.AssignmentStatusDTO;
import uk.ac.cam.cl.dtg.isaac.dto.IsaacQuizDTO;
import uk.ac.cam.cl.dtg.isaac.dto.QuizAssignmentDTO;
import uk.ac.cam.cl.dtg.isaac.dto.ResultsWrapper;
import uk.ac.cam.cl.dtg.isaac.dto.SegueErrorResponse;
import uk.ac.cam.cl.dtg.isaac.dto.content.QuizSummaryDTO;
import uk.ac.cam.cl.dtg.segue.auth.exceptions.AdditionalAuthenticationRequiredException;
import uk.ac.cam.cl.dtg.segue.auth.exceptions.AuthenticationProviderMappingException;
import uk.ac.cam.cl.dtg.segue.auth.exceptions.IncorrectCredentialsProvidedException;
import uk.ac.cam.cl.dtg.segue.auth.exceptions.MFARequiredButNotConfiguredException;
import uk.ac.cam.cl.dtg.segue.auth.exceptions.NoCredentialsAvailableException;
import uk.ac.cam.cl.dtg.segue.auth.exceptions.NoUserException;
import uk.ac.cam.cl.dtg.segue.dao.SegueDatabaseException;

import java.security.NoSuchAlgorithmException;
import java.security.spec.InvalidKeySpecException;
import java.util.Date;
import java.util.LinkedList;
import java.util.List;

import static org.easymock.EasyMock.createNiceMock;
import static org.easymock.EasyMock.replay;
import static uk.ac.cam.cl.dtg.isaac.api.ITConstants.*;
import static org.junit.jupiter.api.Assertions.*;


public class QuizFacadeIT extends IsaacIntegrationTest {

    private QuizFacade quizFacade;

    @BeforeEach
    public void setUp() throws Exception {
        // get an instance of the facade to test
        this.quizFacade = new QuizFacade(properties, logManager, contentManager, quizManager, userAccountManager,
                userAssociationManager, groupManager, quizAssignmentManager, assignmentService, quizAttemptManager,
                quizQuestionManager);
    }

    @Test
<<<<<<< HEAD
    public void createQuizAssignmentEndpoint_assignQuizAsTeacher_succeeds() throws Exception {
=======
    public void createQuizAssignmentsEndpoint_assignQuizAsTeacher_succeeds() throws NoCredentialsAvailableException,
            NoUserException, SegueDatabaseException, AuthenticationProviderMappingException,
            IncorrectCredentialsProvidedException, AdditionalAuthenticationRequiredException, InvalidKeySpecException,
            NoSuchAlgorithmException, MFARequiredButNotConfiguredException {
>>>>>>> 377c5aa3
        // Arrange
        // log in as Teacher, create request
        LoginResult teacherLogin = loginAs(httpSession, TEST_TEACHER_EMAIL, TEST_TEACHER_PASSWORD);
        HttpServletRequest assignQuizRequest = createRequestWithCookies(new Cookie[]{teacherLogin.cookie});
        replay(assignQuizRequest);

        List<QuizAssignmentDTO> quizAssignmentDTOList = new LinkedList<>();
        quizAssignmentDTOList.add(
                new QuizAssignmentDTO(null, QUIZ_TEST_QUIZ_ID,
                        TEST_TEACHER_ID, TEST_TEACHERS_AB_GROUP_ID, new Date(), DateUtils.addDays(new Date(), 5), null,
                        QuizFeedbackMode.DETAILED_FEEDBACK)
        );

        // Act
        // make request
        Response createQuizResponse = quizFacade.createQuizAssignments(assignQuizRequest, quizAssignmentDTOList);

        // Assert
        // check status code is OK
        assertEquals(Response.Status.OK.getStatusCode(), createQuizResponse.getStatus());

        // check the quiz was assigned successfully
        List<?> responseBody = (List<?>) createQuizResponse.getEntity();
        AssignmentStatusDTO status = (AssignmentStatusDTO) responseBody.get(0);
        assertEquals(TEST_TEACHERS_AB_GROUP_ID, (long) status.getGroupId());
    }

    @Test
<<<<<<< HEAD
    public void createQuizAssignmentEndpoint_assignQuizAsTutor_fails() throws Exception {
=======
    public void createQuizAssignmentsEndpoint_assignQuizAsTutor_fails() throws NoCredentialsAvailableException,
            NoUserException, SegueDatabaseException, AuthenticationProviderMappingException,
            IncorrectCredentialsProvidedException, AdditionalAuthenticationRequiredException, InvalidKeySpecException,
            NoSuchAlgorithmException, MFARequiredButNotConfiguredException {
>>>>>>> 377c5aa3
        // Arrange
        // log in as Tutor, create request
        LoginResult tutorLogin = loginAs(httpSession, TEST_TUTOR_EMAIL, TEST_TUTOR_PASSWORD);
        HttpServletRequest assignQuizRequest = createRequestWithCookies(new Cookie[]{tutorLogin.cookie});
        replay(assignQuizRequest);

        List<QuizAssignmentDTO> quizAssignmentDTOList = new LinkedList<>();
        quizAssignmentDTOList.add(
                new QuizAssignmentDTO(null, QUIZ_TEST_QUIZ_ID,
                TEST_TUTOR_ID, TEST_TUTORS_AB_GROUP_ID, new Date(), DateUtils.addDays(new Date(), 5), null,
                QuizFeedbackMode.DETAILED_FEEDBACK)
        );

        // Act
        // make request
        Response createQuizResponse = quizFacade.createQuizAssignments(assignQuizRequest, quizAssignmentDTOList);

        // Assert
        // check status code is FORBIDDEN
        assertEquals(Response.Status.FORBIDDEN.getStatusCode(), createQuizResponse.getStatus());

        // check an error message was returned
        SegueErrorResponse responseBody = (SegueErrorResponse) createQuizResponse.getEntity();
        assertEquals("You do not have the permissions to complete this action", responseBody.getErrorMessage());
    }

    @Test
    public void getAvailableQuizzesEndpoint_getQuizzesAsTeacher_returnsAll() throws Exception {
        // Arrange
        // log in as Teacher, create request
        LoginResult teacherLogin = loginAs(httpSession, TEST_TEACHER_EMAIL, TEST_TEACHER_PASSWORD);
        HttpServletRequest assignQuizRequest = createRequestWithCookies(new Cookie[]{teacherLogin.cookie});
        replay(assignQuizRequest);

        // Act
        // make request
        Response getQuizzesResponse = quizFacade.getAvailableQuizzes(createNiceMock(Request.class), assignQuizRequest);

        // Assert
        // check status code is OK
        assertEquals(Response.Status.OK.getStatusCode(), getQuizzesResponse.getStatus());

        // check all quizzes are returned as available
        @SuppressWarnings("unchecked") ResultsWrapper<QuizSummaryDTO> responseBody =
                (ResultsWrapper<QuizSummaryDTO>) getQuizzesResponse.getEntity();
        assertTrue(responseBody.getResults().stream().anyMatch(q -> q.getId().equals(QUIZ_TEST_QUIZ_ID)));
        assertTrue(responseBody.getResults().stream().anyMatch(q -> q.getId().equals(QUIZ_HIDDEN_FROM_ROLE_STUDENTS_QUIZ_ID)));
        assertTrue(responseBody.getResults().stream().anyMatch(q -> q.getId().equals(QUIZ_HIDDEN_FROM_ROLE_TUTORS_QUIZ_ID)));
    }

    /**
     * Tests that quizzes with visibleToStudents=false and hiddenFromRoles=[TUTOR] are not considered available to a tutor.
     */
    @Test
    public void getAvailableQuizzesEndpoint_getQuizzesAsTutor_returnsNonInvisibleToStudentOrHiddenFromRoleQuizzes() throws Exception {
        // Arrange
        // log in as Tutor, create request
        LoginResult teacherLogin = loginAs(httpSession, TEST_TUTOR_EMAIL, TEST_TUTOR_PASSWORD);
        HttpServletRequest assignQuizRequest = createRequestWithCookies(new Cookie[]{teacherLogin.cookie});
        replay(assignQuizRequest);

        // Act
        // make request
        Response getQuizzesResponse = quizFacade.getAvailableQuizzes(createNiceMock(Request.class), assignQuizRequest);

        // Assert
        // check status code is OK
        assertEquals(Response.Status.OK.getStatusCode(), getQuizzesResponse.getStatus());

        // check invisible-to-student and hidden-from-tutor-role quizzes are not returned as available
        @SuppressWarnings("unchecked") ResultsWrapper<QuizSummaryDTO> responseBody =
                (ResultsWrapper<QuizSummaryDTO>) getQuizzesResponse.getEntity();
        assertTrue(responseBody.getResults().stream().anyMatch(q -> q.getId().equals(QUIZ_TEST_QUIZ_ID)));
        assertFalse(responseBody.getResults().stream().anyMatch(q -> q.getId().equals(QUIZ_HIDDEN_FROM_ROLE_STUDENTS_QUIZ_ID)));
        assertFalse(responseBody.getResults().stream().anyMatch(q -> q.getId().equals(QUIZ_HIDDEN_FROM_ROLE_TUTORS_QUIZ_ID)));
    }

    @Test
    public void previewQuizEndpoint_previewInvisibleToStudentQuizAsTeacher_succeeds() throws Exception {
        // Arrange
        // log in as Teacher, create request
        LoginResult teacherLogin = loginAs(httpSession, TEST_TEACHER_EMAIL, TEST_TEACHER_PASSWORD);
        HttpServletRequest assignQuizRequest = createRequestWithCookies(new Cookie[]{teacherLogin.cookie});
        replay(assignQuizRequest);

        // Act
        // make request
        Response previewQuizResponse = quizFacade.previewQuiz(createNiceMock(Request.class), assignQuizRequest,
                QUIZ_HIDDEN_FROM_ROLE_STUDENTS_QUIZ_ID);

        // Assert
        // check status code is OK
        assertEquals(Response.Status.OK.getStatusCode(), previewQuizResponse.getStatus());

        // check the quiz is returned for preview
        IsaacQuizDTO responseBody = (IsaacQuizDTO) previewQuizResponse.getEntity();
        assertEquals(QUIZ_HIDDEN_FROM_ROLE_STUDENTS_QUIZ_ID, responseBody.getId());
    }

    @Test
    public void previewQuizEndpoint_previewHiddenFromRoleStudentQuizAsTutor_fails() throws Exception {
        // Arrange
        // log in as Tutor, create request
        LoginResult tutorLogin = loginAs(httpSession, TEST_TUTOR_EMAIL, TEST_TUTOR_PASSWORD);
        HttpServletRequest assignQuizRequest = createRequestWithCookies(new Cookie[]{tutorLogin.cookie});
        replay(assignQuizRequest);

        // Act
        // make request
        Response previewQuizResponse = quizFacade.previewQuiz(createNiceMock(Request.class), assignQuizRequest,
                QUIZ_HIDDEN_FROM_ROLE_STUDENTS_QUIZ_ID);

        // Assert
        // check status code is FORBIDDEN
        assertEquals(Response.Status.FORBIDDEN.getStatusCode(), previewQuizResponse.getStatus());

        // check an error message was returned
        SegueErrorResponse responseBody = (SegueErrorResponse) previewQuizResponse.getEntity();
        assertEquals("You do not have the permissions to complete this action", responseBody.getErrorMessage());
    }

    @Test
    public void previewQuizEndpoint_previewHiddenFromRoleTutorQuizAsTutor_fails() throws Exception {
        // Arrange
        // log in as Tutor, create request
        LoginResult tutorLogin = loginAs(httpSession, TEST_TUTOR_EMAIL, TEST_TUTOR_PASSWORD);
        HttpServletRequest assignQuizRequest = createRequestWithCookies(new Cookie[]{tutorLogin.cookie});
        replay(assignQuizRequest);

        // Act
        // make request
        Response previewQuizResponse = quizFacade.previewQuiz(createNiceMock(Request.class), assignQuizRequest,
                QUIZ_HIDDEN_FROM_ROLE_TUTORS_QUIZ_ID);

        // Assert
        // check status code is FORBIDDEN
        assertEquals(Response.Status.FORBIDDEN.getStatusCode(), previewQuizResponse.getStatus());

        // check an error message was returned
        SegueErrorResponse responseBody = (SegueErrorResponse) previewQuizResponse.getEntity();
        assertEquals("You do not have the permissions to complete this action", responseBody.getErrorMessage());
    }
}<|MERGE_RESOLUTION|>--- conflicted
+++ resolved
@@ -63,14 +63,7 @@
     }
 
     @Test
-<<<<<<< HEAD
     public void createQuizAssignmentEndpoint_assignQuizAsTeacher_succeeds() throws Exception {
-=======
-    public void createQuizAssignmentsEndpoint_assignQuizAsTeacher_succeeds() throws NoCredentialsAvailableException,
-            NoUserException, SegueDatabaseException, AuthenticationProviderMappingException,
-            IncorrectCredentialsProvidedException, AdditionalAuthenticationRequiredException, InvalidKeySpecException,
-            NoSuchAlgorithmException, MFARequiredButNotConfiguredException {
->>>>>>> 377c5aa3
         // Arrange
         // log in as Teacher, create request
         LoginResult teacherLogin = loginAs(httpSession, TEST_TEACHER_EMAIL, TEST_TEACHER_PASSWORD);
@@ -99,14 +92,7 @@
     }
 
     @Test
-<<<<<<< HEAD
     public void createQuizAssignmentEndpoint_assignQuizAsTutor_fails() throws Exception {
-=======
-    public void createQuizAssignmentsEndpoint_assignQuizAsTutor_fails() throws NoCredentialsAvailableException,
-            NoUserException, SegueDatabaseException, AuthenticationProviderMappingException,
-            IncorrectCredentialsProvidedException, AdditionalAuthenticationRequiredException, InvalidKeySpecException,
-            NoSuchAlgorithmException, MFARequiredButNotConfiguredException {
->>>>>>> 377c5aa3
         // Arrange
         // log in as Tutor, create request
         LoginResult tutorLogin = loginAs(httpSession, TEST_TUTOR_EMAIL, TEST_TUTOR_PASSWORD);
