--- conflicted
+++ resolved
@@ -40,13 +40,6 @@
 import static org.junit.Assert.assertTrue;
 import static org.junit.Assert.fail;
 
-<<<<<<< HEAD
-
-
-//@RunWith(PowerMockRunner.class)
-@PowerMockIgnore("javax.net.ssl.*")
-=======
->>>>>>> 94b3969f
 public class EventsFacadeTest extends IsaacE2ETest {
 
     private EventsFacade eventsFacade;
