--- conflicted
+++ resolved
@@ -46,34 +46,30 @@
     public static final String TEST_STUDENT_PASSWORD = "test1234";
     public static final long TEST_STUDENT_ID = 6L;
 
-<<<<<<< HEAD
-    // Questions
-    public static final String REGRESSION_TEST_PAGE_ID = "_regression_test_";
-    public static final String ASSIGNMENT_TEST_PAGE_ID = "_assignment_test";
-=======
     public static final String TEST_TUTOR_EMAIL = "test-tutor@test.com";
     public static final String TEST_TUTOR_PASSWORD = "test1234";
     public static final long TEST_TUTOR_ID = 12L;
->>>>>>> a1fac0b3
 
     // Groups
     public static final long TEST_TEACHERS_AB_GROUP_ID = 1L;
     public static final long DAVE_TEACHERS_BC_GROUP_ID = 2L;
     public static final long TEST_TUTORS_AB_GROUP_ID = 4L;
 
+    // Questions
+    public static final String REGRESSION_TEST_PAGE_ID = "_regression_test_";
+    public static final String ASSIGNMENT_TEST_PAGE_ID = "_assignment_test";
+
     // Gameboards
     public static final String ASSIGNMENTS_TEST_GAMEBOARD_ID = "865072ab-9223-495f-a809-5ee2b98252e4";
     public static final String ASSIGNMENTS_DATE_TEST_GAMEBOARD_ID = "5acb113a-4d8b-4a6d-9714-6992e7e3dc35";
 
-<<<<<<< HEAD
-    // Content for testing global search
+    // Search
     public static final String SEARCH_TEST_CONCEPT_ID = "33935571-5a6c-4d42-a243-b5c01d4293e6";
     public static final String SEARCH_TEST_TOPIC_SUMMARY_ID = "f9714b47-dd81-48db-b509-cc25e1884474";
     public static final String SEARCH_TEST_EVENT_ID = "dc8686cf-be3b-4c0d-8761-1e5504146867";
-=======
+
     // Quizzes/tests
     public static final String QUIZ_TEST_QUIZ_ID = "_quiz_test";
     public static final String QUIZ_HIDDEN_FROM_ROLE_STUDENTS_QUIZ_ID = "_hidden_from_roles_student_quiz_test";
     public static final String QUIZ_HIDDEN_FROM_ROLE_TUTORS_QUIZ_ID = "_hidden_from_roles_tutor_quiz_test";
->>>>>>> a1fac0b3
 }