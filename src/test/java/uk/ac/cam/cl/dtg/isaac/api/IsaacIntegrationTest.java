package uk.ac.cam.cl.dtg.isaac.api;

import com.fasterxml.jackson.databind.ObjectMapper;
import com.fasterxml.jackson.databind.json.JsonMapper;
import com.google.api.client.util.Maps;
import ma.glasnost.orika.MapperFacade;
import org.apache.commons.lang3.SystemUtils;
import org.easymock.Capture;
import org.eclipse.jgit.api.Git;
import org.junit.AfterClass;
import org.junit.BeforeClass;
import org.reflections.Reflections;
import org.slf4j.Logger;
import org.slf4j.LoggerFactory;
import org.testcontainers.containers.PostgreSQLContainer;
import org.testcontainers.elasticsearch.ElasticsearchContainer;
import org.testcontainers.utility.DockerImageName;
import org.testcontainers.utility.MountableFile;
import uk.ac.cam.cl.dtg.isaac.api.managers.AssignmentManager;
import uk.ac.cam.cl.dtg.isaac.api.managers.EventBookingManager;
import uk.ac.cam.cl.dtg.isaac.api.managers.GameManager;
import uk.ac.cam.cl.dtg.isaac.api.managers.QuizAssignmentManager;
import uk.ac.cam.cl.dtg.isaac.api.managers.QuizAttemptManager;
import uk.ac.cam.cl.dtg.isaac.api.managers.QuizManager;
import uk.ac.cam.cl.dtg.isaac.api.managers.QuizQuestionManager;
import uk.ac.cam.cl.dtg.isaac.api.managers.URIManager;
import uk.ac.cam.cl.dtg.isaac.api.services.AssignmentService;
import uk.ac.cam.cl.dtg.isaac.api.services.ContentSummarizerService;
import uk.ac.cam.cl.dtg.isaac.api.services.EmailService;
import uk.ac.cam.cl.dtg.isaac.dao.EventBookingPersistenceManager;
import uk.ac.cam.cl.dtg.isaac.dao.GameboardPersistenceManager;
import uk.ac.cam.cl.dtg.isaac.dao.IAssignmentPersistenceManager;
import uk.ac.cam.cl.dtg.isaac.dao.IQuizAssignmentPersistenceManager;
import uk.ac.cam.cl.dtg.isaac.dao.IQuizAttemptPersistenceManager;
import uk.ac.cam.cl.dtg.isaac.dao.IQuizQuestionAttemptPersistenceManager;
import uk.ac.cam.cl.dtg.isaac.dao.PgAssignmentPersistenceManager;
import uk.ac.cam.cl.dtg.isaac.dao.PgQuizAssignmentPersistenceManager;
import uk.ac.cam.cl.dtg.isaac.dao.PgQuizAttemptPersistenceManager;
import uk.ac.cam.cl.dtg.isaac.dao.PgQuizQuestionAttemptPersistenceManager;
import uk.ac.cam.cl.dtg.isaac.dos.AbstractUserPreferenceManager;
import uk.ac.cam.cl.dtg.isaac.dos.PgUserPreferenceManager;
import uk.ac.cam.cl.dtg.isaac.dto.users.RegisteredUserDTO;
import uk.ac.cam.cl.dtg.isaac.quiz.PgQuestionAttempts;
import uk.ac.cam.cl.dtg.segue.api.Constants;
import uk.ac.cam.cl.dtg.segue.api.managers.GroupManager;
import uk.ac.cam.cl.dtg.segue.api.managers.PgTransactionManager;
import uk.ac.cam.cl.dtg.segue.api.managers.QuestionManager;
import uk.ac.cam.cl.dtg.segue.api.managers.UserAccountManager;
import uk.ac.cam.cl.dtg.segue.api.managers.UserAssociationManager;
import uk.ac.cam.cl.dtg.segue.api.managers.UserAuthenticationManager;
import uk.ac.cam.cl.dtg.segue.api.managers.UserBadgeManager;
import uk.ac.cam.cl.dtg.segue.api.monitors.GroupManagerLookupMisuseHandler;
import uk.ac.cam.cl.dtg.segue.api.monitors.IMisuseMonitor;
import uk.ac.cam.cl.dtg.segue.api.monitors.InMemoryMisuseMonitor;
import uk.ac.cam.cl.dtg.segue.api.services.ContentService;
import uk.ac.cam.cl.dtg.segue.auth.AuthenticationProvider;
import uk.ac.cam.cl.dtg.segue.auth.IAuthenticator;
import uk.ac.cam.cl.dtg.segue.auth.ISecondFactorAuthenticator;
import uk.ac.cam.cl.dtg.segue.auth.ISegueHashingAlgorithm;
import uk.ac.cam.cl.dtg.segue.auth.RaspberryPiOidcAuthenticator;
import uk.ac.cam.cl.dtg.segue.auth.SegueLocalAuthenticator;
import uk.ac.cam.cl.dtg.segue.auth.SeguePBKDF2v3;
import uk.ac.cam.cl.dtg.segue.auth.SegueSCryptv1;
import uk.ac.cam.cl.dtg.segue.auth.SegueTOTPAuthenticator;
import uk.ac.cam.cl.dtg.segue.auth.exceptions.AdditionalAuthenticationRequiredException;
import uk.ac.cam.cl.dtg.segue.auth.exceptions.AuthenticationProviderMappingException;
import uk.ac.cam.cl.dtg.segue.auth.exceptions.AuthenticatorSecurityException;
import uk.ac.cam.cl.dtg.segue.auth.exceptions.IncorrectCredentialsProvidedException;
import uk.ac.cam.cl.dtg.segue.auth.exceptions.MFARequiredButNotConfiguredException;
import uk.ac.cam.cl.dtg.segue.auth.exceptions.NoCredentialsAvailableException;
import uk.ac.cam.cl.dtg.segue.auth.exceptions.NoUserException;
import uk.ac.cam.cl.dtg.segue.comm.EmailCommunicator;
import uk.ac.cam.cl.dtg.segue.comm.EmailManager;
import uk.ac.cam.cl.dtg.segue.comm.MailGunEmailManager;
import uk.ac.cam.cl.dtg.segue.dao.ILogManager;
import uk.ac.cam.cl.dtg.segue.dao.SegueDatabaseException;
import uk.ac.cam.cl.dtg.segue.dao.associations.PgAssociationDataManager;
import uk.ac.cam.cl.dtg.segue.dao.content.ContentMapper;
import uk.ac.cam.cl.dtg.segue.dao.content.GitContentManager;
import uk.ac.cam.cl.dtg.segue.dao.schools.SchoolListReader;
import uk.ac.cam.cl.dtg.segue.dao.users.PgAnonymousUsers;
import uk.ac.cam.cl.dtg.segue.dao.users.PgPasswordDataManager;
import uk.ac.cam.cl.dtg.segue.dao.users.PgUserGroupPersistenceManager;
import uk.ac.cam.cl.dtg.segue.dao.users.PgUsers;
import uk.ac.cam.cl.dtg.segue.database.GitDb;
import uk.ac.cam.cl.dtg.segue.database.PostgresSqlDb;
import uk.ac.cam.cl.dtg.segue.search.ElasticSearchProvider;
import uk.ac.cam.cl.dtg.util.AbstractConfigLoader;

import jakarta.servlet.http.Cookie;
import jakarta.servlet.http.HttpServletRequest;
import jakarta.servlet.http.HttpServletResponse;
import jakarta.servlet.http.HttpSession;
import uk.ac.cam.cl.dtg.util.YamlLoader;

import java.io.IOException;
import java.net.UnknownHostException;
import java.security.NoSuchAlgorithmException;
import java.security.spec.InvalidKeySpecException;
import java.time.Duration;
import java.util.HashMap;
import java.util.Map;

import static org.easymock.EasyMock.and;
import static org.easymock.EasyMock.anyObject;
import static org.easymock.EasyMock.capture;
import static org.easymock.EasyMock.createMock;
import static org.easymock.EasyMock.createNiceMock;
import static org.easymock.EasyMock.expect;
import static org.easymock.EasyMock.expectLastCall;
import static org.easymock.EasyMock.isA;
import static org.easymock.EasyMock.replay;
import static uk.ac.cam.cl.dtg.segue.api.Constants.DEFAULT_LINUX_CONFIG_LOCATION;
import static uk.ac.cam.cl.dtg.segue.api.Constants.EMAIL_SIGNATURE;
import static uk.ac.cam.cl.dtg.segue.api.Constants.HOST_NAME;

/**
 * Abstract superclass for integration tests, providing them with dependencies including Elasticsearch and PostgreSQL
 * (as docker containers) and other managers (some of which are mocked). Except for the Elasticsearch container, these
 * dependencies are created before and destroyed after every test class.
 *
 * Subclasses should be named "*IT.java" so Maven Failsafe detects them. Use the "verify" Maven target to run them.
 */
public abstract class IsaacIntegrationTest {

    protected static final Logger log = LoggerFactory.getLogger(IsaacIntegrationTest.class);

    protected static HttpSession httpSession;
    protected static PostgreSQLContainer postgres;
    protected static ElasticsearchContainer elasticsearch;
    protected static AbstractConfigLoader properties;
    protected static Map<String, String> globalTokens;
    protected static PostgresSqlDb postgresSqlDb;
    protected static ElasticSearchProvider elasticSearchProvider;
    protected static SchoolListReader schoolListReader;
    protected static MapperFacade mapperFacade;
    protected static ContentSummarizerService contentSummarizerService;
    protected static IMisuseMonitor misuseMonitor;

    // Managers
    protected static EmailManager emailManager;
    protected static MailGunEmailManager mailGunEmailManager;
    protected static UserAuthenticationManager userAuthenticationManager;
    protected static UserAccountManager userAccountManager;
    protected static GameManager gameManager;
    protected static GroupManager groupManager;
    protected static EventBookingManager eventBookingManager;
    protected static ILogManager logManager;
    protected static GitContentManager contentManager;
    protected static UserBadgeManager userBadgeManager;
    protected static UserAssociationManager userAssociationManager;
    protected static AssignmentManager assignmentManager;
    protected static QuestionManager questionManager;
    protected static QuizManager quizManager;

    // Manager dependencies
    protected static IQuizAssignmentPersistenceManager quizAssignmentPersistenceManager;
    protected static QuizAssignmentManager quizAssignmentManager;
    protected static QuizAttemptManager quizAttemptManager;
    protected static IQuizAttemptPersistenceManager quizAttemptPersistenceManager;
    protected static IQuizQuestionAttemptPersistenceManager quizQuestionAttemptPersistenceManager;
    protected static QuizQuestionManager quizQuestionManager;

    // Services
    protected static AssignmentService assignmentService;

    protected class LoginResult {
        public RegisteredUserDTO user;
        public Cookie cookie;

        public LoginResult(final RegisteredUserDTO user, final Cookie cookie) {
            this.user = user;
            this.cookie = cookie;
        }
    }

    private static String getClassLoaderResourcePath(final String resource) {
        return IsaacIntegrationTest.class.getClassLoader().getResource(resource)
                .getPath()
                // ":" is removed from the resource path for Windows compatibility
                .replace(":", "");
    }

<<<<<<< HEAD
    @BeforeClass
    public static void setUpClass() throws Exception {
        postgres = new PostgreSQLContainer<>("postgres:12")
                .withEnv("POSTGRES_HOST_AUTH_METHOD", "trust")
                .withUsername("rutherford")
                .withFileSystemBind(getClassLoaderResourcePath("db_scripts/postgres-rutherford-create-script.sql"), "/docker-entrypoint-initdb.d/00-isaac-create.sql")
                .withFileSystemBind(getClassLoaderResourcePath("db_scripts/postgres-rutherford-functions.sql"), "/docker-entrypoint-initdb.d/01-isaac-functions.sql")
                .withFileSystemBind(getClassLoaderResourcePath("db_scripts/quartz_scheduler_create_script.sql"), "/docker-entrypoint-initdb.d/02-isaac-quartz.sql")
                .withFileSystemBind(getClassLoaderResourcePath("test-postgres-rutherford-data-dump.sql"), "/docker-entrypoint-initdb.d/03-data-dump.sql")
        ;

        // TODO It would be nice if we could pull the version from pom.xml
=======
    static {
        // Statically initialise Elasticsearch once - this instance is shared across test classes.
>>>>>>> a938775e
        elasticsearch = new ElasticsearchContainer(DockerImageName.parse("docker.elastic.co/elasticsearch/elasticsearch:7.17.6"))
                .withCopyFileToContainer(MountableFile.forClasspathResource("isaac-test-es-data.tar.gz"), "/usr/share/elasticsearch/isaac-test-es-data.tar.gz")
                .withCopyFileToContainer(MountableFile.forClasspathResource("isaac-test-es-docker-entrypoint.sh", 0100775), "/usr/local/bin/docker-entrypoint.sh")
                .withExposedPorts(9200, 9300)
                .withEnv("cluster.name", "isaac")
                .withEnv("node.name", "localhost")
                .withEnv("http.max_content_length", "512mb")
                .withEnv("xpack.security.enabled", "true")
                .withEnv("ELASTIC_PASSWORD", "elastic")
                .withStartupTimeout(Duration.ofSeconds(120));
        ;

        elasticsearch.start();

        try {
            elasticSearchProvider = new ElasticSearchProvider(ElasticSearchProvider.getClient(
                    "localhost",
                    elasticsearch.getMappedPort(9200),
                    "elastic",
                    "elastic"
            )
            );
        } catch (UnknownHostException e) {
            throw new RuntimeException(e);
        }
    }

    @BeforeClass
    public static void setUpClass() {
        // Initialise Postgres - we will create a new, clean instance for each test class.
        postgres = new PostgreSQLContainer<>("postgres:12")
                .withEnv("POSTGRES_HOST_AUTH_METHOD", "trust")
                .withUsername("rutherford")
                .withFileSystemBind(getClassLoaderResourcePath("db_scripts/postgres-rutherford-create-script.sql"), "/docker-entrypoint-initdb.d/00-isaac-create.sql")
                .withFileSystemBind(getClassLoaderResourcePath("db_scripts/postgres-rutherford-functions.sql"), "/docker-entrypoint-initdb.d/01-isaac-functions.sql")
                .withFileSystemBind(getClassLoaderResourcePath("db_scripts/quartz_scheduler_create_script.sql"), "/docker-entrypoint-initdb.d/02-isaac-quartz.sql")
                .withFileSystemBind(getClassLoaderResourcePath("test-postgres-rutherford-data-dump.sql"), "/docker-entrypoint-initdb.d/03-data-dump.sql")
        ;

        postgres.start();

        postgresSqlDb = new PostgresSqlDb(
                postgres.getJdbcUrl(),
                "rutherford",
                "somerandompassword"
        ); // user/pass are irrelevant because POSTGRES_HOST_AUTH_METHOD is set to "trust"

        String configLocation = SystemUtils.IS_OS_LINUX ? DEFAULT_LINUX_CONFIG_LOCATION : null;
        if (System.getProperty("test.config.location") != null) {
            configLocation = System.getProperty("test.config.location");
        }
        if (System.getenv("SEGUE_TEST_CONFIG_LOCATION") != null){
            configLocation = System.getenv("SEGUE_TEST_CONFIG_LOCATION");
        }

        try {
            properties = new YamlLoader(configLocation);
        } catch (IOException e) {
            throw new RuntimeException(e);
        }

        globalTokens = Maps.newHashMap();
        globalTokens.put("sig", properties.getProperty(EMAIL_SIGNATURE));
        globalTokens.put("emailPreferencesURL", String.format("https://%s/account#emailpreferences", properties.getProperty(HOST_NAME)));
        globalTokens.put("myAssignmentsURL", String.format("https://%s/assignments", properties.getProperty(HOST_NAME)));
        globalTokens.put("myQuizzesURL", String.format("https://%s/quizzes", properties.getProperty(HOST_NAME)));
        globalTokens.put("myBookedEventsURL", String.format("https://%s/events?show_booked_only=true", properties.getProperty(HOST_NAME)));
        globalTokens.put("contactUsURL", String.format("https://%s/contact", properties.getProperty(HOST_NAME)));
        globalTokens.put("accountURL", String.format("https://%s/account", properties.getProperty(HOST_NAME)));
        globalTokens.put("siteBaseURL", String.format("https://%s", properties.getProperty(HOST_NAME)));

        JsonMapper jsonMapper = new JsonMapper();
        PgUsers pgUsers = new PgUsers(postgresSqlDb, jsonMapper);
        PgAnonymousUsers pgAnonymousUsers = new PgAnonymousUsers(postgresSqlDb);
        PgPasswordDataManager passwordDataManager = new PgPasswordDataManager(postgresSqlDb);

        ContentMapper contentMapper = new ContentMapper(new Reflections("uk.ac.cam.cl.dtg"));
        PgQuestionAttempts pgQuestionAttempts = new PgQuestionAttempts(postgresSqlDb, contentMapper);
        questionManager = new QuestionManager(contentMapper, pgQuestionAttempts);

        mapperFacade = contentMapper.getAutoMapper();

        Map<AuthenticationProvider, IAuthenticator> providersToRegister = new HashMap<>();
        providersToRegister.put(AuthenticationProvider.RASPBERRYPI, new RaspberryPiOidcAuthenticator(
                    "id",
                    "secret",
                    "http://localhost:8003/auth/raspberrypi/callback",
                    "email;profile;openid;force-consent",
                    "src/test/resources/test-rpf-idp-metadata.json"
                )
        );

        Map<String, ISegueHashingAlgorithm> algorithms = new HashMap<>(Map.of("SeguePBKDF2v3", new SeguePBKDF2v3(), "SegueSCryptv1", new SegueSCryptv1()));
        providersToRegister.put(AuthenticationProvider.SEGUE, new SegueLocalAuthenticator(pgUsers, passwordDataManager, properties, algorithms, algorithms.get("SegueSCryptv1")));

        EmailCommunicator communicator = new EmailCommunicator("localhost", "default@localhost", "Howdy!");
        AbstractUserPreferenceManager userPreferenceManager = new PgUserPreferenceManager(postgresSqlDb);

        Git git = createNiceMock(Git.class);
        GitDb gitDb = new GitDb(git);
        contentManager = new GitContentManager(gitDb, elasticSearchProvider, contentMapper, properties);
        logManager = createNiceMock(ILogManager.class);

        emailManager = new EmailManager(communicator, userPreferenceManager, properties, contentManager, logManager, globalTokens);

        userAuthenticationManager = new UserAuthenticationManager(pgUsers, properties, providersToRegister, emailManager);
        ISecondFactorAuthenticator secondFactorManager = createMock(SegueTOTPAuthenticator.class);
        // We don't care for MFA here so we can safely disable it
        try {
            expect(secondFactorManager.has2FAConfigured(anyObject())).andReturn(false).atLeastOnce();
        } catch (SegueDatabaseException e) {
            throw new RuntimeException(e);
        }
        replay(secondFactorManager);

        userAccountManager = new UserAccountManager(pgUsers, questionManager, properties, providersToRegister, mapperFacade, emailManager, pgAnonymousUsers, logManager, userAuthenticationManager, secondFactorManager, userPreferenceManager);

        ObjectMapper objectMapper = new ObjectMapper();
        mailGunEmailManager = new MailGunEmailManager(globalTokens, properties, userPreferenceManager);
        EventBookingPersistenceManager bookingPersistanceManager = new EventBookingPersistenceManager(postgresSqlDb, userAccountManager, contentManager, objectMapper);
        PgAssociationDataManager pgAssociationDataManager = new PgAssociationDataManager(postgresSqlDb);
        PgUserGroupPersistenceManager pgUserGroupPersistenceManager = new PgUserGroupPersistenceManager(postgresSqlDb);
        IAssignmentPersistenceManager assignmentPersistenceManager = new PgAssignmentPersistenceManager(postgresSqlDb, mapperFacade);

        GameboardPersistenceManager gameboardPersistenceManager = new GameboardPersistenceManager(postgresSqlDb, contentManager, mapperFacade, objectMapper, new URIManager(properties), "latest");
        gameManager = new GameManager(contentManager, gameboardPersistenceManager, mapperFacade, questionManager, "latest");
        groupManager = new GroupManager(pgUserGroupPersistenceManager, userAccountManager, gameManager, mapperFacade);
        userAssociationManager = new UserAssociationManager(pgAssociationDataManager, userAccountManager, groupManager);
        PgTransactionManager pgTransactionManager = new PgTransactionManager(postgresSqlDb);
        eventBookingManager = new EventBookingManager(bookingPersistanceManager, emailManager, userAssociationManager, properties, groupManager, userAccountManager, pgTransactionManager);
        userBadgeManager = createNiceMock(UserBadgeManager.class);
        replay(userBadgeManager);
        assignmentManager = new AssignmentManager(assignmentPersistenceManager, groupManager, new EmailService(properties, emailManager, groupManager, userAccountManager, mailGunEmailManager), gameManager, properties);
        schoolListReader = createNiceMock(SchoolListReader.class);

        quizManager = new QuizManager(properties, new ContentService(contentManager, "latest"), contentManager, new ContentSummarizerService(mapperFacade, new URIManager(properties)), contentMapper);
        quizAssignmentPersistenceManager =  new PgQuizAssignmentPersistenceManager(postgresSqlDb, mapperFacade);
        quizAssignmentManager = new QuizAssignmentManager(quizAssignmentPersistenceManager, new EmailService(properties, emailManager, groupManager, userAccountManager, mailGunEmailManager), quizManager, groupManager, properties);
        assignmentService = new AssignmentService(userAccountManager);
        quizAttemptPersistenceManager = new PgQuizAttemptPersistenceManager(postgresSqlDb, mapperFacade);
        quizAttemptManager = new QuizAttemptManager(quizAttemptPersistenceManager);
        quizQuestionAttemptPersistenceManager = new PgQuizQuestionAttemptPersistenceManager(postgresSqlDb, contentMapper);
        quizQuestionManager = new QuizQuestionManager(questionManager, contentMapper, quizQuestionAttemptPersistenceManager, quizManager, quizAttemptManager);

        misuseMonitor = new InMemoryMisuseMonitor();
        misuseMonitor.registerHandler(GroupManagerLookupMisuseHandler.class.getSimpleName(), new GroupManagerLookupMisuseHandler(emailManager, properties));
        // todo: more handlers as required by different endpoints

        String someSegueAnonymousUserId = "9284723987anonymous83924923";
        httpSession = createNiceMock(HttpSession.class);
        expect(httpSession.getAttribute(Constants.ANONYMOUS_USER)).andReturn(null).anyTimes();
        expect(httpSession.getId()).andReturn(someSegueAnonymousUserId).anyTimes();
        replay(httpSession);

        contentSummarizerService = new ContentSummarizerService(mapperFacade, new URIManager(properties));

        // NOTE: The next part is commented out until we figure out a way of actually using Guice to do the heavy lifting for us..
        /*
        // Create Mocked Injector
        SegueGuiceConfigurationModule.setGlobalPropertiesIfNotSet(properties);
        Module productionModule = new SegueGuiceConfigurationModule();
        Module testModule = Modules.override(productionModule).with(new AbstractModule() {
            @Override protected void configure() {
                // ... register mocks
                bind(UserAccountManager.class).toInstance(userAccountManager);
                bind(GameManager.class).toInstance(createNiceMock(GameManager.class));
                bind(GroupChangedService.class).toInstance(createNiceMock(GroupChangedService.class));
                bind(EventBookingManager.class).toInstance(eventBookingManager);
            }
        });
        Injector injector = Guice.createInjector(testModule);
         */

    }

    @AfterClass
    public static void tearDownClass() {
        // Stop Postgres - we will create a new, clean instance for each test class.
        postgres.stop();
    }

    protected LoginResult loginAs(final HttpSession httpSession, final String username, final String password) throws NoCredentialsAvailableException, NoUserException, SegueDatabaseException, AuthenticationProviderMappingException, IncorrectCredentialsProvidedException, AdditionalAuthenticationRequiredException, InvalidKeySpecException, NoSuchAlgorithmException, MFARequiredButNotConfiguredException {
        Capture<Cookie> capturedUserCookie = Capture.newInstance(); // new Capture<Cookie>(); seems deprecated

        HttpServletRequest userLoginRequest = createNiceMock(HttpServletRequest.class);
        expect(userLoginRequest.getSession()).andReturn(httpSession).atLeastOnce();
        replay(userLoginRequest);

        HttpServletResponse userLoginResponse = createNiceMock(HttpServletResponse.class);
        userLoginResponse.addCookie(and(capture(capturedUserCookie), isA(Cookie.class)));
        expectLastCall().atLeastOnce(); // This is how you expect void methods, apparently...
        replay(userLoginResponse);

        RegisteredUserDTO user = userAccountManager.authenticateWithCredentials(userLoginRequest, userLoginResponse, AuthenticationProvider.SEGUE.toString(), username, password, false);

        return new LoginResult(user, capturedUserCookie.getValue());
    }

    protected HttpServletRequest createRequestWithCookies(final Cookie[] cookies) {
        HttpServletRequest request = createNiceMock(HttpServletRequest.class);
        expect(request.getCookies()).andReturn(cookies).anyTimes();
        return request;
    }
}<|MERGE_RESOLUTION|>--- conflicted
+++ resolved
@@ -181,23 +181,8 @@
                 .replace(":", "");
     }
 
-<<<<<<< HEAD
-    @BeforeClass
-    public static void setUpClass() throws Exception {
-        postgres = new PostgreSQLContainer<>("postgres:12")
-                .withEnv("POSTGRES_HOST_AUTH_METHOD", "trust")
-                .withUsername("rutherford")
-                .withFileSystemBind(getClassLoaderResourcePath("db_scripts/postgres-rutherford-create-script.sql"), "/docker-entrypoint-initdb.d/00-isaac-create.sql")
-                .withFileSystemBind(getClassLoaderResourcePath("db_scripts/postgres-rutherford-functions.sql"), "/docker-entrypoint-initdb.d/01-isaac-functions.sql")
-                .withFileSystemBind(getClassLoaderResourcePath("db_scripts/quartz_scheduler_create_script.sql"), "/docker-entrypoint-initdb.d/02-isaac-quartz.sql")
-                .withFileSystemBind(getClassLoaderResourcePath("test-postgres-rutherford-data-dump.sql"), "/docker-entrypoint-initdb.d/03-data-dump.sql")
-        ;
-
-        // TODO It would be nice if we could pull the version from pom.xml
-=======
     static {
         // Statically initialise Elasticsearch once - this instance is shared across test classes.
->>>>>>> a938775e
         elasticsearch = new ElasticsearchContainer(DockerImageName.parse("docker.elastic.co/elasticsearch/elasticsearch:7.17.6"))
                 .withCopyFileToContainer(MountableFile.forClasspathResource("isaac-test-es-data.tar.gz"), "/usr/share/elasticsearch/isaac-test-es-data.tar.gz")
                 .withCopyFileToContainer(MountableFile.forClasspathResource("isaac-test-es-docker-entrypoint.sh", 0100775), "/usr/local/bin/docker-entrypoint.sh")
@@ -226,7 +211,7 @@
     }
 
     @BeforeClass
-    public static void setUpClass() {
+    public static void setUpClass() throws Exception {
         // Initialise Postgres - we will create a new, clean instance for each test class.
         postgres = new PostgreSQLContainer<>("postgres:12")
                 .withEnv("POSTGRES_HOST_AUTH_METHOD", "trust")
