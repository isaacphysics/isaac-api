package uk.ac.cam.cl.dtg.isaac.api;

import com.fasterxml.jackson.databind.ObjectMapper;
import com.fasterxml.jackson.databind.json.JsonMapper;
import com.google.api.client.util.Maps;
import ma.glasnost.orika.MapperFacade;
import org.apache.commons.lang3.SystemUtils;
import org.easymock.Capture;
import org.eclipse.jgit.api.Git;
import org.junit.BeforeClass;
import org.reflections.Reflections;
import org.testcontainers.containers.PostgreSQLContainer;
import org.testcontainers.elasticsearch.ElasticsearchContainer;
import org.testcontainers.utility.DockerImageName;
import org.testcontainers.utility.MountableFile;
import uk.ac.cam.cl.dtg.isaac.api.managers.AssignmentManager;
import uk.ac.cam.cl.dtg.isaac.api.managers.EventBookingManager;
import uk.ac.cam.cl.dtg.isaac.api.managers.GameManager;
import uk.ac.cam.cl.dtg.isaac.api.managers.QuizAssignmentManager;
import uk.ac.cam.cl.dtg.isaac.api.managers.QuizAttemptManager;
import uk.ac.cam.cl.dtg.isaac.api.managers.QuizManager;
import uk.ac.cam.cl.dtg.isaac.api.managers.QuizQuestionManager;
import uk.ac.cam.cl.dtg.isaac.api.managers.URIManager;
import uk.ac.cam.cl.dtg.isaac.api.services.AssignmentService;
import uk.ac.cam.cl.dtg.isaac.api.services.ContentSummarizerService;
import uk.ac.cam.cl.dtg.isaac.api.services.EmailService;
import uk.ac.cam.cl.dtg.isaac.dao.EventBookingPersistenceManager;
import uk.ac.cam.cl.dtg.isaac.dao.GameboardPersistenceManager;
import uk.ac.cam.cl.dtg.isaac.dao.IAssignmentPersistenceManager;
import uk.ac.cam.cl.dtg.isaac.dao.IQuizAssignmentPersistenceManager;
import uk.ac.cam.cl.dtg.isaac.dao.IQuizAttemptPersistenceManager;
import uk.ac.cam.cl.dtg.isaac.dao.IQuizQuestionAttemptPersistenceManager;
import uk.ac.cam.cl.dtg.isaac.dao.PgAssignmentPersistenceManager;
import uk.ac.cam.cl.dtg.isaac.dao.PgQuizAssignmentPersistenceManager;
import uk.ac.cam.cl.dtg.isaac.dao.PgQuizAttemptPersistenceManager;
import uk.ac.cam.cl.dtg.isaac.dao.PgQuizQuestionAttemptPersistenceManager;
import uk.ac.cam.cl.dtg.isaac.dos.AbstractUserPreferenceManager;
import uk.ac.cam.cl.dtg.isaac.dos.PgUserPreferenceManager;
import uk.ac.cam.cl.dtg.isaac.dto.users.RegisteredUserDTO;
import uk.ac.cam.cl.dtg.isaac.quiz.PgQuestionAttempts;
import uk.ac.cam.cl.dtg.segue.api.Constants;
import uk.ac.cam.cl.dtg.segue.api.managers.GroupManager;
import uk.ac.cam.cl.dtg.segue.api.managers.PgTransactionManager;
import uk.ac.cam.cl.dtg.segue.api.managers.QuestionManager;
import uk.ac.cam.cl.dtg.segue.api.managers.UserAccountManager;
import uk.ac.cam.cl.dtg.segue.api.managers.UserAssociationManager;
import uk.ac.cam.cl.dtg.segue.api.managers.UserAuthenticationManager;
import uk.ac.cam.cl.dtg.segue.api.managers.UserBadgeManager;
import uk.ac.cam.cl.dtg.segue.api.monitors.GroupManagerLookupMisuseHandler;
import uk.ac.cam.cl.dtg.segue.api.monitors.IMisuseMonitor;
import uk.ac.cam.cl.dtg.segue.api.monitors.InMemoryMisuseMonitor;
import uk.ac.cam.cl.dtg.segue.api.monitors.TokenOwnerLookupMisuseHandler;
import uk.ac.cam.cl.dtg.segue.api.services.ContentService;
import uk.ac.cam.cl.dtg.segue.auth.AuthenticationProvider;
import uk.ac.cam.cl.dtg.segue.auth.IAuthenticator;
import uk.ac.cam.cl.dtg.segue.auth.ISecondFactorAuthenticator;
import uk.ac.cam.cl.dtg.segue.auth.ISegueHashingAlgorithm;
import uk.ac.cam.cl.dtg.segue.auth.SegueLocalAuthenticator;
import uk.ac.cam.cl.dtg.segue.auth.SeguePBKDF2v3;
import uk.ac.cam.cl.dtg.segue.auth.SegueSCryptv1;
import uk.ac.cam.cl.dtg.segue.auth.SegueTOTPAuthenticator;
import uk.ac.cam.cl.dtg.segue.auth.exceptions.AdditionalAuthenticationRequiredException;
import uk.ac.cam.cl.dtg.segue.auth.exceptions.AuthenticationProviderMappingException;
import uk.ac.cam.cl.dtg.segue.auth.exceptions.IncorrectCredentialsProvidedException;
import uk.ac.cam.cl.dtg.segue.auth.exceptions.MFARequiredButNotConfiguredException;
import uk.ac.cam.cl.dtg.segue.auth.exceptions.NoCredentialsAvailableException;
import uk.ac.cam.cl.dtg.segue.auth.exceptions.NoUserException;
import uk.ac.cam.cl.dtg.segue.comm.EmailCommunicator;
import uk.ac.cam.cl.dtg.segue.comm.EmailManager;
import uk.ac.cam.cl.dtg.segue.comm.MailGunEmailManager;
import uk.ac.cam.cl.dtg.segue.dao.ILogManager;
import uk.ac.cam.cl.dtg.segue.dao.SegueDatabaseException;
import uk.ac.cam.cl.dtg.segue.dao.associations.PgAssociationDataManager;
import uk.ac.cam.cl.dtg.segue.dao.content.ContentMapper;
import uk.ac.cam.cl.dtg.segue.dao.content.GitContentManager;
import uk.ac.cam.cl.dtg.segue.dao.schools.SchoolListReader;
import uk.ac.cam.cl.dtg.segue.dao.users.PgAnonymousUsers;
import uk.ac.cam.cl.dtg.segue.dao.users.PgPasswordDataManager;
import uk.ac.cam.cl.dtg.segue.dao.users.PgUserGroupPersistenceManager;
import uk.ac.cam.cl.dtg.segue.dao.users.PgUsers;
import uk.ac.cam.cl.dtg.segue.database.GitDb;
import uk.ac.cam.cl.dtg.segue.database.PostgresSqlDb;
import uk.ac.cam.cl.dtg.segue.search.ElasticSearchProvider;
import uk.ac.cam.cl.dtg.util.PropertiesLoader;

import jakarta.servlet.http.Cookie;
import jakarta.servlet.http.HttpServletRequest;
import jakarta.servlet.http.HttpServletResponse;
import jakarta.servlet.http.HttpSession;
import java.io.IOException;
import java.net.UnknownHostException;
import java.security.NoSuchAlgorithmException;
import java.security.spec.InvalidKeySpecException;
import java.time.Duration;
import java.util.HashMap;
import java.util.Map;

import static org.easymock.EasyMock.and;
import static org.easymock.EasyMock.anyObject;
import static org.easymock.EasyMock.capture;
import static org.easymock.EasyMock.createMock;
import static org.easymock.EasyMock.createNiceMock;
import static org.easymock.EasyMock.expect;
import static org.easymock.EasyMock.expectLastCall;
import static org.easymock.EasyMock.isA;
import static org.easymock.EasyMock.replay;
import static uk.ac.cam.cl.dtg.segue.api.Constants.DEFAULT_LINUX_CONFIG_LOCATION;
import static uk.ac.cam.cl.dtg.segue.api.Constants.EMAIL_SIGNATURE;
import static uk.ac.cam.cl.dtg.segue.api.Constants.HOST_NAME;

/**
 * Abstract superclass for integration tests, providing them with dependencies including ElasticSearch and PostgreSQL
 * (as docker containers) and other managers (some of which are mocked). These dependencies are created before and
 * destroyed after every test class.
 *
 * Subclasses should be named "*IT.java" so Maven Failsafe detects them. They are runnable via the "verify" Maven target.
 */
public abstract class IsaacIntegrationTest {

    protected static HttpSession httpSession;
    protected static PostgreSQLContainer postgres;
    protected static ElasticsearchContainer elasticsearch;
    protected static PropertiesLoader properties;
    protected static Map<String, String> globalTokens;
    protected static PostgresSqlDb postgresSqlDb;
    protected static ElasticSearchProvider elasticSearchProvider;
    protected static SchoolListReader schoolListReader;
    protected static MapperFacade mapperFacade;
    protected static IMisuseMonitor misuseMonitor;

    // Managers
    protected static EmailManager emailManager;
    protected static MailGunEmailManager mailGunEmailManager;
    protected static UserAuthenticationManager userAuthenticationManager;
    protected static UserAccountManager userAccountManager;
    protected static GameManager gameManager;
    protected static GroupManager groupManager;
    protected static EventBookingManager eventBookingManager;
    protected static ILogManager logManager;
    protected static GitContentManager contentManager;
    protected static UserBadgeManager userBadgeManager;
    protected static UserAssociationManager userAssociationManager;
    protected static AssignmentManager assignmentManager;
    protected static QuestionManager questionManager;
    protected static QuizManager quizManager;

    // Manager dependencies
    protected static IQuizAssignmentPersistenceManager quizAssignmentPersistenceManager;
    protected static QuizAssignmentManager quizAssignmentManager;
    protected static QuizAttemptManager quizAttemptManager;
    protected static IQuizAttemptPersistenceManager quizAttemptPersistenceManager;
    protected static IQuizQuestionAttemptPersistenceManager quizQuestionAttemptPersistenceManager;
    protected static QuizQuestionManager quizQuestionManager;

    // Services
    protected static AssignmentService assignmentService;

    protected class LoginResult {
        public RegisteredUserDTO user;
        public Cookie cookie;

        public LoginResult(final RegisteredUserDTO user, final Cookie cookie) {
            this.user = user;
            this.cookie = cookie;
        }
    }

    @BeforeClass
    public static void setUpClass() {
        postgres = new PostgreSQLContainer<>("postgres:12")
                .withEnv("POSTGRES_HOST_AUTH_METHOD", "trust")
                .withUsername("rutherford")
                .withFileSystemBind(IsaacIntegrationTest.class.getClassLoader().getResource("db_scripts/postgres-rutherford-create-script.sql").getPath(), "/docker-entrypoint-initdb.d/00-isaac-create.sql")
                .withFileSystemBind(IsaacIntegrationTest.class.getClassLoader().getResource("db_scripts/postgres-rutherford-functions.sql").getPath(), "/docker-entrypoint-initdb.d/01-isaac-functions.sql")
                .withFileSystemBind(IsaacIntegrationTest.class.getClassLoader().getResource("db_scripts/quartz_scheduler_create_script.sql").getPath(), "/docker-entrypoint-initdb.d/02-isaac-quartz.sql")
                .withFileSystemBind(IsaacIntegrationTest.class.getClassLoader().getResource("test-postgres-rutherford-data-dump.sql").getPath(), "/docker-entrypoint-initdb.d/03-data-dump.sql")
        ;

        // TODO It would be nice if we could pull the version from pom.xml
        elasticsearch = new ElasticsearchContainer(DockerImageName.parse("docker.elastic.co/elasticsearch/elasticsearch:7.17.6"))
                .withCopyFileToContainer(MountableFile.forClasspathResource("isaac-test-es-data.tar.gz"), "/usr/share/elasticsearch/isaac-test-es-data.tar.gz")
                .withCopyFileToContainer(MountableFile.forClasspathResource("isaac-test-es-docker-entrypoint.sh", 0100775), "/usr/local/bin/docker-entrypoint.sh")
                .withExposedPorts(9200, 9300)
                .withEnv("cluster.name", "isaac")
                .withEnv("node.name", "localhost")
                .withEnv("http.max_content_length", "512mb")
                .withEnv("xpack.security.enabled", "true")
                .withEnv("ELASTIC_PASSWORD", "elastic")
                .withStartupTimeout(Duration.ofSeconds(120));
        ;

        postgres.start();
        elasticsearch.start();

        postgresSqlDb = new PostgresSqlDb(
                postgres.getJdbcUrl(),
                "rutherford",
                "somerandompassword"
        ); // user/pass are irrelevant because POSTGRES_HOST_AUTH_METHOD is set to "trust"

        try {
            elasticSearchProvider =
                    new ElasticSearchProvider(ElasticSearchProvider.getClient(
                            "localhost",
                            elasticsearch.getMappedPort(9200),
                            "elastic",
                            "elastic"
                    )
                    );
        } catch (UnknownHostException e) {
            throw new RuntimeException(e);
        }


        String configLocation = SystemUtils.IS_OS_LINUX ? DEFAULT_LINUX_CONFIG_LOCATION : null;
        if (System.getProperty("test.config.location") != null) {
            configLocation = System.getProperty("test.config.location");
        }
        if (System.getenv("SEGUE_TEST_CONFIG_LOCATION") != null){
            configLocation = System.getenv("SEGUE_TEST_CONFIG_LOCATION");
        }

        try {
            properties = new PropertiesLoader(configLocation);
        } catch (IOException e) {
            throw new RuntimeException(e);
        }

        globalTokens = Maps.newHashMap();
        globalTokens.put("sig", properties.getProperty(EMAIL_SIGNATURE));
        globalTokens.put("emailPreferencesURL", String.format("https://%s/account#emailpreferences", properties.getProperty(HOST_NAME)));
        globalTokens.put("myAssignmentsURL", String.format("https://%s/assignments", properties.getProperty(HOST_NAME)));
        globalTokens.put("myQuizzesURL", String.format("https://%s/quizzes", properties.getProperty(HOST_NAME)));
        globalTokens.put("myBookedEventsURL", String.format("https://%s/events?show_booked_only=true", properties.getProperty(HOST_NAME)));
        globalTokens.put("contactUsURL", String.format("https://%s/contact", properties.getProperty(HOST_NAME)));
        globalTokens.put("accountURL", String.format("https://%s/account", properties.getProperty(HOST_NAME)));
        globalTokens.put("siteBaseURL", String.format("https://%s", properties.getProperty(HOST_NAME)));

        JsonMapper jsonMapper = new JsonMapper();
        PgUsers pgUsers = new PgUsers(postgresSqlDb, jsonMapper);
        PgAnonymousUsers pgAnonymousUsers = new PgAnonymousUsers(postgresSqlDb);
        PgPasswordDataManager passwordDataManager = new PgPasswordDataManager(postgresSqlDb);

        ContentMapper contentMapper = new ContentMapper(new Reflections("uk.ac.cam.cl.dtg"));
        PgQuestionAttempts pgQuestionAttempts = new PgQuestionAttempts(postgresSqlDb, contentMapper);
        questionManager = new QuestionManager(contentMapper, pgQuestionAttempts);

        mapperFacade = contentMapper.getAutoMapper();

        // The following may need some actual authentication providers...
        Map<AuthenticationProvider, IAuthenticator> providersToRegister = new HashMap<>();
        Map<String, ISegueHashingAlgorithm> algorithms = new HashMap<>(Map.of("SeguePBKDF2v3", new SeguePBKDF2v3(), "SegueSCryptv1", new SegueSCryptv1()));
        providersToRegister.put(AuthenticationProvider.SEGUE, new SegueLocalAuthenticator(pgUsers, passwordDataManager, properties, algorithms, algorithms.get("SegueSCryptv1")));

        EmailCommunicator communicator = new EmailCommunicator("localhost", "default@localhost", "Howdy!");
        AbstractUserPreferenceManager userPreferenceManager = new PgUserPreferenceManager(postgresSqlDb);

        Git git = createNiceMock(Git.class);
        GitDb gitDb = new GitDb(git);
        contentManager = new GitContentManager(gitDb, elasticSearchProvider, contentMapper, properties);
        logManager = createNiceMock(ILogManager.class);

        emailManager = new EmailManager(communicator, userPreferenceManager, properties, contentManager, logManager, globalTokens);

        userAuthenticationManager = new UserAuthenticationManager(pgUsers, properties, providersToRegister, emailManager);
        ISecondFactorAuthenticator secondFactorManager = createMock(SegueTOTPAuthenticator.class);
        // We don't care for MFA here so we can safely disable it
        try {
            expect(secondFactorManager.has2FAConfigured(anyObject())).andReturn(false).atLeastOnce();
        } catch (SegueDatabaseException e) {
            throw new RuntimeException(e);
        }
        replay(secondFactorManager);

        userAccountManager = new UserAccountManager(pgUsers, questionManager, properties, providersToRegister, mapperFacade, emailManager, pgAnonymousUsers, logManager, userAuthenticationManager, secondFactorManager, userPreferenceManager);

        ObjectMapper objectMapper = new ObjectMapper();
        mailGunEmailManager = new MailGunEmailManager(globalTokens, properties, userPreferenceManager);
        EventBookingPersistenceManager bookingPersistanceManager = new EventBookingPersistenceManager(postgresSqlDb, userAccountManager, contentManager, objectMapper);
        PgAssociationDataManager pgAssociationDataManager = new PgAssociationDataManager(postgresSqlDb);
        PgUserGroupPersistenceManager pgUserGroupPersistenceManager = new PgUserGroupPersistenceManager(postgresSqlDb);
        IAssignmentPersistenceManager assignmentPersistenceManager = new PgAssignmentPersistenceManager(postgresSqlDb, mapperFacade);

        GameboardPersistenceManager gameboardPersistenceManager = new GameboardPersistenceManager(postgresSqlDb, contentManager, mapperFacade, objectMapper, new URIManager(properties), "latest");
        gameManager = new GameManager(contentManager, gameboardPersistenceManager, mapperFacade, questionManager, "latest");
        groupManager = new GroupManager(pgUserGroupPersistenceManager, userAccountManager, gameManager, mapperFacade);
        userAssociationManager = new UserAssociationManager(pgAssociationDataManager, userAccountManager, groupManager);
        PgTransactionManager pgTransactionManager = new PgTransactionManager(postgresSqlDb);
        eventBookingManager = new EventBookingManager(bookingPersistanceManager, emailManager, userAssociationManager, properties, groupManager, userAccountManager, pgTransactionManager);
        userBadgeManager = createNiceMock(UserBadgeManager.class);
<<<<<<< HEAD
        assignmentManager = new AssignmentManager(assignmentPersistenceManager, groupManager, new EmailService(emailManager, groupManager, userAccountManager, mailGunEmailManager), gameManager, properties);
=======
        replay(userBadgeManager);
        assignmentManager = new AssignmentManager(assignmentPersistenceManager, groupManager, new EmailService(emailManager, groupManager, userAccountManager), gameManager, properties);
>>>>>>> 97c7f71b
        schoolListReader = createNiceMock(SchoolListReader.class);

        quizManager = new QuizManager(properties, new ContentService(contentManager, "latest"), contentManager, new ContentSummarizerService(mapperFacade, new URIManager(properties)), contentMapper);
        quizAssignmentPersistenceManager =  new PgQuizAssignmentPersistenceManager(postgresSqlDb, mapperFacade);
        quizAssignmentManager = new QuizAssignmentManager(quizAssignmentPersistenceManager, new EmailService(emailManager, groupManager, userAccountManager), quizManager, groupManager, properties);
        assignmentService = new AssignmentService(userAccountManager);
        quizAttemptPersistenceManager = new PgQuizAttemptPersistenceManager(postgresSqlDb, mapperFacade);
        quizAttemptManager = new QuizAttemptManager(quizAttemptPersistenceManager);
        quizQuestionAttemptPersistenceManager = new PgQuizQuestionAttemptPersistenceManager(postgresSqlDb, contentMapper);
        quizQuestionManager = new QuizQuestionManager(questionManager, contentMapper, quizQuestionAttemptPersistenceManager, quizManager, quizAttemptManager);

        misuseMonitor = new InMemoryMisuseMonitor();
        misuseMonitor.registerHandler(GroupManagerLookupMisuseHandler.class.getSimpleName(), new GroupManagerLookupMisuseHandler(emailManager, properties));
        // todo: more handlers as required by different endpoints

        String someSegueAnonymousUserId = "9284723987anonymous83924923";
        httpSession = createNiceMock(HttpSession.class);
        expect(httpSession.getAttribute(Constants.ANONYMOUS_USER)).andReturn(null).anyTimes();
        expect(httpSession.getId()).andReturn(someSegueAnonymousUserId).anyTimes();
        replay(httpSession);

        // NOTE: The next part is commented out until we figure out a way of actually using Guice to do the heavy lifting for us..
        /*
        // Create Mocked Injector
        SegueGuiceConfigurationModule.setGlobalPropertiesIfNotSet(properties);
        Module productionModule = new SegueGuiceConfigurationModule();
        Module testModule = Modules.override(productionModule).with(new AbstractModule() {
            @Override protected void configure() {
                // ... register mocks
                bind(UserAccountManager.class).toInstance(userAccountManager);
                bind(GameManager.class).toInstance(createNiceMock(GameManager.class));
                bind(GroupChangedService.class).toInstance(createNiceMock(GroupChangedService.class));
                bind(EventBookingManager.class).toInstance(eventBookingManager);
            }
        });
        Injector injector = Guice.createInjector(testModule);
         */
    }

    protected LoginResult loginAs(final HttpSession httpSession, final String username, final String password) throws NoCredentialsAvailableException, NoUserException, SegueDatabaseException, AuthenticationProviderMappingException, IncorrectCredentialsProvidedException, AdditionalAuthenticationRequiredException, InvalidKeySpecException, NoSuchAlgorithmException, MFARequiredButNotConfiguredException {
        Capture<Cookie> capturedUserCookie = Capture.newInstance(); // new Capture<Cookie>(); seems deprecated

        HttpServletRequest userLoginRequest = createNiceMock(HttpServletRequest.class);
        expect(userLoginRequest.getSession()).andReturn(httpSession).atLeastOnce();
        replay(userLoginRequest);

        HttpServletResponse userLoginResponse = createNiceMock(HttpServletResponse.class);
        userLoginResponse.addCookie(and(capture(capturedUserCookie), isA(Cookie.class)));
        expectLastCall().atLeastOnce(); // This is how you expect void methods, apparently...
        replay(userLoginResponse);

        RegisteredUserDTO user = userAccountManager.authenticateWithCredentials(userLoginRequest, userLoginResponse, AuthenticationProvider.SEGUE.toString(), username, password, false);

        return new LoginResult(user, capturedUserCookie.getValue());
    }

    protected HttpServletRequest createRequestWithCookies(final Cookie[] cookies) {
        HttpServletRequest request = createNiceMock(HttpServletRequest.class);
        expect(request.getCookies()).andReturn(cookies).anyTimes();
        return request;
    }
}<|MERGE_RESOLUTION|>--- conflicted
+++ resolved
@@ -288,17 +288,13 @@
         PgTransactionManager pgTransactionManager = new PgTransactionManager(postgresSqlDb);
         eventBookingManager = new EventBookingManager(bookingPersistanceManager, emailManager, userAssociationManager, properties, groupManager, userAccountManager, pgTransactionManager);
         userBadgeManager = createNiceMock(UserBadgeManager.class);
-<<<<<<< HEAD
+        replay(userBadgeManager);
         assignmentManager = new AssignmentManager(assignmentPersistenceManager, groupManager, new EmailService(emailManager, groupManager, userAccountManager, mailGunEmailManager), gameManager, properties);
-=======
-        replay(userBadgeManager);
-        assignmentManager = new AssignmentManager(assignmentPersistenceManager, groupManager, new EmailService(emailManager, groupManager, userAccountManager), gameManager, properties);
->>>>>>> 97c7f71b
         schoolListReader = createNiceMock(SchoolListReader.class);
 
         quizManager = new QuizManager(properties, new ContentService(contentManager, "latest"), contentManager, new ContentSummarizerService(mapperFacade, new URIManager(properties)), contentMapper);
         quizAssignmentPersistenceManager =  new PgQuizAssignmentPersistenceManager(postgresSqlDb, mapperFacade);
-        quizAssignmentManager = new QuizAssignmentManager(quizAssignmentPersistenceManager, new EmailService(emailManager, groupManager, userAccountManager), quizManager, groupManager, properties);
+        quizAssignmentManager = new QuizAssignmentManager(quizAssignmentPersistenceManager, new EmailService(emailManager, groupManager, userAccountManager, mailGunEmailManager), quizManager, groupManager, properties);
         assignmentService = new AssignmentService(userAccountManager);
         quizAttemptPersistenceManager = new PgQuizAttemptPersistenceManager(postgresSqlDb, mapperFacade);
         quizAttemptManager = new QuizAttemptManager(quizAttemptPersistenceManager);
