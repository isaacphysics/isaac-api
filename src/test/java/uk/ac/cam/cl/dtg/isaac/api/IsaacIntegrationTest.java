--- conflicted
+++ resolved
@@ -65,7 +65,6 @@
 import uk.ac.cam.cl.dtg.segue.auth.SegueTOTPAuthenticator;
 import uk.ac.cam.cl.dtg.segue.auth.exceptions.AdditionalAuthenticationRequiredException;
 import uk.ac.cam.cl.dtg.segue.auth.exceptions.AuthenticationProviderMappingException;
-import uk.ac.cam.cl.dtg.segue.auth.exceptions.AuthenticatorSecurityException;
 import uk.ac.cam.cl.dtg.segue.auth.exceptions.IncorrectCredentialsProvidedException;
 import uk.ac.cam.cl.dtg.segue.auth.exceptions.MFARequiredButNotConfiguredException;
 import uk.ac.cam.cl.dtg.segue.auth.exceptions.NoCredentialsAvailableException;
@@ -216,11 +215,7 @@
         }
     }
 
-<<<<<<< HEAD
     @BeforeAll
-=======
-    @BeforeClass
->>>>>>> 994eb016
     public static void setUpClass() throws Exception {
         // Initialise Postgres - we will create a new, clean instance for each test class.
         postgres = new PostgreSQLContainer<>("postgres:12")
