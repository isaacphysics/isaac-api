--- conflicted
+++ resolved
@@ -91,17 +91,10 @@
         try {
             if (user instanceof RegisteredUserDTO) {
                 this.publishLogEvent(((RegisteredUserDTO) user).getId().toString(), null, eventType, eventDetails,
-<<<<<<< HEAD
-                        (httpRequest != null) ? getClientIpAddr(httpRequest) : null);
+                        (httpRequest != null) ? RequestIPExtractor.getClientIpAddr(httpRequest) : null);
             } else {
                 this.publishLogEvent(null, ((AnonymousUserDTO) user).getSessionId(), eventType, eventDetails,
-                        (httpRequest != null) ? getClientIpAddr(httpRequest) : null);
-=======
-                        RequestIPExtractor.getClientIpAddr(httpRequest));
-            } else {
-                this.publishLogEvent(null, ((AnonymousUserDTO) user).getSessionId(), eventType, eventDetails,
-                        RequestIPExtractor.getClientIpAddr(httpRequest));
->>>>>>> ae538c2a
+                        (httpRequest != null) ? RequestIPExtractor.getClientIpAddr(httpRequest) : null);
             }
 
         } catch (JsonProcessingException e) {
