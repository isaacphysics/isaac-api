--- conflicted
+++ resolved
@@ -21,7 +21,6 @@
 import uk.ac.cam.cl.dtg.segue.dos.ITransaction;
 import uk.ac.cam.cl.dtg.segue.dos.UserBadge;
 import uk.ac.cam.cl.dtg.segue.dao.userBadges.IUserBadgePolicy;
-import uk.ac.cam.cl.dtg.segue.dos.users.Role;
 import uk.ac.cam.cl.dtg.segue.dto.users.RegisteredUserDTO;
 
 import java.util.Map;
@@ -86,15 +85,9 @@
      */
     @Inject
     public UserBadgeManager(IUserBadgePersistenceManager userBadgePersistenceManager, GroupManager groupManager,
-<<<<<<< HEAD
-                            EventBookingManager bookingManager, AssignmentManager assignmentManager,
-                            GameManager gameManager, QuestionManager questionManager, IContentManager contentManager,
-                            @Named(CONTENT_INDEX) String contentIndex) {
-=======
                             EventBookingManager bookingManager, AssignmentManager assignmentManager, GameManager gameManager,
                             IContentManager contentManager, @Named(CONTENT_INDEX) String contentIndex,
-                            ITransactionManager transactionManager) {
->>>>>>> 741674c0
+                            QuestionManager questionManager, ITransactionManager transactionManager) {
 
         this.userBadgePersistenceManager = userBadgePersistenceManager;
         this.transactionManager = transactionManager;
@@ -166,13 +159,8 @@
         UserBadge badge = userBadgePersistenceManager.getBadge(user, badgeName, transaction);
 
         if (null == badge.getState()) {
-<<<<<<< HEAD
-            badge.setState(badgePolicies.get(badgeName).initialiseState(user));
-            userBadgePersistenceManager.updateBadge(conn, badge);
-=======
             badge.setState(badgePolicies.get(badgeName).initialiseState(user, transaction));
             userBadgePersistenceManager.updateBadge(badge, transaction);
->>>>>>> 741674c0
         }
 
         transaction.commit();
@@ -234,16 +222,7 @@
 
         try {
             for (Badge badgeName : Badge.values()) {
-<<<<<<< HEAD
-
-                if (user.getRole().equals(Role.STUDENT) && badgeName.name().split("_")[0].equals("TEACHER")) {
-                    continue;
-                }
-
-                UserBadge badge = getOrCreateBadge(null, user, badgeName);
-=======
                 UserBadge badge = getOrCreateBadge(user, badgeName);
->>>>>>> 741674c0
                 badges.put(badge.getBadgeName().name(),
                         badgePolicies.get(badge.getBadgeName()).getLevel(badge.getState()));
             }
