/*
 * Copyright 2016 Ian Davies, James Sharkey, Ryan Lau
 *
 * Licensed under the Apache License, Version 2.0 (the "License");
 * you may not use this file except in compliance with the License.
 *
 * You may obtain a copy of the License at
 *     http://www.apache.org/licenses/LICENSE-2.0
 *
 * Unless required by applicable law or agreed to in writing, software
 * distributed under the License is distributed on an "AS IS" BASIS,
 * WITHOUT WARRANTIES OR CONDITIONS OF ANY KIND, either express or implied.
 * See the License for the specific language governing permissions and
 * limitations under the License.
 */
package uk.ac.cam.cl.dtg.isaac.quiz;

import com.google.api.client.util.Maps;
import org.slf4j.Logger;
import org.slf4j.LoggerFactory;
import uk.ac.cam.cl.dtg.isaac.dos.IsaacSymbolicChemistryQuestion;
import uk.ac.cam.cl.dtg.isaac.dos.QuestionValidationResponse;
import uk.ac.cam.cl.dtg.isaac.dos.content.ChemicalFormula;
import uk.ac.cam.cl.dtg.isaac.dos.content.Choice;
import uk.ac.cam.cl.dtg.isaac.dos.content.Content;
import uk.ac.cam.cl.dtg.isaac.dos.content.Question;

import java.io.IOException;
import java.util.Date;
import java.util.HashMap;
import java.util.List;
import java.util.Objects;
import java.util.Set;

import static uk.ac.cam.cl.dtg.isaac.api.Constants.*;

/**
 * Validator that only provides functionality to validate symbolic chemistry questions.
 *
 */
public class IsaacSymbolicChemistryValidator implements IValidator {
    private static final Logger log = LoggerFactory.getLogger(IsaacSymbolicChemistryValidator.class);

    /**
     * Describes the level of equivalence between two mhchem expressions.
     */
    private enum MatchType {
        NONE,
        WEAK0,
        WEAK1,
        WEAK2,
        WEAK3,
        EXACT
    }

    private final String chemistryValidatorUrl;
    private final String nuclearValidatorUrl;

    private final Set<String> VALID_ERROR_FEEDBACK = Set.of(
            "Division by zero is undefined!",
            "Your answer contains invalid syntax!"
    );

    public IsaacSymbolicChemistryValidator(final String hostname, final String port) {
        this.nuclearValidatorUrl =  "http://" + hostname + ":" + port + "/nuclear/check";
        this.chemistryValidatorUrl = "http://" + hostname + ":" + port + "/chemistry/check";
    }

    @Override
    public QuestionValidationResponse validateQuestionResponse(final Question question, final Choice answer)
            throws ValidatorUnavailableException {
        Objects.requireNonNull(question);
        Objects.requireNonNull(answer);

        if (!(question instanceof IsaacSymbolicChemistryQuestion)) {
            throw new IllegalArgumentException(String.format(
                    "This validator only works with Isaac Symbolic Chemistry Questions... "
                            + "(%s is not symbolic chemistry)",
                    question.getId()));
        }
        
        if (!(answer instanceof ChemicalFormula)) {
            throw new IllegalArgumentException(String.format(
                    "Expected ChemicalFormula for IsaacSymbolicQuestion: %s. Received (%s) ", question.getId(),
                    answer.getClass()));
        }

        IsaacSymbolicChemistryQuestion chemistryQuestion = (IsaacSymbolicChemistryQuestion) question;
        ChemicalFormula submittedFormula = (ChemicalFormula) answer;

        // These variables store the important features of the response we'll send.
        Content feedback = null;                        // The feedback we send the user
        boolean responseCorrect = false;                // Whether we're right or wrong

        boolean allTypeMismatch = true;                 // Whether type of answer matches one of the correct answers
        boolean allEquation = true;
        boolean allExpression = true;
        boolean containsError = false;                  // Whether student answer contains any error terms.
        boolean isEquation = false;                     // Whether student answer is equation or not.
        boolean isBalanced = false;                     // Whether student answer has balanced equation.
        boolean isNuclear = false;                      // Whether student answer has nuclear terms.
        boolean isValid = false;                        // Whether student answer has valid atomic numbers.

        String receivedType;                            // Type of student answer.

        // STEP 0: Do we even have any answers for this question? Always do this check, because we know we
        //         won't have feedback yet.

        if (null == chemistryQuestion.getChoices() || chemistryQuestion.getChoices().isEmpty()) {
            log.error("Question does not have any answers. " + question.getId() + " src: "
                    + question.getCanonicalSourceFile());

            feedback = new Content(FEEDBACK_NO_CORRECT_ANSWERS);
        }

        // STEP 1: Did they provide an answer?

        if (null == feedback && (null == submittedFormula.getMhchemExpression()
                || submittedFormula.getMhchemExpression().isEmpty())) {
            feedback = new Content(FEEDBACK_NO_ANSWER_PROVIDED);
        }

        // STEP 2: Otherwise, Does their answer match a choice exactly?

        if (null == feedback) {

            // For all the choices on this question...
            for (Choice c : chemistryQuestion.getChoices()) {

                // ... that are of the ChemicalFormula type, ...
                if (!(c instanceof ChemicalFormula)) {
                    log.error("Isaac Symbolic Chemistry Validator for questionId: " + chemistryQuestion.getId()
                            + " expected there to be a ChemicalFormula. Instead it found a Choice.");
                    continue;
                }

                ChemicalFormula formulaChoice = (ChemicalFormula) c;

                // ... and that have a mhchem expression ...
                if (null == formulaChoice.getMhchemExpression() || formulaChoice.getMhchemExpression().isEmpty()) {
                    log.error("Expected python expression, but none found in choice for question id: "
                            + chemistryQuestion.getId());
                    continue;
                }

                // ... look for an exact string match to the submitted answer (lazy).
                if (formulaChoice.getMhchemExpression().equals(submittedFormula.getMhchemExpression())) {
                    feedback = (Content) formulaChoice.getExplanation();
                    responseCorrect = formulaChoice.isCorrect();
                }
            }
        }

        // STEP 3: Otherwise, use the symbolic checker to analyse their answer

        if (feedback == null) {

            // Go through all choices, keeping track of the best match we've seen so far. A symbolic match terminates
            // this loop immediately.

            ChemicalFormula closestMatch = null;
            HashMap<String, Object> closestResponse = null;
            IsaacSymbolicChemistryValidator.MatchType closestMatchType = IsaacSymbolicChemistryValidator.MatchType.NONE;
            boolean typeKnownFlag = false;
            boolean validityKnownFlag = false;
            boolean balancedKnownFlag = false;

            // Sort the choices so that we match incorrect choices last, taking precedence over correct ones.
            List<Choice> orderedChoices = getOrderedChoices(chemistryQuestion.getChoices());

            // For all the choices on this question...
            for (Choice c : orderedChoices) {

                // ... that are of the ChemicalFormula type, ...
                if (!(c instanceof ChemicalFormula)) {
                    // Don't need to log this - it will have been logged above.
                    continue;
                }

                ChemicalFormula formulaChoice = (ChemicalFormula) c;

                // ... and that have a mhchem expression ...
                if (null == formulaChoice.getMhchemExpression() || formulaChoice.getMhchemExpression().isEmpty()) {
                    // Don't need to log this - it will have been logged above.
                    continue;
                }

                // ... test their answer against this choice with the symbolic checker.

                IsaacSymbolicChemistryValidator.MatchType matchType;
                HashMap<String, Object> response;

                try {

                    // Pass some JSON to a REST endpoint and get some JSON back.
                    HashMap<String, String> req = Maps.newHashMap();
                    req.put("target", formulaChoice.getMhchemExpression());
                    req.put("test", submittedFormula.getMhchemExpression());
                    req.put("description", chemistryQuestion.getId());
                    req.put("allowPermutations", String.valueOf(chemistryQuestion.getAllowPermutations()));
                    req.put("allowScalingCoefficients", String.valueOf(chemistryQuestion.getAllowScalingCoefficients()));
                    req.put("questionID", question.getId());

                    if (chemistryQuestion.isNuclear()) {
                        response = getResponseFromExternalValidator(nuclearValidatorUrl, req);
                    } else {
                        response = getResponseFromExternalValidator(chemistryValidatorUrl, req);
                    }
                    // If successfully parsed the submitted answer is the same type
                    isNuclear = chemistryQuestion.isNuclear();

                    // TODO: Have informative errors (such as parsing error, formula mismatch, etc.)
                    if (response.get("containsError").equals(true)) {
                        if (response.containsKey("error")) {

                            // If it doesn't contain a code, it wasn't a fatal error in the checker; probably only a
                            // problem with the submitted answer.
                            log.warn("Problem checking formula \"" + submittedFormula.getMhchemExpression()
                                    + "\" with symbolic chemistry checker: " + response.get("error"));
                        }

                        closestMatch = formulaChoice;
                        closestResponse = response;
                        containsError = true;
                        break;
                    }

                    if (c.isCorrect()) {

                        // Check if type mismatch occurred, when choice is correct answer.
                        allTypeMismatch = allTypeMismatch && response.get("typeMismatch").equals(true);

                        String expectedType = (String) response.get("expectedType");
                        allExpression = allExpression && expectedType.contains("expr");
                        allEquation = allEquation && expectedType.contains("statement");
                    }

                    // Identify the type of student answer.
                    if (!typeKnownFlag) {
                        receivedType = (String) response.get("receivedType");
                        isEquation = receivedType.contains("statement");
                        typeKnownFlag = true;
                    }

                    // Check if equation is balanced, given that choice is of type equation.
                    if (!balancedKnownFlag && isEquation && response.get("typeMismatch").equals(false)) {

                        // Check if equation (physical/chemical) is balanced.
                        isBalanced = response.get("isBalanced").equals(true);
                        balancedKnownFlag = true;
                    }

                    // Check if equation is valid, given that choice is of type nuclear.
                    if (!validityKnownFlag && chemistryQuestion.isNuclear()
                            && response.get("typeMismatch").equals(false)) {
                        isValid = response.get("validAtomicNumber").equals(true);
                        validityKnownFlag = true;
                    }


                    if (response.get("isEqual").equals(true)) {
                        // Input is semantically equivalent to correct answer.
                        matchType = MatchType.EXACT;
                    } else if (!chemistryQuestion.isNuclear()
                            && (response.get("expectedType").equals("statement")
                                || response.get("expectedType").equals("expr"))) {
                        // Strength of match, increasing from 0.
                        int counter = 0;
                        if (response.get("sameState").equals(true)) {
                            counter++;
                        }
                        if (response.get("sameCoefficient").equals(true)) {
                            counter++;
                        }
                        if (response.get("expectedType").equals("statement")
                                && response.get("sameArrow").equals(true)) {
                            counter++;
                        }
                        matchType = MatchType.valueOf("WEAK" + counter);
                    } else {
                        // Response & Answer are Nuclear equations or expressions.

                        // Measure the 'weakness' level. (0 is the weakest)
                        int counter = 0;
                        if (response.get("sameCoefficient").equals(true)) {
                            counter++;
                        }

                        matchType = MatchType.valueOf("WEAK" + counter);
                    }

                } catch (IOException e) {
                    log.error(
                            "Failed to check formula with chemistry checker. Is the server running? Not trying again."
                    );
                    throw new ValidatorUnavailableException("We are having problems marking Chemistry Questions."
                            + " Please try again later!");
                }

                if (matchType == IsaacSymbolicChemistryValidator.MatchType.EXACT) {

                    // Found an exact match with one of the choices!

                    closestMatch = formulaChoice;
                    closestMatchType = IsaacSymbolicChemistryValidator.MatchType.EXACT;
                    break;

                } else if (matchType.compareTo(closestMatchType) > 0) {

                    // Found a better partial match than current match.

                    if (formulaChoice.isCorrect() || closestMatch == null) {

                        // We have no current closest match, or this choice is actually correct.
                        // Have no other choice than accepting this as closest match right now.

                        closestMatch = formulaChoice;
                        closestResponse = response;
                        closestMatchType = matchType;
                    }

                    // Otherwise, input partially matches a wrong choice, or closestMatch is assigned already.
                    // The best thing to do here is to do nothing.
                }
            }

            // End of second choice matching

            // STEP 4: Decide on what response to give to user

            if (containsError) {

                // User input contains error terms.
<<<<<<< HEAD
                feedback = new Content("We are unable to interpret your answer; it may not be chemically valid or be in a format we don't recognise.");
=======
                if (closestResponse != null && VALID_ERROR_FEEDBACK.contains((String) closestResponse.get("error"))) {
                    feedback = new Content((String) closestResponse.get("error"));
                } else {
                    // Default error message
                    feedback = new Content("Your answer contains invalid syntax!");
                }
>>>>>>> 04a0452f

            } else if (closestMatch != null && closestMatchType == MatchType.EXACT) {

                // There is an exact match to a choice.
                feedback = (Content) closestMatch.getExplanation();
                responseCorrect = closestMatch.isCorrect();

            } else if (isNuclear && !chemistryQuestion.isNuclear()) {

                // Nuclear/Chemistry mismatch in all correct answers.
                feedback = new Content("This question is about Chemistry!");

            } else if (!isNuclear && chemistryQuestion.isNuclear() ) {

                // Nuclear/Chemistry mismatch in all correct answers.
                feedback = new Content("This question is about Nuclear Physics!");

            } else if (!isEquation && allEquation) {

                // Equation/Expression mismatch in all correct answers.
                feedback = new Content("Your answer is an expression but we expected an equation!");

            } else if (isEquation && allExpression) {

                // Equation/Expression mismatch in all correct answers.
                feedback = new Content("Your answer is an equation or a term but we expected an expression!");

            } else if (isEquation && balancedKnownFlag && !isBalanced) {

                // Input is an unbalanced equation.
                feedback = new Content("Your equation is unbalanced!");

            } else if (isNuclear && validityKnownFlag && !isValid) {

                // Input is nuclear, but atomic/mass numbers are invalid.
                feedback = new Content("Check your atomic/mass numbers!");

            } else if (closestMatch != null && closestMatch.isCorrect() && closestResponse != null) {

                // Weak match to a correct answer.
                // closestResponse contains flags for generic mistakes from the Chemistry Checker.
                // If any of these flags are false, provide feedback on the matched mistake.

                if (closestResponse.get("sameElements").equals(false)) {

                    // Wrong element/compound
                    feedback = new Content("Check that you have all the correct atoms present and in the right place!");

                } else if (closestResponse.get("sameCoefficient").equals(false)) {

                    // Wrong coefficients
                    feedback = new Content("Check your coefficients!");

                } else if (!isNuclear && closestResponse.get("sameState").equals(false)) {

                    // Wrong state symbols
                    feedback = new Content("Check your state symbols!");

                } else if (!isNuclear && closestResponse.get("sameArrow").equals(false)) {

                    // Wrong arrow
                    feedback = new Content("Check your reaction arrow!");

                } else if (!isNuclear && closestResponse.get("sameBrackets").equals(false)) {

                    // Wrong brackets
                    feedback = new Content("Check your brackets!");
                }
            }
        }

        // STEP 5: If we still have no feedback to give, use the question's default feedback if any to use:
        if (feedbackIsNullOrEmpty(feedback) && null != chemistryQuestion.getDefaultFeedback()) {
            feedback = chemistryQuestion.getDefaultFeedback();
        }
        return new QuestionValidationResponse(chemistryQuestion.getId(), answer, responseCorrect, feedback, new Date());
    }

}
<|MERGE_RESOLUTION|>--- conflicted
+++ resolved
@@ -1,422 +1,418 @@
-/*
- * Copyright 2016 Ian Davies, James Sharkey, Ryan Lau
- *
- * Licensed under the Apache License, Version 2.0 (the "License");
- * you may not use this file except in compliance with the License.
- *
- * You may obtain a copy of the License at
- *     http://www.apache.org/licenses/LICENSE-2.0
- *
- * Unless required by applicable law or agreed to in writing, software
- * distributed under the License is distributed on an "AS IS" BASIS,
- * WITHOUT WARRANTIES OR CONDITIONS OF ANY KIND, either express or implied.
- * See the License for the specific language governing permissions and
- * limitations under the License.
- */
-package uk.ac.cam.cl.dtg.isaac.quiz;
-
-import com.google.api.client.util.Maps;
-import org.slf4j.Logger;
-import org.slf4j.LoggerFactory;
-import uk.ac.cam.cl.dtg.isaac.dos.IsaacSymbolicChemistryQuestion;
-import uk.ac.cam.cl.dtg.isaac.dos.QuestionValidationResponse;
-import uk.ac.cam.cl.dtg.isaac.dos.content.ChemicalFormula;
-import uk.ac.cam.cl.dtg.isaac.dos.content.Choice;
-import uk.ac.cam.cl.dtg.isaac.dos.content.Content;
-import uk.ac.cam.cl.dtg.isaac.dos.content.Question;
-
-import java.io.IOException;
-import java.util.Date;
-import java.util.HashMap;
-import java.util.List;
-import java.util.Objects;
-import java.util.Set;
-
-import static uk.ac.cam.cl.dtg.isaac.api.Constants.*;
-
-/**
- * Validator that only provides functionality to validate symbolic chemistry questions.
- *
- */
-public class IsaacSymbolicChemistryValidator implements IValidator {
-    private static final Logger log = LoggerFactory.getLogger(IsaacSymbolicChemistryValidator.class);
-
-    /**
-     * Describes the level of equivalence between two mhchem expressions.
-     */
-    private enum MatchType {
-        NONE,
-        WEAK0,
-        WEAK1,
-        WEAK2,
-        WEAK3,
-        EXACT
-    }
-
-    private final String chemistryValidatorUrl;
-    private final String nuclearValidatorUrl;
-
-    private final Set<String> VALID_ERROR_FEEDBACK = Set.of(
-            "Division by zero is undefined!",
-            "Your answer contains invalid syntax!"
-    );
-
-    public IsaacSymbolicChemistryValidator(final String hostname, final String port) {
-        this.nuclearValidatorUrl =  "http://" + hostname + ":" + port + "/nuclear/check";
-        this.chemistryValidatorUrl = "http://" + hostname + ":" + port + "/chemistry/check";
-    }
-
-    @Override
-    public QuestionValidationResponse validateQuestionResponse(final Question question, final Choice answer)
-            throws ValidatorUnavailableException {
-        Objects.requireNonNull(question);
-        Objects.requireNonNull(answer);
-
-        if (!(question instanceof IsaacSymbolicChemistryQuestion)) {
-            throw new IllegalArgumentException(String.format(
-                    "This validator only works with Isaac Symbolic Chemistry Questions... "
-                            + "(%s is not symbolic chemistry)",
-                    question.getId()));
-        }
-        
-        if (!(answer instanceof ChemicalFormula)) {
-            throw new IllegalArgumentException(String.format(
-                    "Expected ChemicalFormula for IsaacSymbolicQuestion: %s. Received (%s) ", question.getId(),
-                    answer.getClass()));
-        }
-
-        IsaacSymbolicChemistryQuestion chemistryQuestion = (IsaacSymbolicChemistryQuestion) question;
-        ChemicalFormula submittedFormula = (ChemicalFormula) answer;
-
-        // These variables store the important features of the response we'll send.
-        Content feedback = null;                        // The feedback we send the user
-        boolean responseCorrect = false;                // Whether we're right or wrong
-
-        boolean allTypeMismatch = true;                 // Whether type of answer matches one of the correct answers
-        boolean allEquation = true;
-        boolean allExpression = true;
-        boolean containsError = false;                  // Whether student answer contains any error terms.
-        boolean isEquation = false;                     // Whether student answer is equation or not.
-        boolean isBalanced = false;                     // Whether student answer has balanced equation.
-        boolean isNuclear = false;                      // Whether student answer has nuclear terms.
-        boolean isValid = false;                        // Whether student answer has valid atomic numbers.
-
-        String receivedType;                            // Type of student answer.
-
-        // STEP 0: Do we even have any answers for this question? Always do this check, because we know we
-        //         won't have feedback yet.
-
-        if (null == chemistryQuestion.getChoices() || chemistryQuestion.getChoices().isEmpty()) {
-            log.error("Question does not have any answers. " + question.getId() + " src: "
-                    + question.getCanonicalSourceFile());
-
-            feedback = new Content(FEEDBACK_NO_CORRECT_ANSWERS);
-        }
-
-        // STEP 1: Did they provide an answer?
-
-        if (null == feedback && (null == submittedFormula.getMhchemExpression()
-                || submittedFormula.getMhchemExpression().isEmpty())) {
-            feedback = new Content(FEEDBACK_NO_ANSWER_PROVIDED);
-        }
-
-        // STEP 2: Otherwise, Does their answer match a choice exactly?
-
-        if (null == feedback) {
-
-            // For all the choices on this question...
-            for (Choice c : chemistryQuestion.getChoices()) {
-
-                // ... that are of the ChemicalFormula type, ...
-                if (!(c instanceof ChemicalFormula)) {
-                    log.error("Isaac Symbolic Chemistry Validator for questionId: " + chemistryQuestion.getId()
-                            + " expected there to be a ChemicalFormula. Instead it found a Choice.");
-                    continue;
-                }
-
-                ChemicalFormula formulaChoice = (ChemicalFormula) c;
-
-                // ... and that have a mhchem expression ...
-                if (null == formulaChoice.getMhchemExpression() || formulaChoice.getMhchemExpression().isEmpty()) {
-                    log.error("Expected python expression, but none found in choice for question id: "
-                            + chemistryQuestion.getId());
-                    continue;
-                }
-
-                // ... look for an exact string match to the submitted answer (lazy).
-                if (formulaChoice.getMhchemExpression().equals(submittedFormula.getMhchemExpression())) {
-                    feedback = (Content) formulaChoice.getExplanation();
-                    responseCorrect = formulaChoice.isCorrect();
-                }
-            }
-        }
-
-        // STEP 3: Otherwise, use the symbolic checker to analyse their answer
-
-        if (feedback == null) {
-
-            // Go through all choices, keeping track of the best match we've seen so far. A symbolic match terminates
-            // this loop immediately.
-
-            ChemicalFormula closestMatch = null;
-            HashMap<String, Object> closestResponse = null;
-            IsaacSymbolicChemistryValidator.MatchType closestMatchType = IsaacSymbolicChemistryValidator.MatchType.NONE;
-            boolean typeKnownFlag = false;
-            boolean validityKnownFlag = false;
-            boolean balancedKnownFlag = false;
-
-            // Sort the choices so that we match incorrect choices last, taking precedence over correct ones.
-            List<Choice> orderedChoices = getOrderedChoices(chemistryQuestion.getChoices());
-
-            // For all the choices on this question...
-            for (Choice c : orderedChoices) {
-
-                // ... that are of the ChemicalFormula type, ...
-                if (!(c instanceof ChemicalFormula)) {
-                    // Don't need to log this - it will have been logged above.
-                    continue;
-                }
-
-                ChemicalFormula formulaChoice = (ChemicalFormula) c;
-
-                // ... and that have a mhchem expression ...
-                if (null == formulaChoice.getMhchemExpression() || formulaChoice.getMhchemExpression().isEmpty()) {
-                    // Don't need to log this - it will have been logged above.
-                    continue;
-                }
-
-                // ... test their answer against this choice with the symbolic checker.
-
-                IsaacSymbolicChemistryValidator.MatchType matchType;
-                HashMap<String, Object> response;
-
-                try {
-
-                    // Pass some JSON to a REST endpoint and get some JSON back.
-                    HashMap<String, String> req = Maps.newHashMap();
-                    req.put("target", formulaChoice.getMhchemExpression());
-                    req.put("test", submittedFormula.getMhchemExpression());
-                    req.put("description", chemistryQuestion.getId());
-                    req.put("allowPermutations", String.valueOf(chemistryQuestion.getAllowPermutations()));
-                    req.put("allowScalingCoefficients", String.valueOf(chemistryQuestion.getAllowScalingCoefficients()));
-                    req.put("questionID", question.getId());
-
-                    if (chemistryQuestion.isNuclear()) {
-                        response = getResponseFromExternalValidator(nuclearValidatorUrl, req);
-                    } else {
-                        response = getResponseFromExternalValidator(chemistryValidatorUrl, req);
-                    }
-                    // If successfully parsed the submitted answer is the same type
-                    isNuclear = chemistryQuestion.isNuclear();
-
-                    // TODO: Have informative errors (such as parsing error, formula mismatch, etc.)
-                    if (response.get("containsError").equals(true)) {
-                        if (response.containsKey("error")) {
-
-                            // If it doesn't contain a code, it wasn't a fatal error in the checker; probably only a
-                            // problem with the submitted answer.
-                            log.warn("Problem checking formula \"" + submittedFormula.getMhchemExpression()
-                                    + "\" with symbolic chemistry checker: " + response.get("error"));
-                        }
-
-                        closestMatch = formulaChoice;
-                        closestResponse = response;
-                        containsError = true;
-                        break;
-                    }
-
-                    if (c.isCorrect()) {
-
-                        // Check if type mismatch occurred, when choice is correct answer.
-                        allTypeMismatch = allTypeMismatch && response.get("typeMismatch").equals(true);
-
-                        String expectedType = (String) response.get("expectedType");
-                        allExpression = allExpression && expectedType.contains("expr");
-                        allEquation = allEquation && expectedType.contains("statement");
-                    }
-
-                    // Identify the type of student answer.
-                    if (!typeKnownFlag) {
-                        receivedType = (String) response.get("receivedType");
-                        isEquation = receivedType.contains("statement");
-                        typeKnownFlag = true;
-                    }
-
-                    // Check if equation is balanced, given that choice is of type equation.
-                    if (!balancedKnownFlag && isEquation && response.get("typeMismatch").equals(false)) {
-
-                        // Check if equation (physical/chemical) is balanced.
-                        isBalanced = response.get("isBalanced").equals(true);
-                        balancedKnownFlag = true;
-                    }
-
-                    // Check if equation is valid, given that choice is of type nuclear.
-                    if (!validityKnownFlag && chemistryQuestion.isNuclear()
-                            && response.get("typeMismatch").equals(false)) {
-                        isValid = response.get("validAtomicNumber").equals(true);
-                        validityKnownFlag = true;
-                    }
-
-
-                    if (response.get("isEqual").equals(true)) {
-                        // Input is semantically equivalent to correct answer.
-                        matchType = MatchType.EXACT;
-                    } else if (!chemistryQuestion.isNuclear()
-                            && (response.get("expectedType").equals("statement")
-                                || response.get("expectedType").equals("expr"))) {
-                        // Strength of match, increasing from 0.
-                        int counter = 0;
-                        if (response.get("sameState").equals(true)) {
-                            counter++;
-                        }
-                        if (response.get("sameCoefficient").equals(true)) {
-                            counter++;
-                        }
-                        if (response.get("expectedType").equals("statement")
-                                && response.get("sameArrow").equals(true)) {
-                            counter++;
-                        }
-                        matchType = MatchType.valueOf("WEAK" + counter);
-                    } else {
-                        // Response & Answer are Nuclear equations or expressions.
-
-                        // Measure the 'weakness' level. (0 is the weakest)
-                        int counter = 0;
-                        if (response.get("sameCoefficient").equals(true)) {
-                            counter++;
-                        }
-
-                        matchType = MatchType.valueOf("WEAK" + counter);
-                    }
-
-                } catch (IOException e) {
-                    log.error(
-                            "Failed to check formula with chemistry checker. Is the server running? Not trying again."
-                    );
-                    throw new ValidatorUnavailableException("We are having problems marking Chemistry Questions."
-                            + " Please try again later!");
-                }
-
-                if (matchType == IsaacSymbolicChemistryValidator.MatchType.EXACT) {
-
-                    // Found an exact match with one of the choices!
-
-                    closestMatch = formulaChoice;
-                    closestMatchType = IsaacSymbolicChemistryValidator.MatchType.EXACT;
-                    break;
-
-                } else if (matchType.compareTo(closestMatchType) > 0) {
-
-                    // Found a better partial match than current match.
-
-                    if (formulaChoice.isCorrect() || closestMatch == null) {
-
-                        // We have no current closest match, or this choice is actually correct.
-                        // Have no other choice than accepting this as closest match right now.
-
-                        closestMatch = formulaChoice;
-                        closestResponse = response;
-                        closestMatchType = matchType;
-                    }
-
-                    // Otherwise, input partially matches a wrong choice, or closestMatch is assigned already.
-                    // The best thing to do here is to do nothing.
-                }
-            }
-
-            // End of second choice matching
-
-            // STEP 4: Decide on what response to give to user
-
-            if (containsError) {
-
-                // User input contains error terms.
-<<<<<<< HEAD
-                feedback = new Content("We are unable to interpret your answer; it may not be chemically valid or be in a format we don't recognise.");
-=======
-                if (closestResponse != null && VALID_ERROR_FEEDBACK.contains((String) closestResponse.get("error"))) {
-                    feedback = new Content((String) closestResponse.get("error"));
-                } else {
-                    // Default error message
-                    feedback = new Content("Your answer contains invalid syntax!");
-                }
->>>>>>> 04a0452f
-
-            } else if (closestMatch != null && closestMatchType == MatchType.EXACT) {
-
-                // There is an exact match to a choice.
-                feedback = (Content) closestMatch.getExplanation();
-                responseCorrect = closestMatch.isCorrect();
-
-            } else if (isNuclear && !chemistryQuestion.isNuclear()) {
-
-                // Nuclear/Chemistry mismatch in all correct answers.
-                feedback = new Content("This question is about Chemistry!");
-
-            } else if (!isNuclear && chemistryQuestion.isNuclear() ) {
-
-                // Nuclear/Chemistry mismatch in all correct answers.
-                feedback = new Content("This question is about Nuclear Physics!");
-
-            } else if (!isEquation && allEquation) {
-
-                // Equation/Expression mismatch in all correct answers.
-                feedback = new Content("Your answer is an expression but we expected an equation!");
-
-            } else if (isEquation && allExpression) {
-
-                // Equation/Expression mismatch in all correct answers.
-                feedback = new Content("Your answer is an equation or a term but we expected an expression!");
-
-            } else if (isEquation && balancedKnownFlag && !isBalanced) {
-
-                // Input is an unbalanced equation.
-                feedback = new Content("Your equation is unbalanced!");
-
-            } else if (isNuclear && validityKnownFlag && !isValid) {
-
-                // Input is nuclear, but atomic/mass numbers are invalid.
-                feedback = new Content("Check your atomic/mass numbers!");
-
-            } else if (closestMatch != null && closestMatch.isCorrect() && closestResponse != null) {
-
-                // Weak match to a correct answer.
-                // closestResponse contains flags for generic mistakes from the Chemistry Checker.
-                // If any of these flags are false, provide feedback on the matched mistake.
-
-                if (closestResponse.get("sameElements").equals(false)) {
-
-                    // Wrong element/compound
-                    feedback = new Content("Check that you have all the correct atoms present and in the right place!");
-
-                } else if (closestResponse.get("sameCoefficient").equals(false)) {
-
-                    // Wrong coefficients
-                    feedback = new Content("Check your coefficients!");
-
-                } else if (!isNuclear && closestResponse.get("sameState").equals(false)) {
-
-                    // Wrong state symbols
-                    feedback = new Content("Check your state symbols!");
-
-                } else if (!isNuclear && closestResponse.get("sameArrow").equals(false)) {
-
-                    // Wrong arrow
-                    feedback = new Content("Check your reaction arrow!");
-
-                } else if (!isNuclear && closestResponse.get("sameBrackets").equals(false)) {
-
-                    // Wrong brackets
-                    feedback = new Content("Check your brackets!");
-                }
-            }
-        }
-
-        // STEP 5: If we still have no feedback to give, use the question's default feedback if any to use:
-        if (feedbackIsNullOrEmpty(feedback) && null != chemistryQuestion.getDefaultFeedback()) {
-            feedback = chemistryQuestion.getDefaultFeedback();
-        }
-        return new QuestionValidationResponse(chemistryQuestion.getId(), answer, responseCorrect, feedback, new Date());
-    }
-
-}
+/*
+ * Copyright 2016 Ian Davies, James Sharkey, Ryan Lau
+ *
+ * Licensed under the Apache License, Version 2.0 (the "License");
+ * you may not use this file except in compliance with the License.
+ *
+ * You may obtain a copy of the License at
+ *     http://www.apache.org/licenses/LICENSE-2.0
+ *
+ * Unless required by applicable law or agreed to in writing, software
+ * distributed under the License is distributed on an "AS IS" BASIS,
+ * WITHOUT WARRANTIES OR CONDITIONS OF ANY KIND, either express or implied.
+ * See the License for the specific language governing permissions and
+ * limitations under the License.
+ */
+package uk.ac.cam.cl.dtg.isaac.quiz;
+
+import com.google.api.client.util.Maps;
+import org.slf4j.Logger;
+import org.slf4j.LoggerFactory;
+import uk.ac.cam.cl.dtg.isaac.dos.IsaacSymbolicChemistryQuestion;
+import uk.ac.cam.cl.dtg.isaac.dos.QuestionValidationResponse;
+import uk.ac.cam.cl.dtg.isaac.dos.content.ChemicalFormula;
+import uk.ac.cam.cl.dtg.isaac.dos.content.Choice;
+import uk.ac.cam.cl.dtg.isaac.dos.content.Content;
+import uk.ac.cam.cl.dtg.isaac.dos.content.Question;
+
+import java.io.IOException;
+import java.util.Date;
+import java.util.HashMap;
+import java.util.List;
+import java.util.Objects;
+import java.util.Set;
+
+import static uk.ac.cam.cl.dtg.isaac.api.Constants.*;
+
+/**
+ * Validator that only provides functionality to validate symbolic chemistry questions.
+ *
+ */
+public class IsaacSymbolicChemistryValidator implements IValidator {
+    private static final Logger log = LoggerFactory.getLogger(IsaacSymbolicChemistryValidator.class);
+
+    /**
+     * Describes the level of equivalence between two mhchem expressions.
+     */
+    private enum MatchType {
+        NONE,
+        WEAK0,
+        WEAK1,
+        WEAK2,
+        WEAK3,
+        EXACT
+    }
+
+    private final String chemistryValidatorUrl;
+    private final String nuclearValidatorUrl;
+
+    private final Set<String> VALID_ERROR_FEEDBACK = Set.of(
+            "Division by zero is undefined!",
+            "We are unable to interpret your answer; it may not be chemically valid or be in a format we don't recognise."
+    );
+
+    public IsaacSymbolicChemistryValidator(final String hostname, final String port) {
+        this.nuclearValidatorUrl =  "http://" + hostname + ":" + port + "/nuclear/check";
+        this.chemistryValidatorUrl = "http://" + hostname + ":" + port + "/chemistry/check";
+    }
+
+    @Override
+    public QuestionValidationResponse validateQuestionResponse(final Question question, final Choice answer)
+            throws ValidatorUnavailableException {
+        Objects.requireNonNull(question);
+        Objects.requireNonNull(answer);
+
+        if (!(question instanceof IsaacSymbolicChemistryQuestion)) {
+            throw new IllegalArgumentException(String.format(
+                    "This validator only works with Isaac Symbolic Chemistry Questions... "
+                            + "(%s is not symbolic chemistry)",
+                    question.getId()));
+        }
+        
+        if (!(answer instanceof ChemicalFormula)) {
+            throw new IllegalArgumentException(String.format(
+                    "Expected ChemicalFormula for IsaacSymbolicQuestion: %s. Received (%s) ", question.getId(),
+                    answer.getClass()));
+        }
+
+        IsaacSymbolicChemistryQuestion chemistryQuestion = (IsaacSymbolicChemistryQuestion) question;
+        ChemicalFormula submittedFormula = (ChemicalFormula) answer;
+
+        // These variables store the important features of the response we'll send.
+        Content feedback = null;                        // The feedback we send the user
+        boolean responseCorrect = false;                // Whether we're right or wrong
+
+        boolean allTypeMismatch = true;                 // Whether type of answer matches one of the correct answers
+        boolean allEquation = true;
+        boolean allExpression = true;
+        boolean containsError = false;                  // Whether student answer contains any error terms.
+        boolean isEquation = false;                     // Whether student answer is equation or not.
+        boolean isBalanced = false;                     // Whether student answer has balanced equation.
+        boolean isNuclear = false;                      // Whether student answer has nuclear terms.
+        boolean isValid = false;                        // Whether student answer has valid atomic numbers.
+
+        String receivedType;                            // Type of student answer.
+
+        // STEP 0: Do we even have any answers for this question? Always do this check, because we know we
+        //         won't have feedback yet.
+
+        if (null == chemistryQuestion.getChoices() || chemistryQuestion.getChoices().isEmpty()) {
+            log.error("Question does not have any answers. " + question.getId() + " src: "
+                    + question.getCanonicalSourceFile());
+
+            feedback = new Content(FEEDBACK_NO_CORRECT_ANSWERS);
+        }
+
+        // STEP 1: Did they provide an answer?
+
+        if (null == feedback && (null == submittedFormula.getMhchemExpression()
+                || submittedFormula.getMhchemExpression().isEmpty())) {
+            feedback = new Content(FEEDBACK_NO_ANSWER_PROVIDED);
+        }
+
+        // STEP 2: Otherwise, Does their answer match a choice exactly?
+
+        if (null == feedback) {
+
+            // For all the choices on this question...
+            for (Choice c : chemistryQuestion.getChoices()) {
+
+                // ... that are of the ChemicalFormula type, ...
+                if (!(c instanceof ChemicalFormula)) {
+                    log.error("Isaac Symbolic Chemistry Validator for questionId: " + chemistryQuestion.getId()
+                            + " expected there to be a ChemicalFormula. Instead it found a Choice.");
+                    continue;
+                }
+
+                ChemicalFormula formulaChoice = (ChemicalFormula) c;
+
+                // ... and that have a mhchem expression ...
+                if (null == formulaChoice.getMhchemExpression() || formulaChoice.getMhchemExpression().isEmpty()) {
+                    log.error("Expected python expression, but none found in choice for question id: "
+                            + chemistryQuestion.getId());
+                    continue;
+                }
+
+                // ... look for an exact string match to the submitted answer (lazy).
+                if (formulaChoice.getMhchemExpression().equals(submittedFormula.getMhchemExpression())) {
+                    feedback = (Content) formulaChoice.getExplanation();
+                    responseCorrect = formulaChoice.isCorrect();
+                }
+            }
+        }
+
+        // STEP 3: Otherwise, use the symbolic checker to analyse their answer
+
+        if (feedback == null) {
+
+            // Go through all choices, keeping track of the best match we've seen so far. A symbolic match terminates
+            // this loop immediately.
+
+            ChemicalFormula closestMatch = null;
+            HashMap<String, Object> closestResponse = null;
+            IsaacSymbolicChemistryValidator.MatchType closestMatchType = IsaacSymbolicChemistryValidator.MatchType.NONE;
+            boolean typeKnownFlag = false;
+            boolean validityKnownFlag = false;
+            boolean balancedKnownFlag = false;
+
+            // Sort the choices so that we match incorrect choices last, taking precedence over correct ones.
+            List<Choice> orderedChoices = getOrderedChoices(chemistryQuestion.getChoices());
+
+            // For all the choices on this question...
+            for (Choice c : orderedChoices) {
+
+                // ... that are of the ChemicalFormula type, ...
+                if (!(c instanceof ChemicalFormula)) {
+                    // Don't need to log this - it will have been logged above.
+                    continue;
+                }
+
+                ChemicalFormula formulaChoice = (ChemicalFormula) c;
+
+                // ... and that have a mhchem expression ...
+                if (null == formulaChoice.getMhchemExpression() || formulaChoice.getMhchemExpression().isEmpty()) {
+                    // Don't need to log this - it will have been logged above.
+                    continue;
+                }
+
+                // ... test their answer against this choice with the symbolic checker.
+
+                IsaacSymbolicChemistryValidator.MatchType matchType;
+                HashMap<String, Object> response;
+
+                try {
+
+                    // Pass some JSON to a REST endpoint and get some JSON back.
+                    HashMap<String, String> req = Maps.newHashMap();
+                    req.put("target", formulaChoice.getMhchemExpression());
+                    req.put("test", submittedFormula.getMhchemExpression());
+                    req.put("description", chemistryQuestion.getId());
+                    req.put("allowPermutations", String.valueOf(chemistryQuestion.getAllowPermutations()));
+                    req.put("allowScalingCoefficients", String.valueOf(chemistryQuestion.getAllowScalingCoefficients()));
+                    req.put("questionID", question.getId());
+
+                    if (chemistryQuestion.isNuclear()) {
+                        response = getResponseFromExternalValidator(nuclearValidatorUrl, req);
+                    } else {
+                        response = getResponseFromExternalValidator(chemistryValidatorUrl, req);
+                    }
+                    // If successfully parsed the submitted answer is the same type
+                    isNuclear = chemistryQuestion.isNuclear();
+
+                    // TODO: Have informative errors (such as parsing error, formula mismatch, etc.)
+                    if (response.get("containsError").equals(true)) {
+                        if (response.containsKey("error")) {
+
+                            // If it doesn't contain a code, it wasn't a fatal error in the checker; probably only a
+                            // problem with the submitted answer.
+                            log.warn("Problem checking formula \"" + submittedFormula.getMhchemExpression()
+                                    + "\" with symbolic chemistry checker: " + response.get("error"));
+                        }
+
+                        closestMatch = formulaChoice;
+                        closestResponse = response;
+                        containsError = true;
+                        break;
+                    }
+
+                    if (c.isCorrect()) {
+
+                        // Check if type mismatch occurred, when choice is correct answer.
+                        allTypeMismatch = allTypeMismatch && response.get("typeMismatch").equals(true);
+
+                        String expectedType = (String) response.get("expectedType");
+                        allExpression = allExpression && expectedType.contains("expr");
+                        allEquation = allEquation && expectedType.contains("statement");
+                    }
+
+                    // Identify the type of student answer.
+                    if (!typeKnownFlag) {
+                        receivedType = (String) response.get("receivedType");
+                        isEquation = receivedType.contains("statement");
+                        typeKnownFlag = true;
+                    }
+
+                    // Check if equation is balanced, given that choice is of type equation.
+                    if (!balancedKnownFlag && isEquation && response.get("typeMismatch").equals(false)) {
+
+                        // Check if equation (physical/chemical) is balanced.
+                        isBalanced = response.get("isBalanced").equals(true);
+                        balancedKnownFlag = true;
+                    }
+
+                    // Check if equation is valid, given that choice is of type nuclear.
+                    if (!validityKnownFlag && chemistryQuestion.isNuclear()
+                            && response.get("typeMismatch").equals(false)) {
+                        isValid = response.get("validAtomicNumber").equals(true);
+                        validityKnownFlag = true;
+                    }
+
+
+                    if (response.get("isEqual").equals(true)) {
+                        // Input is semantically equivalent to correct answer.
+                        matchType = MatchType.EXACT;
+                    } else if (!chemistryQuestion.isNuclear()
+                            && (response.get("expectedType").equals("statement")
+                                || response.get("expectedType").equals("expr"))) {
+                        // Strength of match, increasing from 0.
+                        int counter = 0;
+                        if (response.get("sameState").equals(true)) {
+                            counter++;
+                        }
+                        if (response.get("sameCoefficient").equals(true)) {
+                            counter++;
+                        }
+                        if (response.get("expectedType").equals("statement")
+                                && response.get("sameArrow").equals(true)) {
+                            counter++;
+                        }
+                        matchType = MatchType.valueOf("WEAK" + counter);
+                    } else {
+                        // Response & Answer are Nuclear equations or expressions.
+
+                        // Measure the 'weakness' level. (0 is the weakest)
+                        int counter = 0;
+                        if (response.get("sameCoefficient").equals(true)) {
+                            counter++;
+                        }
+
+                        matchType = MatchType.valueOf("WEAK" + counter);
+                    }
+
+                } catch (IOException e) {
+                    log.error(
+                            "Failed to check formula with chemistry checker. Is the server running? Not trying again."
+                    );
+                    throw new ValidatorUnavailableException("We are having problems marking Chemistry Questions."
+                            + " Please try again later!");
+                }
+
+                if (matchType == IsaacSymbolicChemistryValidator.MatchType.EXACT) {
+
+                    // Found an exact match with one of the choices!
+
+                    closestMatch = formulaChoice;
+                    closestMatchType = IsaacSymbolicChemistryValidator.MatchType.EXACT;
+                    break;
+
+                } else if (matchType.compareTo(closestMatchType) > 0) {
+
+                    // Found a better partial match than current match.
+
+                    if (formulaChoice.isCorrect() || closestMatch == null) {
+
+                        // We have no current closest match, or this choice is actually correct.
+                        // Have no other choice than accepting this as closest match right now.
+
+                        closestMatch = formulaChoice;
+                        closestResponse = response;
+                        closestMatchType = matchType;
+                    }
+
+                    // Otherwise, input partially matches a wrong choice, or closestMatch is assigned already.
+                    // The best thing to do here is to do nothing.
+                }
+            }
+
+            // End of second choice matching
+
+            // STEP 4: Decide on what response to give to user
+
+            if (containsError) {
+
+                // User input contains error terms.
+                if (closestResponse != null && VALID_ERROR_FEEDBACK.contains((String) closestResponse.get("error"))) {
+                    feedback = new Content((String) closestResponse.get("error"));
+                } else {
+                    // Default error message
+                    feedback = new Content("Your answer contains invalid syntax!");
+                }
+
+            } else if (closestMatch != null && closestMatchType == MatchType.EXACT) {
+
+                // There is an exact match to a choice.
+                feedback = (Content) closestMatch.getExplanation();
+                responseCorrect = closestMatch.isCorrect();
+
+            } else if (isNuclear && !chemistryQuestion.isNuclear()) {
+
+                // Nuclear/Chemistry mismatch in all correct answers.
+                feedback = new Content("This question is about Chemistry!");
+
+            } else if (!isNuclear && chemistryQuestion.isNuclear() ) {
+
+                // Nuclear/Chemistry mismatch in all correct answers.
+                feedback = new Content("This question is about Nuclear Physics!");
+
+            } else if (!isEquation && allEquation) {
+
+                // Equation/Expression mismatch in all correct answers.
+                feedback = new Content("Your answer is an expression but we expected an equation!");
+
+            } else if (isEquation && allExpression) {
+
+                // Equation/Expression mismatch in all correct answers.
+                feedback = new Content("Your answer is an equation or a term but we expected an expression!");
+
+            } else if (isEquation && balancedKnownFlag && !isBalanced) {
+
+                // Input is an unbalanced equation.
+                feedback = new Content("Your equation is unbalanced!");
+
+            } else if (isNuclear && validityKnownFlag && !isValid) {
+
+                // Input is nuclear, but atomic/mass numbers are invalid.
+                feedback = new Content("Check your atomic/mass numbers!");
+
+            } else if (closestMatch != null && closestMatch.isCorrect() && closestResponse != null) {
+
+                // Weak match to a correct answer.
+                // closestResponse contains flags for generic mistakes from the Chemistry Checker.
+                // If any of these flags are false, provide feedback on the matched mistake.
+
+                if (closestResponse.get("sameElements").equals(false)) {
+
+                    // Wrong element/compound
+                    feedback = new Content("Check that you have all the correct atoms present and in the right place!");
+
+                } else if (closestResponse.get("sameCoefficient").equals(false)) {
+
+                    // Wrong coefficients
+                    feedback = new Content("Check your coefficients!");
+
+                } else if (!isNuclear && closestResponse.get("sameState").equals(false)) {
+
+                    // Wrong state symbols
+                    feedback = new Content("Check your state symbols!");
+
+                } else if (!isNuclear && closestResponse.get("sameArrow").equals(false)) {
+
+                    // Wrong arrow
+                    feedback = new Content("Check your reaction arrow!");
+
+                } else if (!isNuclear && closestResponse.get("sameBrackets").equals(false)) {
+
+                    // Wrong brackets
+                    feedback = new Content("Check your brackets!");
+                }
+            }
+        }
+
+        // STEP 5: If we still have no feedback to give, use the question's default feedback if any to use:
+        if (feedbackIsNullOrEmpty(feedback) && null != chemistryQuestion.getDefaultFeedback()) {
+            feedback = chemistryQuestion.getDefaultFeedback();
+        }
+        return new QuestionValidationResponse(chemistryQuestion.getId(), answer, responseCorrect, feedback, new Date());
+    }
+
+}