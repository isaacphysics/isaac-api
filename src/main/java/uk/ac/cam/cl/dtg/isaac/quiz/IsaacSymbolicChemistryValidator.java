--- conflicted
+++ resolved
@@ -25,6 +25,7 @@
 import org.apache.http.HttpResponse;
 import org.apache.http.client.HttpClient;
 import org.apache.http.client.methods.HttpPost;
+import org.apache.http.entity.StringEntity;
 import org.apache.http.impl.client.DefaultHttpClient;
 import org.apache.http.util.EntityUtils;
 import org.slf4j.Logger;
@@ -40,17 +41,12 @@
 
 import java.io.IOException;
 import java.io.StringWriter;
-<<<<<<< HEAD
-import java.net.URLEncoder;
-import java.util.*;
-=======
 
 import java.util.HashMap;
 import java.util.Collections;
 import java.util.List;
 import java.util.Comparator;
 import java.util.Date;
->>>>>>> 6488cc6a
 
 /**
  * Validator that only provides functionality to validate symbolic chemistry questions.
@@ -61,12 +57,9 @@
 public class IsaacSymbolicChemistryValidator implements IValidator {
     private static final Logger log = LoggerFactory.getLogger(IsaacSymbolicChemistryValidator.class);
 
-<<<<<<< HEAD
-=======
     /**
      * Describes the level of equivalence between two mhchem expressions.
      */
->>>>>>> 6488cc6a
     private enum MatchType {
         NONE,
         WEAK0,
@@ -75,8 +68,6 @@
         WEAK3,
         EXACT
     }
-<<<<<<< HEAD
-=======
 
     /**
      * Given two formulae, where one is student answer, and another is the target mhchem string,
@@ -117,7 +108,6 @@
 
         return EntityUtils.toString(responseEntity);
     }
->>>>>>> 6488cc6a
 
     @Override
     public QuestionValidationResponse validateQuestionResponse(final Question question, final Choice answer) throws ValidatorUnavailableException {
@@ -145,13 +135,6 @@
         boolean responseCorrect = false;                // Whether we're right or wrong
 
         boolean allTypeMismatch = true;                 // Whether type of answer matches one of the correct answers
-<<<<<<< HEAD
-        boolean containsError = false;                  // Whether answer contains any error terms.
-        boolean isEquation = false;
-        boolean isBalanced = false;
-        boolean isNuclear = false;
-        boolean isValid = false;
-=======
         boolean allChemistry = true, allNuclear = true;
         boolean allEquation = true, allExpression = true;
         boolean containsError = false;                  // Whether student answer contains any error terms.
@@ -161,7 +144,6 @@
         boolean isValid = false;                        // Whether student answer has valid atomic numbers.
 
         String receivedType;                            // Type of student answer.
->>>>>>> 6488cc6a
 
         // STEP 0: Do we even have any answers for this question? Always do this check, because we know we
         //         won't have feedback yet.
@@ -175,12 +157,8 @@
 
         // STEP 1: Did they provide an answer?
 
-<<<<<<< HEAD
-        if (null == feedback && (null == submittedFormula.getMhchemExpression() || submittedFormula.getMhchemExpression().isEmpty())) {
-=======
         if (null == feedback && (null == submittedFormula.getMhchemExpression()
                 || submittedFormula.getMhchemExpression().isEmpty())) {
->>>>>>> 6488cc6a
             feedback = new Content("You did not provide an answer");
         }
 
@@ -217,38 +195,24 @@
 
         // STEP 3: Otherwise, use the symbolic checker to analyse their answer
 
-<<<<<<< HEAD
-        if (null == feedback) {
-
-            // Go through all choices, keeping track of the best match we've seen so far. A symbolic match terminates
-            // this loop immediately. A numeric match may later be replaced with a symbolic match, but otherwise will suffice.
-=======
         if (feedback == null) {
 
             // Go through all choices, keeping track of the best match we've seen so far. A symbolic match terminates
             // this loop immediately.
->>>>>>> 6488cc6a
 
             ChemicalFormula closestMatch = null;
             HashMap<String, Object> closestResponse = null;
             IsaacSymbolicChemistryValidator.MatchType closestMatchType = IsaacSymbolicChemistryValidator.MatchType.NONE;
-<<<<<<< HEAD
-=======
             boolean typeKnownFlag = false;
             boolean validityKnownFlag = false;
             boolean balancedKnownFlag = false;
->>>>>>> 6488cc6a
 
             // Sort the choices so that we match incorrect choices last, taking precedence over correct ones.
             List<Choice> orderedChoices = Lists.newArrayList(symbolicQuestion.getChoices());
 
             Collections.sort(orderedChoices, new Comparator<Choice>() {
                 @Override
-<<<<<<< HEAD
-                public int compare(Choice o1, Choice o2) {
-=======
                 public int compare(final Choice o1, final Choice o2) {
->>>>>>> 6488cc6a
                     int o1Val = o1.isCorrect() ? 0 : 1;
                     int o2Val = o2.isCorrect() ? 0 : 1;
                     return o1Val - o2Val;
@@ -278,57 +242,6 @@
                 HashMap<String, Object> response;
 
                 try {
-<<<<<<< HEAD
-                    // This is ridiculous. All I want to do is pass some JSON to a REST endpoint and get some JSON back.
-
-                    ObjectMapper mapper = new ObjectMapper();
-
-                    HashMap<String, String> req = Maps.newHashMap();
-                    req.put("target", formulaChoice.getMhchemExpression());
-                    req.put("test", submittedFormula.getMhchemExpression());
-//                    req.put("description", symbolicQuestion.getId());
-
-                    StringWriter sw = new StringWriter();
-                    JsonGenerator g = new JsonFactory().createGenerator(sw);
-                    mapper.writeValue(g, req);
-                    g.close();
-                    //String requestString = sw.toString();
-
-                    // TODO: Do some real checking through HTTP
-                    HttpClient httpClient = new DefaultHttpClient();
-//                    HttpPost httpPost = new HttpPost("http://equality-checker:5000/check");
-                    // FIXME: THIS IS NOT HOW IT SHOULD BE DONE! NOT AT ALL!
-                    // But it works for debugging purposes, and that's all right for now.
-                    String params = "?test=" + URLEncoder.encode(submittedFormula.getMhchemExpression(), "UTF-8") + "&target=" + URLEncoder.encode(formulaChoice.getMhchemExpression(), "UTF-8");
-                    HttpPost httpPost = new HttpPost("http://localhost:9090/check" + params);
-
-
-//                    httpPost.setEntity(new StringEntity(requestString));
-//                    httpPost.addHeader("Content-Type", "application/json");
-
-                    HttpResponse httpResponse = httpClient.execute(httpPost);
-                    HttpEntity responseEntity = httpResponse.getEntity();
-                    String responseString = EntityUtils.toString(responseEntity);
-                    response = mapper.readValue(responseString, HashMap.class);//new HashMap<>();
-
-//                    response.put("testString",       "H2+O2->H2O");
-//                    response.put("targetString",     "2H2+O2->2H2O");
-//                    response.put("test",             "H2 + O2 -> H2O");
-//                    response.put("target",           "2H2 + O2 -> 2H2O");
-//                    response.put("error",            false);
-//                    response.put("equal",            false);
-//                    response.put("typeMismatch",     false);
-//                    response.put("expectedType",     "equation");
-//                    response.put("receivedType",     "equation");
-//                    response.put("weaklyEquivalent", true);
-//                    response.put("sameCoefficient",  false);
-//                    response.put("sameState",        true);
-//                    response.put("sameArrow",        true);
-//                    response.put("isBalanced",       false);
-//                    response.put("balancedAtoms",    false);
-//                    response.put("balancedCharge",   true);
-//                    response.put("wrongTerms", "[ \"H2\", \"H2O\" ]");
-=======
 
                     // Pass some JSON to a REST endpoint and get some JSON back.
 
@@ -336,7 +249,6 @@
                     String responseString = jsonPostAndGet(submittedFormula.getMhchemExpression(),
                             formulaChoice.getMhchemExpression());
                     response = mapper.readValue(responseString, HashMap.class); //new HashMap<>();
->>>>>>> 6488cc6a
 
                     if (response.containsKey("error")) {
 
@@ -354,26 +266,6 @@
 
                     }
 
-<<<<<<< HEAD
-                    if (c.isCorrect())
-                        // Check if type mismatch occurred, when choice is correct answer.
-                        allTypeMismatch = allTypeMismatch && response.get("typeMismatch").equals(true);
-
-                    if (!isEquation && response.get("typeMismatch").equals(false) &&
-                            ((String) response.get("expectedType")).contains("equation")) {
-
-                        // Check if equation (physical/chemical) is balanced.
-                        isEquation = true;
-                        isBalanced = response.get("isBalanced").equals(true);
-                    }
-
-                    if (!isNuclear && response.get("typeMismatch").equals(false) &&
-                            ((String) response.get("expectedType")).contains("nuclear")) {
-
-                        // Check if nuclear (equation/expression) has valid atomic numbers.
-                        isNuclear = true;
-                        isValid = response.get("validAtomicNumber").equals(true);
-=======
                     if (c.isCorrect()) {
 
                         // Check if type mismatch occurred, when choice is correct answer.
@@ -414,7 +306,6 @@
                         // Check if nuclear (equation/expression) has valid atomic numbers.
                         isValid = response.get("validAtomicNumber").equals(true);
                         validityKnownFlag = true;
->>>>>>> 6488cc6a
                     }
 
 
@@ -422,7 +313,6 @@
 
                         // Input is semantically equivalent to correct answer.
                         matchType = MatchType.EXACT;
-<<<<<<< HEAD
 
                     } else if (response.get("expectedType").equals("equation")) {
 
@@ -436,17 +326,24 @@
                         // Measure the 'weakness' level. (0 is the weakest)
                         int counter = 0;
 
-                        if (response.get("sameState").equals(true)) counter++;
-
-                        if (response.get("sameCoefficient").equals(true)) counter++;
-
-                        if (response.get("sameArrow").equals(true))
-                            counter++;
-
-=======
-
-                    } else if (response.get("expectedType").equals("equation")) {
-
+                        if (response.get("sameState").equals(true)) {
+                            counter++;
+                        }
+
+                        if (response.get("sameCoefficient").equals(true)) {
+                            counter++;
+                        }
+
+                        if (response.get("sameArrow").equals(true)) {
+                            counter++;
+                        }
+
+
+                        matchType = MatchType.valueOf("WEAK" + counter);
+
+                    } else if (response.get("expectedType").equals("expression")) {
+
+                        // Response & Answer have type Expression.
                         if (response.get("weaklyEquivalent").equals(false)) {
 
                             // current choice is not a good match.
@@ -465,81 +362,32 @@
                             counter++;
                         }
 
-                        if (response.get("sameArrow").equals(true)) {
-                            counter++;
-                        }
-
-
->>>>>>> 6488cc6a
                         matchType = MatchType.valueOf("WEAK" + counter);
 
-                    } else if (response.get("expectedType").equals("expression")) {
-
-                        // Response & Answer have type Expression.
+                    } else {
+
+                        // Response & Answer have type NuclearEquation or NuclearExpression.
                         if (response.get("weaklyEquivalent").equals(false)) {
 
                             // current choice is not a good match.
                             continue;
-
                         }
 
                         // Measure the 'weakness' level. (0 is the weakest)
                         int counter = 0;
 
-<<<<<<< HEAD
-                        if (response.get("sameState").equals(true)) counter++;
-
-                        if (response.get("sameCoefficient").equals(true)) counter++;
-=======
-                        if (response.get("sameState").equals(true)) {
-                            counter++;
-                        }
-
                         if (response.get("sameCoefficient").equals(true)) {
                             counter++;
                         }
->>>>>>> 6488cc6a
 
                         matchType = MatchType.valueOf("WEAK" + counter);
 
-                    } else {
-
-                        // Response & Answer have type NuclearEquation or NuclearExpression.
-                        if (response.get("weaklyEquivalent").equals(false)) {
-
-                            // current choice is not a good match.
-                            continue;
-                        }
-
-                        // Measure the 'weakness' level. (0 is the weakest)
-                        int counter = 0;
-
-<<<<<<< HEAD
-                        if (response.get("sameCoefficient").equals(true)) counter++;
-=======
-                        if (response.get("sameCoefficient").equals(true)) {
-                            counter++;
-                        }
->>>>>>> 6488cc6a
-
-                        matchType = MatchType.valueOf("WEAK" + counter);
-
                     }
 
                 } catch (IOException e) {
-<<<<<<< HEAD
                     log.error("Failed to check formula with chemistry checker. Is the server running? Not trying again.");
                     throw new ValidatorUnavailableException("We are having problems marking Chemistry Questions."
                             + " Please try again later!");
-=======
-                    log.error("Failed to check formula with symbolic chemistry checker. "
-                            + "Is the server running? Not trying again.");
-
-                    // warn the user it's not working rather than just say Incorrect
-                    feedback = new Content("Server for checking chemistry equations is not working. "
-                            + "Please try again later.");
-                    break;
->>>>>>> 6488cc6a
                 }
 
                 if (matchType == IsaacSymbolicChemistryValidator.MatchType.EXACT) {
@@ -563,132 +411,15 @@
                         closestResponse = response;
                         closestMatchType = matchType;
 
-<<<<<<< HEAD
-                    } else {
-
-                       // Input partially matches a wrong choice, or closestMatch is assigned already.
-                       // The best thing to do here is to do nothing.
-
-                    }
-=======
                     }
 
                     // Otherwise, input partially matches a wrong choice, or closestMatch is assigned already.
                     // The best thing to do here is to do nothing.
->>>>>>> 6488cc6a
                 }
             }
 
             // End of second choice matching
 
-<<<<<<< HEAD
-            if (null != closestMatch) {
-
-                // We found a decent match. Of course, it still might be wrong.
-
-                if (closestMatchType != IsaacSymbolicChemistryValidator.MatchType.EXACT) {
-                    if (closestMatch.isCorrect()) {
-
-                        // Weak match to a correct answer: Give suitable advices to user.
-                        String contentString = "Your answer is close to the correct answer.<br>";
-
-                        // Equation-only checks: Check if input is balanced.
-                        if (closestResponse.get("expectedType").equals("equation") &&
-                                closestResponse.get("isBalanced").equals(false) ) {
-
-                            if (closestResponse.get("balancedAtoms").equals(false))
-                                contentString += "Atom counts are not balanced in equation.<br>";
-
-                            else if (closestResponse.get("balancedCharge").equals(false))
-                                contentString += "Charges are not balanced in equation.<br>";
-
-                        }
-
-                        // Nuclear-equation-only checks: Check if input is balanced.
-                        else if (closestResponse.get("expectedType").equals("nuclearequation") &&
-                                closestResponse.get("isBalanced").equals(false)) {
-
-                            if (closestResponse.get("balancedAtomic").equals(false))
-                                contentString += "Atomic numbers are not balanced in equation.<br>";
-
-                            else if (closestResponse.get("balancedMass").equals(false))
-                                contentString += "Mass numbers are not balanced in equation.<br>";
-
-                        }
-
-                        // Nuclear checks: Check if input has valid atomic numbers.
-                        else if (((String)closestResponse.get("expectedType")).contains("nuclear") &&
-                                closestResponse.get("validAtomicNumber").equals(false)) {
-
-                            contentString += "Atomic numbers in expression are not valid.<br>";
-
-                        }
-
-                        // Non-nuclear checks: Check if input have same state symbols as correct answer.
-                        else if (!((String)closestResponse.get("expectedType")).contains("nuclear") &&
-                                closestResponse.get("sameState").equals(false))
-                            contentString += "Some term(s) have wrong state symbols.<br>";
-
-                        // Normal checks: Checks if coefficients differ from correct answer.
-                        else if (closestResponse.get("sameCoefficient").equals(false))
-                            contentString += "Some term(s) have wrong coefficients.<br>";
-
-                        // Equation-only check: Check if arrow differ from correct answer.
-                        else if (closestResponse.get("expectedType").equals("equation") &&
-                                closestResponse.get("sameArrow").equals(false))
-                            contentString += "The equation has wrong arrow.<br>";
-
-                        // Supply all wrong terms in user input.
-                        contentString += "Wrong term(s): " + closestResponse.get("wrongTerms") + ".";
-
-                        responseCorrect = false;
-
-                        feedback = new Content(contentString);
-
-                        log.info("User submitted an answer that was close to an exact match, but not exact "
-                                + "for question " + symbolicQuestion.getId() + ". Choice: "
-                                + closestMatch.getMhchemExpression() + ", submitted: "
-                                + submittedFormula.getMhchemExpression());
-                    } else {
-                        // This is weak match to a wrong answer; we can't use the feedback for the choice.
-                    }
-                } else {
-
-                    // Exact match to some choice (not necessarily correct answer).
-                    feedback = (Content) closestMatch.getExplanation();
-                    responseCorrect = closestMatch.isCorrect();
-                }
-
-                if (!closestMatch.isCorrect() &&
-                        closestMatchType.compareTo(IsaacSymbolicChemistryValidator.MatchType.WEAK0) >= 0 &&
-                        closestMatchType.compareTo(IsaacSymbolicChemistryValidator.MatchType.WEAK3) <= 0) {
-
-                    // Inform log about the weakly equivalent choice.
-                    log.info("User submitted an answer that was close to to one of our choices "
-                            + "for question " + symbolicQuestion.getId() + ". Choice: "
-                            + closestMatch.getMhchemExpression() + ", submitted: "
-                            + submittedFormula.getMhchemExpression());
-
-                    /* TODO: Decide whether we want to add something to the explanation along the lines of "you got it right, but only numerically. */
-                }
-            }
-        }
-
-        // STEP 4: Provide default error messages (containsError, typeMismatch, isBalanced)
-        if (feedback == null) {
-            if (containsError) {
-                feedback = new Content("Your input contains error term(s).");
-            } else if (allTypeMismatch) {
-                feedback = new Content("Type of input does not match with our correct answer.");
-            } else if (isEquation && !isBalanced) {
-                feedback = new Content("Equation inputted is not balanced.");
-            } else if (isNuclear && !isValid) {
-                feedback = new Content("Nuclear expression contains invalid atomic numbers.");
-            } else {
-                // Input is too wrong, and we cannot help user!
-            }
-        }
-=======
             // STEP 4: Decide on what response to give to user
 
             if (containsError) {
@@ -755,7 +486,6 @@
                 }
             }
         }
->>>>>>> 6488cc6a
 
         return new QuestionValidationResponse(symbolicQuestion.getId(), answer, responseCorrect, feedback, new Date());
     }
