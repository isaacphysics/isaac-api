--- conflicted
+++ resolved
@@ -242,13 +242,8 @@
         }
 
         String verificationURL = String.format("https://%s/verifyemail?userid=%s&email=%s&token=%s", 
-<<<<<<< HEAD
                 globalProperties.getProperty(HOST_NAME),
-                user.getDbId(),
-=======
-                globalProperties.getProperty(HOST_NAME), 
                 user.getLegacyDbId(),
->>>>>>> 3d0f6b14
                 user.getEmail(),
                 user.getEmailVerificationToken().substring(0, TRUNCATED_TOKEN_LENGTH));
 
