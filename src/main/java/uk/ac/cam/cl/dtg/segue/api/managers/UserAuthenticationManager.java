--- conflicted
+++ resolved
@@ -511,51 +511,22 @@
                 return;
             }
 
-<<<<<<< HEAD
             // User is valid and authenticated locally, proceed with reset
             // Generate token
             String token = authenticator.createPasswordResetTokenForUser(userDO);
             log.info(String.format("Sending password reset message to %s", userDO.getEmail()));
 
-            this.emailManager.sendPasswordReset(userAsDTO, token);
-        } catch (ContentManagerException e) {
-            log.error("ContentManagerException " + e.getMessage());
-        } catch (NoUserException | NoCredentialsAvailableException e) {
-            log.error("Unable to find user or credentials " + e.getMessage());
-=======
-        if (this.database.hasALinkedAccount(userDO)
-                && (userDO.getPassword() == null || userDO.getPassword().isEmpty())) {
-            // User is not authenticated locally
-            this.sendFederatedAuthenticatorResetMessage(userDO, userAsDTO);
-
-
-            return;
-        }
-
-        // User is valid and authenticated locally, proceed with reset
-        // Generate token
-        IPasswordAuthenticator authenticator = (IPasswordAuthenticator) this.registeredAuthProviders
-                .get(AuthenticationProvider.SEGUE);
-
-        RegisteredUser updatedUser = authenticator.createPasswordResetTokenForUser(userDO);
-
-        // Save user object
-        this.database.createOrUpdateUser(updatedUser);
-
-        log.info(String.format("Sending password reset message to %s", userDO.getEmail()));
-        try {
             Map<String, Object> emailValues = ImmutableMap.of("resetURL",
                     String.format("https://%s/resetpassword/%s",
-                            properties.getProperty(HOST_NAME), updatedUser.getResetToken()));
+                            properties.getProperty(HOST_NAME), token));
 
             this.emailManager.sendTemplatedEmailToUser(userAsDTO,
                     emailManager.getEmailTemplateDTO("email-template-password-reset"),
                     emailValues, EmailType.SYSTEM);
-
-            //this.emailManager.sendPasswordReset(userAsDTO, updatedUser.getResetToken());
         } catch (ContentManagerException e) {
             log.error("ContentManagerException " + e.getMessage());
->>>>>>> 147c2b94
+        } catch (NoCredentialsAvailableException e) {
+            log.error("Unable to find user or credentials " + e.getMessage());
         }
     }
     
@@ -577,19 +548,14 @@
     public RegisteredUser resetPassword(final String token, final String newPassword)
             throws InvalidTokenException, InvalidPasswordException, SegueDatabaseException {
         // Ensure new password is valid
-<<<<<<< HEAD
+
         if (null == newPassword || newPassword.isEmpty()) {
             throw new InvalidPasswordException("Empty passwords are not allowed if using local authentication.");
-=======
-        if (userObject.getPassword() == null || userObject.getPassword().isEmpty()) {
-            throw new InvalidPasswordException("Invalid password. You cannot have an empty password.");
->>>>>>> 147c2b94
-        }
-
-        if (userObject.getPassword().length() < 6) {
+        }
+
+        if (newPassword.length() < 6) {
             throw new InvalidPasswordException("Password must be at least 6 characters in length.");
         }
-
 
         IPasswordAuthenticator authenticator = (IPasswordAuthenticator) this.registeredAuthProviders
                 .get(AuthenticationProvider.SEGUE);
