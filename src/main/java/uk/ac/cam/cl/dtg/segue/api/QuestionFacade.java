--- conflicted
+++ resolved
@@ -36,10 +36,9 @@
 import uk.ac.cam.cl.dtg.segue.dao.content.ContentManagerException;
 import uk.ac.cam.cl.dtg.segue.dao.content.ContentMapper;
 import uk.ac.cam.cl.dtg.segue.dao.content.IContentManager;
-<<<<<<< HEAD
-=======
 import uk.ac.cam.cl.dtg.segue.dos.IUserStreaksManager;
->>>>>>> 2d26eede
+import uk.ac.cam.cl.dtg.segue.dos.IUserAlert;
+import uk.ac.cam.cl.dtg.segue.dos.IUserAlerts;
 import uk.ac.cam.cl.dtg.segue.dos.content.Choice;
 import uk.ac.cam.cl.dtg.segue.dos.content.Content;
 import uk.ac.cam.cl.dtg.segue.dos.content.Question;
@@ -109,11 +108,8 @@
                           final IContentManager contentManager, @Named(CONTENT_INDEX) final String contentIndex, final UserAccountManager userManager,
                           final QuestionManager questionManager,
                           final ILogManager logManager, final IMisuseMonitor misuseMonitor,
-<<<<<<< HEAD
                           final UserBadgeManager userBadgeManager) {
-=======
                           final IUserStreaksManager userStreaksManager) {
->>>>>>> 2d26eede
         super(properties, logManager);
 
         this.questionManager = questionManager;
@@ -122,11 +118,8 @@
         this.contentIndex = contentIndex;
         this.userManager = userManager;
         this.misuseMonitor = misuseMonitor;
-<<<<<<< HEAD
+        this.userStreaksManager = userStreaksManager;
         this.userBadgeManager = userBadgeManager;
-=======
-        this.userStreaksManager = userStreaksManager;
->>>>>>> 2d26eede
     }
 
     /**
@@ -272,7 +265,11 @@
 
             this.getLogManager().logEvent(currentUser, request, ANSWER_QUESTION, response.getEntity());
 
-<<<<<<< HEAD
+            // Update the user in case their streak has changed:
+            if (currentUser instanceof RegisteredUserDTO) {
+                this.userStreaksManager.notifyUserOfStreakChange((RegisteredUserDTO) currentUser);
+            }
+
             if (correct && currentUser instanceof RegisteredUserDTO) {
                 try {
                     userBadgeManager.updateBadge(null, (RegisteredUserDTO) currentUser,
@@ -281,13 +278,6 @@
                     e.printStackTrace();
                 }
             }
-=======
-            // Update the user in case their streak has changed:
-            if (currentUser instanceof RegisteredUserDTO) {
-                this.userStreaksManager.notifyUserOfStreakChange((RegisteredUserDTO) currentUser);
-            }
-
->>>>>>> 2d26eede
             return response;
 
         } catch (IllegalArgumentException e) {
