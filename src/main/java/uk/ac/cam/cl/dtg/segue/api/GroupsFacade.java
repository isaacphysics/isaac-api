--- conflicted
+++ resolved
@@ -296,25 +296,6 @@
                 return cachedResponse;
             }
 
-<<<<<<< HEAD
-            Collections.sort(summarisedMemberInfo, new Comparator<UserSummaryDTO>() {
-                @Override
-                public int compare(final UserSummaryDTO arg0, final UserSummaryDTO arg1) {
-
-                    if (arg0.getFamilyName() == null && arg1.getFamilyName() != null) {
-                        return -1;
-                    } else if (arg0.getFamilyName() != null && arg1.getFamilyName() == null) {
-                        return 1;
-                    } else if (arg0.getFamilyName() == null && arg1.getFamilyName() == null) {
-                        return 0;
-                    }
-
-                    return arg0.getFamilyName().compareTo(arg1.getFamilyName());
-                }
-            });
-
-=======
->>>>>>> 2d26eede
             associationManager.enforceAuthorisationPrivacy(user, summarisedMemberInfo);
 
             return Response.ok(summarisedMemberInfo).tag(etag)
