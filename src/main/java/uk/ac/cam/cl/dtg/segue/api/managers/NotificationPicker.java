/**
 * Copyright 2015 Stephen Cummins
 *
 * Licensed under the Apache License, Version 2.0 (the "License");
 * you may not use this file except in compliance with the License.
 *
 * You may obtain a copy of the License at
 * 		http://www.apache.org/licenses/LICENSE-2.0
 *
 * Unless required by applicable law or agreed to in writing, software
 * distributed under the License is distributed on an "AS IS" BASIS,
 * WITHOUT WARRANTIES OR CONDITIONS OF ANY KIND, either express or implied.
 * See the License for the specific language governing permissions and
 * limitations under the License.
 */
package uk.ac.cam.cl.dtg.segue.api.managers;

import static com.google.common.collect.Maps.immutableEntry;

import java.util.Calendar;
import java.util.Date;
import java.util.List;
import java.util.Map;
import java.util.Map.Entry;

import com.google.api.client.util.Lists;
import com.google.api.client.util.Maps;
import com.google.inject.Inject;

import uk.ac.cam.cl.dtg.segue.api.Constants;
import uk.ac.cam.cl.dtg.segue.api.Constants.BooleanOperator;
import uk.ac.cam.cl.dtg.segue.dao.ResourceNotFoundException;
import uk.ac.cam.cl.dtg.segue.dao.SegueDatabaseException;
import uk.ac.cam.cl.dtg.segue.dao.content.ContentManagerException;
import uk.ac.cam.cl.dtg.segue.dos.PgUserNotifications;
<<<<<<< HEAD
import uk.ac.cam.cl.dtg.segue.dos.IUserNotification;
import uk.ac.cam.cl.dtg.segue.dos.IUserNotification.NotificationStatus;
=======
import uk.ac.cam.cl.dtg.segue.dos.UserNotification;
import uk.ac.cam.cl.dtg.segue.dos.UserNotification.NotificationStatus;
import uk.ac.cam.cl.dtg.segue.dos.UserNotifications;
>>>>>>> a76ca6b4
import uk.ac.cam.cl.dtg.segue.dto.ResultsWrapper;
import uk.ac.cam.cl.dtg.segue.dto.content.ContentDTO;
import uk.ac.cam.cl.dtg.segue.dto.content.NotificationDTO;
import uk.ac.cam.cl.dtg.segue.dto.users.RegisteredUserDTO;

/**
 * This class is responsible for selecting notifications from various sources so that users can be told about them.
 *
 */
public class NotificationPicker {
    private UserNotifications notifications;
    private ContentVersionController contentVersionController;

    /**
     * @param contentVersionController
     *            - so we can lookup notifications created in the segue content system.
     * @param notifications
     *            - the DAO allowing the recording of which notifications have been shown to whom.
     */
    @Inject
    public NotificationPicker(final ContentVersionController contentVersionController,
            final PgUserNotifications notifications) {
        this.contentVersionController = contentVersionController;
        this.notifications = notifications;
    }

    /**
     * getAvailableNotificationsForUser.
     * 
     * @param user
     *            to select notifications for.
     * @return the list of content to show to the user.
     * @throws ContentManagerException
     *             - if something goes wrong looking up the content.
     * @throws SegueDatabaseException
     *             - if something goes wrong consulting the personalisation database.
     */
    public List<ContentDTO> getAvailableNotificationsForUser(final RegisteredUserDTO user)
            throws ContentManagerException, SegueDatabaseException {
        // get users notification record
        Map<Entry<BooleanOperator, String>, List<String>> fieldsToMatch = Maps.newHashMap();
        List<String> newArrayList = Lists.newArrayList();

        newArrayList.add("notification");

        fieldsToMatch.put(immutableEntry(BooleanOperator.AND, Constants.TYPE_FIELDNAME), newArrayList);

        ResultsWrapper<ContentDTO> allContentNotifications = contentVersionController.getContentManager()
                .findByFieldNames(contentVersionController.getLiveVersion(), fieldsToMatch, 0, -1);

        Map<String, IUserNotification> listOfRecordedNotifications = getMapOfRecordedNotifications(user);

        List<ContentDTO> resultsToReturn = Lists.newArrayList();

        for (ContentDTO c : allContentNotifications.getResults()) {
<<<<<<< HEAD
            IUserNotification record = listOfRecordedNotifications.get(c.getId());
=======
            if (!(c instanceof NotificationDTO)) {
                // skip if not a notification somehow.
                continue;
            }
            
            NotificationDTO notification = (NotificationDTO) c;
            if (notification.getExpiry() != null && new Date().after(notification.getExpiry())) {
                // skip expired notifications
                continue;
            }
            
            UserNotification record = listOfRecordedNotifications.get(c.getId());
>>>>>>> a76ca6b4

            if (null == record) {
                resultsToReturn.add(c);
            } else if (record.getStatus().equals(NotificationStatus.POSTPONED)) {
                Calendar postPoneExpiry = Calendar.getInstance();
                postPoneExpiry.setTime(record.getCreated());
                postPoneExpiry.add(Calendar.SECOND, Constants.NUMBER_SECONDS_IN_ONE_DAY);

                if (new Date().after(postPoneExpiry.getTime())) {
                    resultsToReturn.add(c);
                }
            }
        }

        return resultsToReturn;
    }

    /**
     * getListOfRecordedNotifications.
     * 
     * @param user
     *            - to lookup the notification history for.
     * @return a map of NotificationId --> UserNotificationRecord.
     * @throws SegueDatabaseException
     *             - if something goes wrong with the DB io step.
     */
    public Map<String, IUserNotification> getMapOfRecordedNotifications(final RegisteredUserDTO user)
            throws SegueDatabaseException {
        Map<String, IUserNotification> result = Maps.newHashMap();

        List<IUserNotification> userNotifications = notifications.getUserNotifications(user.getDbId());

        for (IUserNotification recordedNotification : userNotifications) {
            result.put(recordedNotification.getContentNotificationId(), recordedNotification);
        }

        return result;
    }

    /**
     * Allows notifications to be dismissed on a per user basis.
     * 
     * @param user
     *            - that the notification pertains to.
     * @param notificationId
     *            - the id of the notification
     * @param status
     *            - the status of the notification e.g. dismissed, postponed, disabled
     * @throws SegueDatabaseException
     *             - if something goes wrong with the DB io step.
     * @throws ContentManagerException
     *             - if something goes wrong looking up the content.
     */
    public void recordNotificationAction(final RegisteredUserDTO user, final String notificationId,
            final NotificationStatus status) throws SegueDatabaseException, ContentManagerException {
        ContentDTO notification = contentVersionController.getContentManager().getContentById(
                contentVersionController.getLiveVersion(), notificationId);

        if (null == notification) {
            throw new ResourceNotFoundException(String.format(
                    "The resource with id: %s and type Notification could not be found.", notificationId));
        }

        // update the users record with the action they have taken.
        notifications.saveUserNotification(user.getDbId(), notificationId, status);
    }

    /**
     * getNotificationById.
     * @param notificationId - the id of the notification.
     * @return get the notification content dto.
     * @throws ResourceNotFoundException
     *             - if we can't find the item of interest.
     * @throws ContentManagerException
     *             - if something goes wrong looking up the content.
     */
    public ContentDTO getNotificationById(final String notificationId) throws ContentManagerException,
            ResourceNotFoundException {
        // get available notifications that still can be displayed
        ContentDTO notification = contentVersionController.getContentManager().getContentById(
                contentVersionController.getLiveVersion(), notificationId);

        if (notification instanceof NotificationDTO && notification != null) {
            return notification;
        } else {
            throw new ResourceNotFoundException(String.format(
                    "The resource with id: %s and type Notification could not be found.", notificationId));
        }
    }
}<|MERGE_RESOLUTION|>--- conflicted
+++ resolved
@@ -33,14 +33,9 @@
 import uk.ac.cam.cl.dtg.segue.dao.SegueDatabaseException;
 import uk.ac.cam.cl.dtg.segue.dao.content.ContentManagerException;
 import uk.ac.cam.cl.dtg.segue.dos.PgUserNotifications;
-<<<<<<< HEAD
 import uk.ac.cam.cl.dtg.segue.dos.IUserNotification;
 import uk.ac.cam.cl.dtg.segue.dos.IUserNotification.NotificationStatus;
-=======
-import uk.ac.cam.cl.dtg.segue.dos.UserNotification;
-import uk.ac.cam.cl.dtg.segue.dos.UserNotification.NotificationStatus;
 import uk.ac.cam.cl.dtg.segue.dos.UserNotifications;
->>>>>>> a76ca6b4
 import uk.ac.cam.cl.dtg.segue.dto.ResultsWrapper;
 import uk.ac.cam.cl.dtg.segue.dto.content.ContentDTO;
 import uk.ac.cam.cl.dtg.segue.dto.content.NotificationDTO;
@@ -96,9 +91,6 @@
         List<ContentDTO> resultsToReturn = Lists.newArrayList();
 
         for (ContentDTO c : allContentNotifications.getResults()) {
-<<<<<<< HEAD
-            IUserNotification record = listOfRecordedNotifications.get(c.getId());
-=======
             if (!(c instanceof NotificationDTO)) {
                 // skip if not a notification somehow.
                 continue;
@@ -110,8 +102,6 @@
                 continue;
             }
             
-            UserNotification record = listOfRecordedNotifications.get(c.getId());
->>>>>>> a76ca6b4
 
             if (null == record) {
                 resultsToReturn.add(c);
