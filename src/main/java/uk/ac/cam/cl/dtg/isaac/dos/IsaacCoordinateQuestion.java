--- conflicted
+++ resolved
@@ -25,10 +25,7 @@
     private List<String> placeholderValues;
     private Boolean useBrackets;
     private String separator;
-<<<<<<< HEAD
-=======
     private String[] prefixes;
->>>>>>> e375ca89
     private String[] suffixes;
     private String buttonText;
 
@@ -144,8 +141,6 @@
     }
 
     /**
-<<<<<<< HEAD
-=======
      * Gets the prefixes to use before each value.
      *
      * @return the prefixes to use before each value.
@@ -165,7 +160,6 @@
     }
 
     /**
->>>>>>> e375ca89
      * Gets the suffixes to use after each value.
      *
      * @return the suffixes to use after each value.
