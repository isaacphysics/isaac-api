--- conflicted
+++ resolved
@@ -892,15 +892,10 @@
     /**
      * Helper function to remove PII and set tombstone flag for a Registered User.
      * Note: This function mutates the object that it was provided.
-<<<<<<< HEAD
      *
      * This method performs the same action as the script
      *     src/main/resources/db_scripts/scheduled/expired-users-task.sql
      * and changes here should be reflected there.
-     *
-     * @return User object to be persisted that no longer has PII
-=======
->>>>>>> 9cae2028
      */
     private static void removePIIFromUserDO(RegisteredUser user) {
         user.setFamilyName(null);
