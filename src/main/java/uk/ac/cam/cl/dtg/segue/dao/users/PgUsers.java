/*
 * Copyright 2015 Stephen Cummins
 *
 * Licensed under the Apache License, Version 2.0 (the "License");
 * you may not use this file except in compliance with the License.
 *
 * You may obtain a copy of the License at
 *     http://www.apache.org/licenses/LICENSE-2.0
 *
 * Unless required by applicable law or agreed to in writing, software
 * distributed under the License is distributed on an "AS IS" BASIS,
 * WITHOUT WARRANTIES OR CONDITIONS OF ANY KIND, either express or implied.
 * See the License for the specific language governing permissions and
 * limitations under the License.
 */
package uk.ac.cam.cl.dtg.segue.dao.users;

import com.fasterxml.jackson.core.JsonProcessingException;
import com.fasterxml.jackson.databind.ObjectMapper;
import com.google.api.client.util.Lists;
import com.google.api.client.util.Maps;
import com.google.inject.Inject;
import org.apache.commons.lang3.Validate;
import uk.ac.cam.cl.dtg.segue.auth.AuthenticationProvider;
import uk.ac.cam.cl.dtg.segue.dao.AbstractPgDataManager;
import uk.ac.cam.cl.dtg.segue.dao.SegueDatabaseException;
import uk.ac.cam.cl.dtg.segue.database.PostgresSqlDb;
import uk.ac.cam.cl.dtg.isaac.dos.users.EmailVerificationStatus;
import uk.ac.cam.cl.dtg.isaac.dos.users.Gender;
import uk.ac.cam.cl.dtg.isaac.dos.users.RegisteredUser;
import uk.ac.cam.cl.dtg.isaac.dos.users.Role;
import uk.ac.cam.cl.dtg.isaac.dos.users.UserAuthenticationSettings;
import uk.ac.cam.cl.dtg.isaac.dos.users.UserContext;

import java.sql.Array;
import java.sql.Connection;
import java.sql.PreparedStatement;
import java.sql.ResultSet;
import java.sql.SQLException;
import java.sql.Statement;
import java.sql.Timestamp;
import java.util.ArrayList;
import java.util.Calendar;
import java.util.Collections;
import java.util.Date;
import java.util.HashMap;
import java.util.List;
import java.util.Map;
import java.util.Map.Entry;
import java.util.UUID;
import java.util.function.Function;
import java.util.stream.Collectors;
import java.util.stream.IntStream;

import static uk.ac.cam.cl.dtg.segue.api.Constants.*;

/**
 * @author Stephen Cummins
 *
 */
public class PgUsers extends AbstractPgDataManager implements IUserDataManager {
    private static final String POSTGRES_EXCEPTION_MESSAGE = "Postgres exception";
    private static final String JSONB_PROCESSING_ERROR_MESSAGE = "Postgres JSONb processing exception";

    private final PostgresSqlDb database;
    private final ObjectMapper jsonMapper;

    /**
     * PgUsers.
     * @param ds - the postgres datasource to use
     * @param jsonMapper - a mapper for converting to and from JSON for postgres' jsonb type
     */
    @Inject
    public PgUsers(final PostgresSqlDb ds, final ObjectMapper jsonMapper) {
        this.database = ds;
        this.jsonMapper = jsonMapper;
    }

    @Override
    public RegisteredUser registerNewUserWithProvider(final RegisteredUser user, final AuthenticationProvider provider,
            final String providerUserId) throws SegueDatabaseException {
        // create the users local account.
        RegisteredUser localUser = this.createOrUpdateUser(user);

        // link the provider account to the newly created account.
        this.linkAuthProviderToAccount(localUser, provider, providerUserId);

        return localUser;
    }

    @Override
    public boolean hasALinkedAccount(final RegisteredUser user) throws SegueDatabaseException {
        if (user.getId() == null) {
            return false;
        }

        String query = "SELECT COUNT(*) AS TOTAL FROM linked_accounts WHERE user_id = ?";
        try (Connection conn = database.getDatabaseConnection();
             PreparedStatement pst = conn.prepareStatement(query);
        ) {
            pst.setLong(1, user.getId());

            try (ResultSet results = pst.executeQuery()) {
                results.next();
                return results.getInt("TOTAL") != 0;
            }
        } catch (SQLException e) {
            throw new SegueDatabaseException(POSTGRES_EXCEPTION_MESSAGE, e);
        }     
    }

    @Override
    public List<AuthenticationProvider> getAuthenticationProvidersByUser(RegisteredUser user) throws SegueDatabaseException {
        String query = "SELECT * FROM linked_accounts WHERE user_id = ?;";
        try (Connection conn = database.getDatabaseConnection();
             PreparedStatement pst = conn.prepareStatement(query);
        ) {
            pst.setLong(1, user.getId());

            List<AuthenticationProvider> authenticationProviders = Lists.newArrayList();
            try (ResultSet queryResults = pst.executeQuery()) {
                while (queryResults.next()) {
                    authenticationProviders.add(AuthenticationProvider.valueOf(queryResults.getString("provider")));
                }
                return authenticationProviders;
            }
        } catch (SQLException e) {
            throw new SegueDatabaseException(POSTGRES_EXCEPTION_MESSAGE, e);
        }
    }

    @Override
    public UserAuthenticationSettings getUserAuthenticationSettings(Long userId) throws SegueDatabaseException {

        String query = "SELECT users.id, password IS NOT NULL AS has_segue_account, user_totp.shared_secret IS NOT NULL AS mfa_status, array_agg(provider) AS linked_accounts " +
                "FROM (users LEFT OUTER JOIN user_credentials ON user_credentials.user_id=users.id) " +
                "LEFT OUTER JOIN linked_accounts ON users.id=linked_accounts.user_id " +
                "LEFT OUTER JOIN user_totp ON users.id=user_totp.user_id WHERE users.id=? GROUP BY users.id, user_credentials.user_id, mfa_status;";
        try (Connection conn = database.getDatabaseConnection();
             PreparedStatement pst = conn.prepareStatement(query);
        ) {
            pst.setLong(1, userId);

            try (ResultSet results = pst.executeQuery()) {
                if (!results.isBeforeFirst()) {
                    return null;
                } else {
                    results.next();
                }

                String[] providers = (String[]) results.getArray("linked_accounts").getArray();
                List<AuthenticationProvider> providersList = Lists.newArrayList();
                for (String provider : providers) {
                    // the way the join works means that if a user has no linked accounts a single element comes back as null
                    if (provider != null) {
                        providersList.add(AuthenticationProvider.valueOf(provider));
                    }
                }

                return new UserAuthenticationSettings(userId, providersList, results.getBoolean("has_segue_account"), results.getBoolean("mfa_status"));
            }
        } catch (SQLException e) {
            throw new SegueDatabaseException(POSTGRES_EXCEPTION_MESSAGE, e);
        }
    }


    @Override
    public Map<RegisteredUser, Boolean> getSegueAccountExistenceByUsers(List<RegisteredUser> users) throws SegueDatabaseException {
        StringBuilder sb = new StringBuilder("SELECT * FROM user_credentials WHERE user_id IN (");
        List<String> questionMarks = IntStream.range(0, users.size()).mapToObj(i -> "?").collect(Collectors.toList());
        sb.append(String.join(",", questionMarks)).append(");");

        try (Connection conn = database.getDatabaseConnection();
             PreparedStatement pst = conn.prepareStatement(sb.toString());
        ) {
            int userParamIndex = 1;
            // These will come in handy later...
            Map<Long, RegisteredUser> userMap = users.stream().collect(Collectors.toMap(RegisteredUser::getId, Function.identity()));
            Map<RegisteredUser, Boolean> userCredentialsExistence = new HashMap<>();
            // Add the parameters into the query
            for (RegisteredUser user : users) {
                pst.setLong(userParamIndex++, user.getId());
                userCredentialsExistence.put(userMap.get(user.getId()), false);
            }

            // See comment in getAuthenticationProvidersByUsers
            try (Statement statement = conn.createStatement();
                 ResultSet queryResults = statement.executeQuery(pst.toString());
            ) {
                while (queryResults.next()) {
                    RegisteredUser user = userMap.get(queryResults.getLong("user_id"));
                    userCredentialsExistence.put(user, true);
                }
                return userCredentialsExistence;
            }
        } catch (SQLException e) {
            throw new SegueDatabaseException(POSTGRES_EXCEPTION_MESSAGE, e);
        }
    }

    @Override
    public RegisteredUser getByLinkedAccount(final AuthenticationProvider provider, final String providerUserId)
            throws SegueDatabaseException {
        String query = "SELECT * FROM linked_accounts WHERE provider = ? AND provider_user_id = ?";
        try (Connection conn = database.getDatabaseConnection();
             PreparedStatement pst = conn.prepareStatement(query);
        ) {
            pst.setString(1, provider.name());
            pst.setString(2, providerUserId);

            try (ResultSet results = pst.executeQuery()) {
                if (!results.isBeforeFirst()) {
                    return null;
                } else {
                    results.next();
                }
                return getById(results.getLong("user_id"));
            }
        } catch (SQLException e) {
            throw new SegueDatabaseException(POSTGRES_EXCEPTION_MESSAGE, e);
        }    
    }

    @Override
    public boolean linkAuthProviderToAccount(final RegisteredUser user, final AuthenticationProvider provider,
            final String providerUserId) throws SegueDatabaseException {
        String query = "INSERT INTO linked_accounts(user_id, provider, provider_user_id) VALUES (?, ?, ?);";
        try (Connection conn = database.getDatabaseConnection();
             PreparedStatement pst = conn.prepareStatement(query, Statement.RETURN_GENERATED_KEYS);
        ) {
            pst.setLong(1, user.getId());
            pst.setString(2, provider.name());
            pst.setString(3, providerUserId);
            
            int affectedRows = pst.executeUpdate();

            if (affectedRows == 0) {
                throw new SQLException("Creating linked account record failed, no rows changed");
            }
            
            return true;
            
        } catch (SQLException e) {
            throw new SegueDatabaseException(POSTGRES_EXCEPTION_MESSAGE, e);
        }
    }

    @Override
    public void unlinkAuthProviderFromUser(final RegisteredUser user, final AuthenticationProvider provider)
            throws SegueDatabaseException {
        List<AuthenticationProvider> authenticationProvidersByUser = getAuthenticationProvidersByUser(user);
        if (!authenticationProvidersByUser.contains(provider)) {
            throw new SegueDatabaseException(String.format(
                    "The delete request cannot be fulfilled as there is no %s provider registered for user (%s).",
                    provider, user.getEmail()));
        }

        String query = "DELETE FROM linked_accounts WHERE provider = ? AND user_id = ?";
        try (Connection conn = database.getDatabaseConnection();
             PreparedStatement pst = conn.prepareStatement(query);
        ) {
            pst.setString(1, provider.name());
            pst.setLong(2, user.getId());
            
            pst.execute();
        } catch (SQLException e) {
            throw new SegueDatabaseException(POSTGRES_EXCEPTION_MESSAGE, e);
        }
    }

    @Override
    public RegisteredUser getById(final Long id) throws SegueDatabaseException {
        return getById(id, false);
    }

    @Override
    public RegisteredUser getById(final Long id, final boolean includeDeletedUsers) throws SegueDatabaseException {
        if (null == id) {
            return null;
        }

        StringBuilder sb = new StringBuilder();
        sb.append("SELECT * FROM users WHERE id = ?");
        if (!includeDeletedUsers) {
            sb.append(" AND NOT deleted");
        }

        try (Connection conn = database.getDatabaseConnection();
             PreparedStatement pst = conn.prepareStatement(sb.toString());
        ) {
            pst.setLong(1, id);

            try (ResultSet results = pst.executeQuery()) {
                return this.findOneUser(results);
            }
        } catch (SQLException e) {
            throw new SegueDatabaseException(POSTGRES_EXCEPTION_MESSAGE, e);
        } catch (JsonProcessingException e) {
            throw new SegueDatabaseException(JSONB_PROCESSING_ERROR_MESSAGE, e);
        }
    }

    @Override
    public RegisteredUser getByEmail(final String email) throws SegueDatabaseException {
        Validate.notBlank(email);
        String query = "SELECT * FROM users WHERE lower(email)=lower(?) AND NOT deleted";
        try (Connection conn = database.getDatabaseConnection();
             PreparedStatement pst = conn.prepareStatement(query);
        ) {
            pst.setString(1, email);

            try (ResultSet results = pst.executeQuery()) {
                return this.findOneUser(results);
            }
        } catch (SQLException e) {
            throw new SegueDatabaseException(POSTGRES_EXCEPTION_MESSAGE, e);
        } catch (JsonProcessingException e) {
            throw new SegueDatabaseException(JSONB_PROCESSING_ERROR_MESSAGE, e);
        }
    }

    @Override
    public List<RegisteredUser> findUsers(final RegisteredUser prototype) throws SegueDatabaseException {
        Map<String, Object> fieldsOfInterest = Maps.newHashMap();
        
        // Interesting fields to use for prototypical search
        if (null != prototype.getId()) {
            fieldsOfInterest.put("id", prototype.getId());
        }
        if (null != prototype.getEmail()) {
            fieldsOfInterest.put("email", prototype.getEmail());
        }
        if (null != prototype.getFamilyName()) {
            fieldsOfInterest.put("family_name", prototype.getFamilyName());
        }
        if (null != prototype.getGivenName()) {
            fieldsOfInterest.put("given_name", prototype.getGivenName());
        }
        if (null != prototype.getSchoolId()) {
            fieldsOfInterest.put("school_id", prototype.getSchoolId());
        }
        if (null != prototype.getSchoolOther()) {
            fieldsOfInterest.put("school_other", prototype.getSchoolOther());
        }
        if (null != prototype.getRole()) {
            fieldsOfInterest.put("role", prototype.getRole().name());
        }

        // Build optional WHERE clause:
        StringBuilder sb = new StringBuilder();
        sb.append(" WHERE NOT deleted");
        if (fieldsOfInterest.entrySet().size() != 0) {
            sb.append(" AND ");
        }

        int index = 0;
        List<Object> orderToAdd = Lists.newArrayList();
        for (Entry<String, Object> e : fieldsOfInterest.entrySet()) {

            if (e.getValue() instanceof String) {
                sb.append(e.getKey() + " ILIKE ?");
            } else {
                sb.append(e.getKey() + " = ?");
            }

            orderToAdd.add(e.getValue());
            if (index + 1 < fieldsOfInterest.entrySet().size()) {
                sb.append(" AND ");
            }
            index++;
        }

        String query = "SELECT * FROM users" + sb.toString() + " ORDER BY family_name, given_name";
        try (Connection conn = database.getDatabaseConnection();
             PreparedStatement pst = conn.prepareStatement(query);
        ) {
            index = 1;
            for (Object value : orderToAdd) {
                if (value instanceof String) {
                    pst.setString(index, (String) value);
                }
                if (value instanceof Integer) {
                    pst.setInt(index, (Integer) value);
                }
                if (value instanceof Long) {
                    pst.setLong(index, (Long) value);
                }
                index++;
            }
            
            try (ResultSet results = pst.executeQuery()) {
                return this.findAllUsers(results);
            }
        } catch (SQLException e) {
            throw new SegueDatabaseException(POSTGRES_EXCEPTION_MESSAGE, e);
        } catch (JsonProcessingException e) {
            throw new SegueDatabaseException(JSONB_PROCESSING_ERROR_MESSAGE, e);
        }
    }

    @Override
    public List<RegisteredUser> findUsers(final List<Long> usersToLocate) throws SegueDatabaseException {
        String query = "SELECT * FROM users WHERE id = ANY(?) AND NOT deleted ORDER BY family_name, given_name";

        try (Connection conn = database.getDatabaseConnection();
             PreparedStatement pst = conn.prepareStatement(query);
        ) {
            Array idArray = conn.createArrayOf("INTEGER", usersToLocate.toArray());
            pst.setArray(1, idArray);

            try (ResultSet results = pst.executeQuery()) {
                return this.findAllUsers(results);
            } finally {
                idArray.free();
            }
        } catch (SQLException e) {
            throw new SegueDatabaseException(POSTGRES_EXCEPTION_MESSAGE, e);
        } catch (JsonProcessingException e) {
            throw new SegueDatabaseException(JSONB_PROCESSING_ERROR_MESSAGE, e);
        }
    }

    @Override
    public Map<Role, Long> getRoleCount() throws SegueDatabaseException {
        String query = "SELECT role, count(1) FROM users WHERE NOT deleted GROUP BY role;";
        try (Connection conn = database.getDatabaseConnection();
             PreparedStatement pst = conn.prepareStatement(query);
             ResultSet results = pst.executeQuery();
        ) {
            Map<Role, Long> resultToReturn = Maps.newHashMap();

            while (results.next()) {
                resultToReturn.put(Role.valueOf(results.getString("role")), results.getLong("count"));
            }

            return resultToReturn;
        } catch (SQLException e) {
            throw new SegueDatabaseException(POSTGRES_EXCEPTION_MESSAGE, e);
        }
    }

    @Override
    public Map<Gender, Long> getGenderCount() throws SegueDatabaseException {
        String query = "SELECT gender, count(1) FROM users WHERE NOT deleted GROUP BY gender;";
        try (Connection conn = database.getDatabaseConnection();
             PreparedStatement pst = conn.prepareStatement(query);
             ResultSet results = pst.executeQuery();
        ) {
            Map<Gender, Long> resultToReturn = Maps.newHashMap();

            while (results.next()) {
                String genderString = results.getString("gender");
                Gender gender = genderString != null ? Gender.valueOf(genderString) : Gender.UNKNOWN;
                resultToReturn.put(gender, results.getLong("count"));
            }

            return resultToReturn;
        } catch (SQLException e) {
            throw new SegueDatabaseException(POSTGRES_EXCEPTION_MESSAGE, e);
        }
    }

    @Override
    public Map<Role, Long> getRolesLastSeenOver(TimeInterval timeInterval) throws SegueDatabaseException {
        String query = "SELECT role, count(1) FROM users WHERE NOT deleted AND last_seen >= now() - ? GROUP BY role";
        try (Connection conn = database.getDatabaseConnection();
             PreparedStatement pst = conn.prepareStatement(query);
        ) {
            pst.setObject(1, timeInterval.getPGInterval());

            try (ResultSet results = pst.executeQuery()) {
                Map<Role, Long> resultsToReturn = Maps.newHashMap();
                while (results.next()) {
                    resultsToReturn.put(Role.valueOf(results.getString("role")), results.getLong("count"));
                }
                return resultsToReturn;
            }
        } catch (SQLException e) {
            throw new SegueDatabaseException(POSTGRES_EXCEPTION_MESSAGE, e);
        }
    }

    @Override
    public Map<SchoolInfoStatus, Long> getSchoolInfoStats() throws SegueDatabaseException {
        String query = "SELECT school_id IS NOT NULL AS has_school_id,  school_other IS NOT NULL AS has_school_other," +
                " count(1) FROM users WHERE NOT deleted GROUP BY has_school_id, has_school_other;";
        try (Connection conn = database.getDatabaseConnection();
             PreparedStatement pst = conn.prepareStatement(query);
             ResultSet results = pst.executeQuery();
        ) {
            Map<SchoolInfoStatus, Long> resultsToReturn = Maps.newHashMap();
            while (results.next()) {
                boolean hasSchoolId = results.getBoolean("has_school_id");
                boolean hasSchoolOther = results.getBoolean("has_school_other");
                SchoolInfoStatus recordType = SchoolInfoStatus.get(hasSchoolId, hasSchoolOther);
                resultsToReturn.put(recordType, results.getLong("count"));
            }
            return resultsToReturn;
        } catch (SQLException e) {
            throw new SegueDatabaseException(POSTGRES_EXCEPTION_MESSAGE, e);
        }
    }


    @Override
    public RegisteredUser getByEmailVerificationToken(final String token) throws SegueDatabaseException {
        String query = "SELECT * FROM users WHERE email_verification_token = ? AND NOT deleted";
        try (Connection conn = database.getDatabaseConnection();
             PreparedStatement pst = conn.prepareStatement(query);
        ) {
            pst.setString(1, token);

            try (ResultSet results = pst.executeQuery()) {
                return this.findOneUser(results);
            }
        } catch (SQLException e) {
            throw new SegueDatabaseException(POSTGRES_EXCEPTION_MESSAGE, e);
        } catch (JsonProcessingException e) {
            throw new SegueDatabaseException(JSONB_PROCESSING_ERROR_MESSAGE, e);
        }
    }

    @Override
    public RegisteredUser createOrUpdateUser(final RegisteredUser user) throws SegueDatabaseException {

        // determine if it is a create or update
        RegisteredUser u = this.getById(user.getId());
        
        if (null == u) {
            // create a new one
            u = this.createUser(user);
        } else {
            // update
            u = this.updateUser(user);
        }

        return u;
    }

    @Override
    public void deleteUserAccount(final RegisteredUser userToDelete) throws SegueDatabaseException {
        if (null == userToDelete) {
            throw new SegueDatabaseException("Unable to locate the user requested to delete.");
        }

        // FIXME: try-with-resources!
        try (Connection conn = database.getDatabaseConnection()) {
            try {
                conn.setAutoCommit(false);

                // Hash all PII in user object
                removePIIFromUserDO(userToDelete);
                // Ensure the last updated time is that of deletion
                userToDelete.setLastUpdated(new Date());
                // save it using this connection with auto commit turned off
                this.updateUser(conn, userToDelete);

                // Replace all linked providers with a uid account provider IDs to prevent clashes if the user creates a new account.
                String deleteLinkedAccountsQuery = "UPDATE linked_accounts SET provider_user_id = ? WHERE user_id = ?";
                try (PreparedStatement deleteLinkedAccounts = conn.prepareStatement(deleteLinkedAccountsQuery)) {
                    deleteLinkedAccounts.setString(1, UUID.randomUUID().toString());
                    deleteLinkedAccounts.setLong(2, userToDelete.getId());
                    deleteLinkedAccounts.execute();
                }

                // Remove password and password reset values. Leave secure_salt and last_updated untouched.
                // This is safe even in cases where user has no local credentials.
                String deleteUserCredentialsQuery = "UPDATE user_credentials SET reset_token=NULL, reset_expiry=NULL,"
                        + "password = ? WHERE user_id = ?";
                try (PreparedStatement deleteUserCredentials = conn.prepareStatement(deleteUserCredentialsQuery)) {
                    // In SegueLocalAuthenticator we use "LOCKED@..." as a prefix for deliberately-invalid password strings.
                    deleteUserCredentials.setString(1, "DELETED@" + UUID.randomUUID());
                    deleteUserCredentials.setLong(2, userToDelete.getId());
                    deleteUserCredentials.execute();
                }

                // Mark the user as deleted.
                String markUserDeletedQuery = "UPDATE users SET deleted=TRUE, last_updated=? WHERE id = ?";
                try (PreparedStatement markUserAsDeleted = conn.prepareStatement(markUserDeletedQuery)) {
                    markUserAsDeleted.setTimestamp(1, new Timestamp(new Date().getTime()));
                    markUserAsDeleted.setLong(2, userToDelete.getId());
                    markUserAsDeleted.execute();
                }

                conn.commit();
            } catch (SQLException | JsonProcessingException e) {
                conn.rollback();
                throw e;
            } finally {
                conn.setAutoCommit(true);
            }
        } catch (SQLException e1) {
            throw new SegueDatabaseException(POSTGRES_EXCEPTION_MESSAGE, e1);
        } catch (JsonProcessingException e1) {
            throw new SegueDatabaseException(JSONB_PROCESSING_ERROR_MESSAGE, e1);
        }
    }

    @Override
    public void mergeUserAccounts(final RegisteredUser target, final RegisteredUser source) throws SegueDatabaseException {
        if (null == target) {
            throw new SegueDatabaseException("Merge users target is null");
        } else if (null == source) {
            throw new SegueDatabaseException("Merge users source is null");
        }

        try (Connection conn = database.getDatabaseConnection()) {
            try {
                conn.setAutoCommit(false);

                try (PreparedStatement mergeUsers = conn.prepareStatement("SELECT mergeuser(?, ?)")) {
                    mergeUsers.setLong(1, target.getId());
                    mergeUsers.setLong(2, source.getId());
                    mergeUsers.execute();
                }
                conn.commit();
            } catch (SQLException e) {
                conn.rollback();
                throw e;
            } finally {
                conn.setAutoCommit(true);
            }
        } catch (SQLException e1) {
            throw new SegueDatabaseException(POSTGRES_EXCEPTION_MESSAGE, e1);
        }
    }

    @Override
    public void updateUserLastSeen(final RegisteredUser user) throws SegueDatabaseException {
        this.updateUserLastSeen(user, new Date());
    }

    @Override
    public void updateUserLastSeen(final RegisteredUser user, final Date date) throws SegueDatabaseException {
        Validate.notNull(user);

        String query = "UPDATE users SET last_seen = ? WHERE id = ?";
        try (Connection conn = database.getDatabaseConnection();
             PreparedStatement pst = conn.prepareStatement(query);
        ) {
            pst.setTimestamp(1, new java.sql.Timestamp(date.getTime()));
            pst.setLong(2, user.getId());
            pst.execute();
        } catch (SQLException e) {
            throw new SegueDatabaseException(POSTGRES_EXCEPTION_MESSAGE, e);
        }
    }

    @Override
    public void incrementSessionToken(RegisteredUser user) throws SegueDatabaseException {
        Validate.notNull(user);

        String query = "UPDATE users SET session_token = session_token + 1 WHERE id = ?";
        try (Connection conn = database.getDatabaseConnection();
             PreparedStatement pst = conn.prepareStatement(query);
        ) {
            pst.setLong(1, user.getId());
            pst.execute();
        } catch (SQLException e) {
            throw new SegueDatabaseException(POSTGRES_EXCEPTION_MESSAGE, e);
        }
    }

    /**
     * createUser.
     * @param userToCreate - a user object to persist
     * @return a register user as just created.
     * @throws SegueDatabaseException - If there is a db error
     */
    private RegisteredUser createUser(final RegisteredUser userToCreate) throws SegueDatabaseException {    
        // make sure student is default role if none set
        if (null == userToCreate.getRole()) {
            userToCreate.setRole(Role.STUDENT);
        }
        
        // make sure NOT_VERIFIED is default email verification status if none set
        if (null == userToCreate.getEmailVerificationStatus()) {
            userToCreate.setEmailVerificationStatus(EmailVerificationStatus.NOT_VERIFIED);
        }

        String query = "INSERT INTO users(family_name, given_name, email, role, date_of_birth, gender," +
                " registration_date, school_id, school_other, last_updated, email_verification_status, last_seen," +
                " email_verification_token, email_to_verify, registered_contexts, registered_contexts_last_confirmed, country_code, teacher_account_pending)" +
                " VALUES (?, ?, ?, ?, ?, ?, ?, ?, ?, ?, ?, ?, ?, ?, ?, ?, ?, ?);";
        try (Connection conn = database.getDatabaseConnection();
             PreparedStatement pst = conn.prepareStatement(query, Statement.RETURN_GENERATED_KEYS);
        ) {
            List<String> userContextsJsonb = Lists.newArrayList();
            if (userToCreate.getRegisteredContexts() != null) {
                for (UserContext registeredContext : userToCreate.getRegisteredContexts()) {
                    userContextsJsonb.add(jsonMapper.writeValueAsString(registeredContext));
                }
            }
            Array userContexts = conn.createArrayOf("jsonb", userContextsJsonb.toArray());

            // TODO: Change this to annotations or something to rely exclusively on the pojo.
            setValueHelper(pst, 1, userToCreate.getFamilyName());
            setValueHelper(pst, 2, userToCreate.getGivenName());
            setValueHelper(pst, 3, userToCreate.getEmail());
            setValueHelper(pst, 4, userToCreate.getRole());
            setValueHelper(pst, 5, userToCreate.getDateOfBirth());
            setValueHelper(pst, 6, userToCreate.getGender());
            setValueHelper(pst, 7, userToCreate.getRegistrationDate());
            setValueHelper(pst, 8, userToCreate.getSchoolId());
            setValueHelper(pst, 9, userToCreate.getSchoolOther());
            setValueHelper(pst, 10, userToCreate.getLastUpdated());
            setValueHelper(pst, 11, userToCreate.getEmailVerificationStatus());
            setValueHelper(pst, 12, userToCreate.getLastSeen());
            setValueHelper(pst, 13, userToCreate.getEmailVerificationToken());
            setValueHelper(pst, 14, userToCreate.getEmailToVerify());
            pst.setArray(15, userContexts);
            setValueHelper(pst, 16, userToCreate.getRegisteredContextsLastConfirmed());
            setValueHelper(pst, 17, userToCreate.getCountryCode());
            setValueHelper(pst, 18, userToCreate.getTeacherAccountPending());

            if (pst.executeUpdate() == 0) {
                throw new SegueDatabaseException("Unable to save user.");
            }

            try (ResultSet generatedKeys = pst.getGeneratedKeys()) {
                if (generatedKeys.next()) {
                    Long id = generatedKeys.getLong(1);
                    userToCreate.setId(id);
                    return userToCreate;
                } else {
                    throw new SQLException("Creating user failed, no ID obtained.");
                }
            } finally {
                userContexts.free();
            }

        } catch (SQLException e) {
            throw new SegueDatabaseException(POSTGRES_EXCEPTION_MESSAGE, e);
        } catch (JsonProcessingException e) {
            throw new SegueDatabaseException(JSONB_PROCESSING_ERROR_MESSAGE, e);
        }
    }

    /**
     * Update a user in the database.
     *
     * @param userToCreate - user object to save.
     * @return the user as from the database
     * @throws SegueDatabaseException - if there is a database problem
     */
    private RegisteredUser updateUser(final RegisteredUser userToCreate) throws SegueDatabaseException {
        RegisteredUser existingUserRecord = this.getById(userToCreate.getId());
        if (null == existingUserRecord) {
            throw new SegueDatabaseException("The user you have tried to update does not exist.");
        }

        try (Connection conn = database.getDatabaseConnection()) {
            return this.updateUser(conn, userToCreate);
        } catch (SQLException e) {
            throw new SegueDatabaseException(POSTGRES_EXCEPTION_MESSAGE, e);
        } catch (JsonProcessingException e) {
            throw new SegueDatabaseException(JSONB_PROCESSING_ERROR_MESSAGE, e);
        }
    }

    /**
     * Helper method that enables a connection configured for transactions to be passed in.
     *
     * @param conn  - A pre-created sql connection object - ideal if you want to pre configure auto commit to be turned off.
     * @param userToCreate - user object to save.
     * @return the user as from the database
     * @throws SQLException - if there is a database problem
     */
    private RegisteredUser updateUser(Connection conn, final RegisteredUser userToCreate) throws SegueDatabaseException, SQLException, JsonProcessingException {
        RegisteredUser existingUserRecord = this.getById(userToCreate.getId());
        if (null == existingUserRecord) {
            throw new SegueDatabaseException("The user you have tried to update does not exist.");
        }

<<<<<<< HEAD
        String query = "UPDATE users SET family_name = ?, given_name = ?, email = ?, role = ?, date_of_birth = ?," +
                " gender = ?, registration_date = ?, school_id = ?, school_other = ?, last_updated = ?," +
                " email_verification_status = ?, last_seen = ?, email_verification_token = ?, email_to_verify = ?," +
                " registered_contexts = ?, registered_contexts_last_confirmed = ?, country_code = ?, teacher_account_pending = ? WHERE id = ?;";
=======
        String query = "UPDATE users SET family_name = ?, given_name = ?, email = ?, role = ?, date_of_birth = ?,"
                + " gender = ?, registration_date = ?, school_id = ?, school_other = ?, last_updated = ?,"
                + " email_verification_status = ?, last_seen = ?, email_verification_token = ?, email_to_verify = ?,"
                + " registered_contexts = ?, registered_contexts_last_confirmed = ?, country_code = ? WHERE id = ?;";

        List<String> userContextsJsonb = Lists.newArrayList();
        if (userToCreate.getRegisteredContexts() != null) {
            for (UserContext registeredContext : userToCreate.getRegisteredContexts()) {
                userContextsJsonb.add(jsonMapper.writeValueAsString(registeredContext));
            }
        }
        Array userContexts = conn.createArrayOf("jsonb", userContextsJsonb.toArray());

>>>>>>> 377c5aa3
        try (PreparedStatement pst = conn.prepareStatement(query)) {
            // TODO: Change this to annotations or something to rely exclusively on the pojo.
            setValueHelper(pst, 1, userToCreate.getFamilyName());
            setValueHelper(pst, 2, userToCreate.getGivenName());
            setValueHelper(pst, 3, userToCreate.getEmail());
            setValueHelper(pst, 4, userToCreate.getRole());
            setValueHelper(pst, 5, userToCreate.getDateOfBirth());
            setValueHelper(pst, 6, userToCreate.getGender());
            setValueHelper(pst, 7, userToCreate.getRegistrationDate());
            setValueHelper(pst, 8, userToCreate.getSchoolId());
            setValueHelper(pst, 9, userToCreate.getSchoolOther());
            setValueHelper(pst, 10, userToCreate.getLastUpdated());
            setValueHelper(pst, 11, userToCreate.getEmailVerificationStatus());
            setValueHelper(pst, 12, userToCreate.getLastSeen());
            setValueHelper(pst, 13, userToCreate.getEmailVerificationToken());
            setValueHelper(pst, 14, userToCreate.getEmailToVerify());
            pst.setArray(15, userContexts);
            setValueHelper(pst, 16, userToCreate.getRegisteredContextsLastConfirmed());
            setValueHelper(pst, 17, userToCreate.getCountryCode());
            setValueHelper(pst, 18, userToCreate.getTeacherAccountPending());
            setValueHelper(pst, 19, userToCreate.getId());


            if (pst.executeUpdate() == 0) {
                throw new SegueDatabaseException("Unable to save user.");
            }

            return this.getById(existingUserRecord.getId());
        } finally {
            userContexts.free();
        }
    }
    
    /**
     * Build a {@link RegisteredUser} from a Postgres {@link ResultSet}.
     * 
     * @param results The results to convert
     * @return A RegisteredUser reflecting the results.
     * @throws SQLException If an error occurs.
     */
    private RegisteredUser buildRegisteredUser(final ResultSet results) throws SQLException, JsonProcessingException {
        if (null == results) {
            return null;
        }
        
        RegisteredUser u = new RegisteredUser();
        u.setId(results.getLong("id"));
        u.setFamilyName(results.getString("family_name"));
        u.setGivenName(results.getString("given_name"));
        u.setEmail(results.getString("email"));
        u.setRole(results.getString("role") != null ? Role.valueOf(results.getString("role")) : null);
        java.sql.Date dateOfBirth = results.getDate("date_of_birth");
        // So, DOB is a date in the database.
        // Because Java is Java, and this code goes back to 1996, the date is interpreted as a datetime at midnight
        // in the local timezone. This is obviously insane, but there you go.
        // It works on the servers because they are sensibly set to a UTC timezone. However, it is broken on local
        // machines where the timezone is London time.
        // The front-end expects a timestamp in UTC, so this line uses four deprecated functions to make one. The joy!
        if (null != dateOfBirth) {
            Date utcDate = new Date(
                    Date.UTC(dateOfBirth.getYear(), dateOfBirth.getMonth(), dateOfBirth.getDate(), 0, 0, 0));
            u.setDateOfBirth(utcDate);
        }
        u.setGender(results.getString("gender") != null ? Gender.valueOf(results.getString("gender")) : null);
        u.setRegistrationDate(results.getTimestamp("registration_date"));
        
        u.setSchoolId(results.getString("school_id"));
        if (results.wasNull()) {
            u.setSchoolId(null);
        }
        
        u.setSchoolOther(results.getString("school_other"));
        Array registeredContextsArray = results.getArray("registered_contexts");
        if (registeredContextsArray != null) {
            List<UserContext> userContexts = Lists.newArrayList();
            for (String registeredContextJson : (String[]) registeredContextsArray.getArray()) {
                userContexts.add(jsonMapper.readValue(registeredContextJson, UserContext.class));
            }
            u.setRegisteredContexts(userContexts);
        }
        u.setRegisteredContextsLastConfirmed(results.getTimestamp("registered_contexts_last_confirmed"));
        u.setLastUpdated(results.getTimestamp("last_updated"));
        u.setLastSeen(results.getTimestamp("last_seen"));
        u.setEmailToVerify(results.getString("email_to_verify"));
        u.setEmailVerificationToken(results.getString("email_verification_token"));
        u.setEmailVerificationStatus(results.getString("email_verification_status") != null ? EmailVerificationStatus
                .valueOf(results.getString("email_verification_status")) : null);
        u.setSessionToken(results.getInt("session_token"));

        u.setCountryCode(results.getString("country_code"));
        u.setTeacherAccountPending(results.getBoolean("teacher_account_pending"));

        return u;
    }

    /**
     * findOne helper method to ensure that only one result matches the search criteria.
     * 
     * @param results
     *            - from a jdbc database search
     * @return a single user that matches the search criteria or null of no matches found.
     * @throws SQLException
     *             - if a db error occurs
     * @throws SegueDatabaseException
     *             - if more than one result is returned
     */
    private RegisteredUser findOneUser(final ResultSet results) throws SQLException, SegueDatabaseException, JsonProcessingException {
        // are there any results
        if (!results.isBeforeFirst()) {
            return null;
        } 
        
        List<RegisteredUser> listOfResults = Lists.newArrayList();
        while (results.next()) {
            listOfResults.add(buildRegisteredUser(results));
        }

        if (listOfResults.size() > 1) {
            throw new SegueDatabaseException("Ambiguous result, expected single result and found more than one"
                    + listOfResults);
        }

        return listOfResults.get(0);
    }
    
    /**
     * findOne helper method to ensure that only one result matches the search criteria.
     * 
     * @param results
     *            - from a jdbc database search
     * @return a single user that matches the search criteria or null of no matches found.
     * @throws SQLException
     *             - if a db error occurs
     */
    private List<RegisteredUser> findAllUsers(final ResultSet results) throws SQLException, JsonProcessingException {
        List<RegisteredUser> listOfResults = Lists.newArrayList();
        while (results.next()) {
            listOfResults.add(buildRegisteredUser(results));
        }

        return listOfResults;
    }

    /**
     * Helper function to remove PII and set tombstone flag for a Registered User.
     * Note: This function mutates the object that it was provided.
     *
     * @return User object to be persisted that no longer has PII
     */
    private static RegisteredUser removePIIFromUserDO(RegisteredUser user) {
        user.setFamilyName(null);
        user.setGivenName(null);
        user.setEmail(UUID.randomUUID().toString());
        user.setEmailVerificationToken(null);
        user.setEmailToVerify(null);
        user.setSchoolOther(null); // Risk this contains something identifying!

        if (user.getDateOfBirth() != null) {
            Calendar calendar = Calendar.getInstance();
            calendar.setTime(user.getDateOfBirth());
            calendar.set(Calendar.DATE, 1);
            user.setDateOfBirth(calendar.getTime());
        }

        return user;
    }
}<|MERGE_RESOLUTION|>--- conflicted
+++ resolved
@@ -773,16 +773,10 @@
             throw new SegueDatabaseException("The user you have tried to update does not exist.");
         }
 
-<<<<<<< HEAD
-        String query = "UPDATE users SET family_name = ?, given_name = ?, email = ?, role = ?, date_of_birth = ?," +
-                " gender = ?, registration_date = ?, school_id = ?, school_other = ?, last_updated = ?," +
-                " email_verification_status = ?, last_seen = ?, email_verification_token = ?, email_to_verify = ?," +
-                " registered_contexts = ?, registered_contexts_last_confirmed = ?, country_code = ?, teacher_account_pending = ? WHERE id = ?;";
-=======
         String query = "UPDATE users SET family_name = ?, given_name = ?, email = ?, role = ?, date_of_birth = ?,"
                 + " gender = ?, registration_date = ?, school_id = ?, school_other = ?, last_updated = ?,"
                 + " email_verification_status = ?, last_seen = ?, email_verification_token = ?, email_to_verify = ?,"
-                + " registered_contexts = ?, registered_contexts_last_confirmed = ?, country_code = ? WHERE id = ?;";
+                + " registered_contexts = ?, registered_contexts_last_confirmed = ?, country_code = ?, teacher_account_pending = ? WHERE id = ?;";
 
         List<String> userContextsJsonb = Lists.newArrayList();
         if (userToCreate.getRegisteredContexts() != null) {
@@ -792,7 +786,6 @@
         }
         Array userContexts = conn.createArrayOf("jsonb", userContextsJsonb.toArray());
 
->>>>>>> 377c5aa3
         try (PreparedStatement pst = conn.prepareStatement(query)) {
             // TODO: Change this to annotations or something to rely exclusively on the pojo.
             setValueHelper(pst, 1, userToCreate.getFamilyName());
