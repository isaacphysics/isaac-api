--- conflicted
+++ resolved
@@ -20,11 +20,8 @@
 import uk.ac.cam.cl.dtg.segue.dos.content.Choice;
 import uk.ac.cam.cl.dtg.segue.dos.content.Formula;
 import uk.ac.cam.cl.dtg.segue.dos.content.Quantity;
-<<<<<<< HEAD
 import uk.ac.cam.cl.dtg.segue.dto.content.GraphChoiceDTO;
-=======
 import uk.ac.cam.cl.dtg.segue.dos.content.StringChoice;
->>>>>>> a6d7f54c
 import uk.ac.cam.cl.dtg.segue.dto.content.ChemicalFormulaDTO;
 import uk.ac.cam.cl.dtg.segue.dto.content.ChoiceDTO;
 import uk.ac.cam.cl.dtg.segue.dto.content.FormulaDTO;
@@ -61,13 +58,10 @@
             return super.mapperFacade.map(source, FormulaDTO.class);
         } else if (source instanceof ChemicalFormula) {
             return super.mapperFacade.map(source, ChemicalFormulaDTO.class);
-<<<<<<< HEAD
         } else if (source instanceof GraphChoice) {
             return super.mapperFacade.map(source, GraphChoiceDTO.class);
-=======
         } else if (source instanceof StringChoice) {
             return super.mapperFacade.map(source, StringChoiceDTO.class);
->>>>>>> a6d7f54c
         } else {
             // I would have expected this to cause an infinite loop / stack
             // overflow but apparently it doesn't.
@@ -89,13 +83,10 @@
             return super.mapperFacade.map(source, Formula.class);
         } else if (source instanceof ChemicalFormulaDTO) {
             return super.mapperFacade.map(source, ChemicalFormula.class);
-<<<<<<< HEAD
         } else if (source instanceof GraphChoiceDTO) {
             return super.mapperFacade.map(source, GraphChoice.class);
-=======
         } else if (source instanceof StringChoiceDTO) {
             return super.mapperFacade.map(source, StringChoice.class);
->>>>>>> a6d7f54c
         } else {
             // I would have expected this to cause an infinite loop / stack
             // overflow but apparently it doesn't.
