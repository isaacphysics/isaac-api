--- conflicted
+++ resolved
@@ -193,7 +193,8 @@
                 .recipientVariables(recipientVariables)
                 .build();
 
-<<<<<<< HEAD
+        QUEUED_EMAIL.labels(emailType.name(), "mailgun-api").inc();
+
         return executor.submit(() -> {
             try {
                 return Optional.of(mailgunMessagesApi.sendMessage(globalProperties.getProperty(MAILGUN_DOMAIN), message));
@@ -202,11 +203,6 @@
                 return Optional.empty();
             }
         });
-=======
-        QUEUED_EMAIL.labels(emailType.name(), "mailgun-api").inc();
-
-        return mailgunMessagesApi.sendMessage(globalProperties.getProperty(MAILGUN_DOMAIN), message);
->>>>>>> 4fae3cb5
     }
 
 }