--- conflicted
+++ resolved
@@ -67,12 +67,8 @@
 
     private MailgunMessagesApi mailgunMessagesApi;
     private final AbstractUserPreferenceManager userPreferenceManager;
-<<<<<<< HEAD
     private final AbstractConfigLoader globalProperties;
-=======
-    private final PropertiesLoader globalProperties;
     private final ExecutorService executor;
->>>>>>> 06fd51a5
 
     @Inject
     public MailGunEmailManager(final Map<String, String> globalStringTokens, final AbstractConfigLoader globalProperties, final AbstractUserPreferenceManager userPreferenceManager) {
