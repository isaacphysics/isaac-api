--- conflicted
+++ resolved
@@ -42,11 +42,8 @@
 import org.apache.kafka.streams.state.QueryableStoreTypes;
 import org.slf4j.Logger;
 import org.slf4j.LoggerFactory;
-<<<<<<< HEAD
 import uk.ac.cam.cl.dtg.segue.api.Constants;
-=======
 import uk.ac.cam.cl.dtg.segue.api.managers.IUserAccountManager;
->>>>>>> 37caa2ee
 import uk.ac.cam.cl.dtg.segue.api.managers.UserAccountManager;
 import uk.ac.cam.cl.dtg.segue.auth.exceptions.NoUserException;
 import uk.ac.cam.cl.dtg.segue.dao.SegueDatabaseException;
@@ -75,11 +72,10 @@
     private static final Serde<Long> LongSerde = Serdes.Long();
 
     private KafkaStreams streams;
-    private UserAccountManager userAccountManager;
 
     private final String streamsAppName = "streamsapp_site_stats";
     private final String streamsAppVersion = "v2";
-    private Long streamAppStartTime = System.currentTimeMillis();
+    private static Long streamAppStartTime = System.currentTimeMillis();
 
 
     /**
@@ -92,8 +88,6 @@
     public SiteStatisticsStreamsApplication(final PropertiesLoader globalProperties,
                                             final KafkaTopicManager kafkaTopicManager,
                                             final UserAccountManager userAccountManager) {
-
-        this.userAccountManager = userAccountManager;
 
         // set up streams app configuration
         Properties streamsConfiguration = new Properties();
@@ -288,11 +282,7 @@
 
 
         // maintain internal store of log event type counts
-<<<<<<< HEAD
         mappedStream
-=======
-        rawStream
->>>>>>> 37caa2ee
                 .map(
                         (k, v) -> new KeyValue<>(v.path("event_type").asText(), v)
                 )
