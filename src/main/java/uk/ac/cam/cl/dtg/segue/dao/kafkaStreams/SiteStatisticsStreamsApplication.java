--- conflicted
+++ resolved
@@ -78,12 +78,8 @@
     private Properties streamsConfiguration = new Properties();
     private Long streamAppStartTime = System.currentTimeMillis();
 
-<<<<<<< HEAD
-    private final String streamsAppNameAndVersion = "streamsapp_site_stats-v1.44";
-=======
     private final String streamsAppName = "streamsapp_site_stats";
     private final String streamsAppVersion = "v1.45";
->>>>>>> fd4c1041
 
 
     /**
@@ -195,47 +191,14 @@
      */
     public void streamProcess(KStream<String, JsonNode> rawStream) {
 
-<<<<<<< HEAD
-=======
         // map the key-value pair to one where the key is always the user id
->>>>>>> fd4c1041
         KStream<String, JsonNode> mappedStream = rawStream
                 .map(
                         (k, v) -> new KeyValue<>(v.path("user_id").asText(), v)
                 );
-<<<<<<< HEAD
-
-        final AtomicLong lastLagLog = new AtomicLong(0);
-        final AtomicBoolean wasLagging = new AtomicBoolean(true);
 
         // process user data in local data stores, extract user record related events
         KTable<String, JsonNode> userData = mappedStream
-                .peek(
-                    (k,v) -> {
-                        long lag = System.currentTimeMillis() - v.get("timestamp").asLong();
-                        if (lag > 1000) {
-
-                            if (System.currentTimeMillis() - lastLagLog.get() > 10000) {
-                                kafkaLog.info(String.format("Site statistics stream lag: %.02f hours (%.03f s).", lag / 3600000.0, lag / 1000.0));
-                                lastLagLog.set(System.currentTimeMillis());
-                            }
-
-                        } else if (wasLagging.get()) {
-                            wasLagging.set(false);
-                            kafkaLog.info("Site statistics stream processing caught up.");
-                        }
-                    }
-                )
-                .filter(
-                        (userId, loggedEvent) -> loggedEvent.path("event_type")
-                                .asText()
-                                .equals("CREATE_UPDATE_USER")
-                )
-=======
-
-        // process user data in local data stores, extract user record related events
-        KTable<String, JsonNode> userData = mappedStream
->>>>>>> fd4c1041
                 // set up a local user data store
                 .groupByKey(StringSerde, JsonSerde)
                 .aggregate(
@@ -320,36 +283,7 @@
                 );
 
         // join user table to incoming event stream to get user data for stats processing
-<<<<<<< HEAD
-        KStream<String, JsonNode> userEvents = mappedStream
-                /*.map(
-                        (userId, logEvent) -> {
-
-                            ObjectNode newValueRecord = JsonNodeFactory.instance.objectNode();
-
-                            try {
-
-                                RegisteredUserDTO user = userManager.getUserDTOById(Long.parseLong(userId));
-
-                                newValueRecord.put("user_id", user.getId());
-                                newValueRecord.put("user_role", (user.getRole() != null) ? user.getRole().name() : "");
-                                newValueRecord.put("user_gender", (user.getGender() != null) ? user.getGender().name() : "");
-                            } catch (SegueDatabaseException e) {
-                                log.error("Unable to access database", e);
-                            } catch (NoUserException e) {
-                                log.error("Unable to get user data from database", e);
-                            }
-
-                            newValueRecord.put("event_type", logEvent.path("event_type").asText());
-                            newValueRecord.put("event_details", logEvent.path("event_details"));
-                            newValueRecord.put("timestamp", logEvent.path("timestamp").asLong());
-
-                            return new KeyValue<String, JsonNode>(userId, newValueRecord);
-                        }
-                );*/
-=======
         KStream<String, JsonNode> userEvents = rawStream
->>>>>>> fd4c1041
                 .join(
                         userData,
                         (logEventVal, userDataVal) -> {
@@ -364,45 +298,6 @@
 
                             return joinedValueRecord;
                         }, StringSerde, JsonSerde
-<<<<<<< HEAD
-                );
-
-
-        // maintain internal store of users' last seen times by log event type, and counts per event type
-        userEvents
-                .groupByKey(StringSerde, JsonSerde)
-                .aggregate(
-                        // initializer
-                        () -> {
-                            ObjectNode countRecord = JsonNodeFactory.instance.objectNode();
-                            countRecord.put("last_seen", 0);
-                            return countRecord;
-                        },
-                        // aggregator
-                        (userId, logEvent, countRecord) -> {
-
-                            String eventType = logEvent.path("event_type").asText();
-                            Timestamp stamp = new Timestamp(logEvent.path("timestamp").asLong());
-
-                            if (!countRecord.has(eventType)) {
-                                ObjectNode node = JsonNodeFactory.instance.objectNode();
-                                node.put("count", 0);
-                                node.put("latest", 0);
-                                ((ObjectNode) countRecord).put(eventType, node);
-                            }
-
-                            Long count = countRecord.path(eventType).path("count").asLong();
-                            ((ObjectNode) countRecord.path(eventType)).put("count", count + 1);
-                            ((ObjectNode) countRecord.path(eventType)).put("latest", stamp.getTime());
-
-                            ((ObjectNode) countRecord).put("last_seen", stamp.getTime());
-
-                            return countRecord;
-                        },
-                        JsonSerde,
-                        "localstore_user_last_seen"
-=======
->>>>>>> fd4c1041
                 );
 
 
