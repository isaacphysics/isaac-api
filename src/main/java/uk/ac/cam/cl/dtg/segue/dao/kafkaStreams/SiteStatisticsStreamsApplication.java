/**
 * Copyright 2017 Dan Underwood
 *
 * Licensed under the Apache License, Version 2.0 (the "License");
 * you may not use this file except in compliance with the License.
 *
 * You may obtain a copy of the License at
 * 		http://www.apache.org/licenses/LICENSE-2.0
 *
 * Unless required by applicable law or agreed to in writing, software
 * distributed under the License is distributed on an "AS IS" BASIS,
 * WITHOUT WARRANTIES OR CONDITIONS OF ANY KIND, either express or implied.
 * See the License for the specific language governing permissions and
 * limitations under the License.
 */

package uk.ac.cam.cl.dtg.segue.dao.kafkaStreams;

import com.fasterxml.jackson.databind.JsonNode;
import com.fasterxml.jackson.databind.node.JsonNodeFactory;
import com.fasterxml.jackson.databind.node.ObjectNode;
import com.google.common.collect.ImmutableMap;
import com.google.common.collect.Lists;
import com.google.common.collect.Maps;
import org.apache.kafka.clients.admin.ConfigEntry;
import org.apache.kafka.clients.consumer.CommitFailedException;
import org.apache.kafka.clients.consumer.ConsumerConfig;
import org.apache.kafka.common.config.TopicConfig;
import org.apache.kafka.common.serialization.Serde;
import org.apache.kafka.common.serialization.Serdes;
import org.apache.kafka.connect.json.JsonDeserializer;
import org.apache.kafka.connect.json.JsonSerializer;
import org.apache.kafka.streams.KafkaStreams;
import org.apache.kafka.streams.KeyValue;
import org.apache.kafka.streams.StreamsConfig;
import org.apache.kafka.streams.errors.InvalidStateStoreException;
import org.apache.kafka.streams.kstream.KStream;
import org.apache.kafka.streams.kstream.KStreamBuilder;
import org.apache.kafka.streams.state.KeyValueIterator;
import org.apache.kafka.streams.state.QueryableStoreTypes;
import org.slf4j.Logger;
import org.slf4j.LoggerFactory;
import uk.ac.cam.cl.dtg.segue.api.Constants;
import uk.ac.cam.cl.dtg.segue.api.managers.IUserAccountManager;
import uk.ac.cam.cl.dtg.segue.api.managers.UserAccountManager;
import uk.ac.cam.cl.dtg.segue.auth.exceptions.NoUserException;
import uk.ac.cam.cl.dtg.segue.dao.SegueDatabaseException;
import uk.ac.cam.cl.dtg.segue.dto.users.RegisteredUserDTO;
import uk.ac.cam.cl.dtg.util.PropertiesLoader;

import java.sql.Timestamp;
import java.util.Date;
import java.util.List;
import java.util.Map;
import java.util.Properties;
import java.util.concurrent.atomic.AtomicBoolean;
import java.util.concurrent.atomic.AtomicLong;


/**
 * Kafka streams processing application for generating site statistics
 *  @author Dan Underwood
 */
public class SiteStatisticsStreamsApplication {

    private static final Logger log = LoggerFactory.getLogger(SiteStatisticsStreamsApplication.class);
    private static final Logger kafkaLog = LoggerFactory.getLogger("kafkaStreamsLogger");

    private static final Serde<String> StringSerde = Serdes.String();
    private static final Serde<JsonNode> JsonSerde = Serdes.serdeFrom(new JsonSerializer(), new JsonDeserializer());
    private static final Serde<Long> LongSerde = Serdes.Long();

    private KafkaStreams streams;

<<<<<<< HEAD
    private static final String streamsAppName = "streamsapp_site_stats";
    private static final String streamsAppVersion = "v2";
=======
    private final String streamsAppName = "streamsapp_site_stats";
    private final String streamsAppVersion = "v2.1";
>>>>>>> db0e320d
    private static Long streamAppStartTime = System.currentTimeMillis();
    private static Boolean streamThreadRunning;


    /**
     * Constructor
     * @param globalProperties
     *              - properties object containing global variables
     * @param kafkaTopicManager
     *              - manager for kafka topic administration
     */
    public SiteStatisticsStreamsApplication(final PropertiesLoader globalProperties,
                                            final KafkaTopicManager kafkaTopicManager,
                                            final UserAccountManager userAccountManager) {

        // set up streams app configuration
        Properties streamsConfiguration = new Properties();
        streamsConfiguration.put(StreamsConfig.APPLICATION_ID_CONFIG, streamsAppName + "-" + streamsAppVersion);
        streamsConfiguration.put(StreamsConfig.BOOTSTRAP_SERVERS_CONFIG,
                globalProperties.getProperty("KAFKA_HOSTNAME") + ":" + globalProperties.getProperty("KAFKA_PORT"));
        streamsConfiguration.put(StreamsConfig.STATE_DIR_CONFIG, globalProperties.getProperty("KAFKA_STREAMS_STATE_DIR"));
        streamsConfiguration.put(StreamsConfig.DEFAULT_KEY_SERDE_CLASS_CONFIG, Serdes.String().getClass().getName());
        streamsConfiguration.put(StreamsConfig.DEFAULT_VALUE_SERDE_CLASS_CONFIG, Serdes.String().getClass().getName());
        streamsConfiguration.put(StreamsConfig.COMMIT_INTERVAL_MS_CONFIG, 10 * 1000);
        streamsConfiguration.put(StreamsConfig.METADATA_MAX_AGE_CONFIG, 10 * 1000);
        streamsConfiguration.put(StreamsConfig.CACHE_MAX_BYTES_BUFFERING_CONFIG, 0);
        streamsConfiguration.put(StreamsConfig.REPLICATION_FACTOR_CONFIG, globalProperties.getProperty("KAFKA_REPLICATION_FACTOR"));
        streamsConfiguration.put(StreamsConfig.consumerPrefix(ConsumerConfig.AUTO_OFFSET_RESET_CONFIG), "earliest");
        streamsConfiguration.put(StreamsConfig.consumerPrefix(ConsumerConfig.METADATA_MAX_AGE_CONFIG), 45 * 1000);
        streamsConfiguration.put(StreamsConfig.producerPrefix(ProducerConfig.METADATA_MAX_AGE_CONFIG), 45 * 1000);
        streamsConfiguration.put(StreamsConfig.consumerPrefix(ConsumerConfig.MAX_POLL_RECORDS_CONFIG), 250);
        streamsConfiguration.put(StreamsConfig.consumerPrefix(ConsumerConfig.SESSION_TIMEOUT_MS_CONFIG), 60000);


        // ensure topics exist before attempting to consume

        // logged events
        List<ConfigEntry> loggedEventsConfigs = Lists.newLinkedList();
        loggedEventsConfigs.add(new ConfigEntry(TopicConfig.RETENTION_MS_CONFIG, String.valueOf(-1)));
        kafkaTopicManager.ensureTopicExists(Constants.KAFKA_TOPIC_LOGGED_EVENTS, loggedEventsConfigs);

        // local store changelog topics
        List<ConfigEntry> changelogConfigs = Lists.newLinkedList();
        changelogConfigs.add(new ConfigEntry(TopicConfig.CLEANUP_POLICY_CONFIG, TopicConfig.CLEANUP_POLICY_COMPACT));

        // we set up the changelog topics ourselves so we can use them for global state store population (below)
        kafkaTopicManager.ensureTopicExists(streamsAppName + "-" + streamsAppVersion + "-localstore_user_data-changelog", changelogConfigs);
        kafkaTopicManager.ensureTopicExists(streamsAppName + "-" + streamsAppVersion + "-localstore_log_event_counts-changelog", changelogConfigs);

        final AtomicLong lastLagLog = new AtomicLong(0);
        final AtomicBoolean wasLagging = new AtomicBoolean(true);

        // raw logged events incoming data stream from kafka
        KStreamBuilder builder = new KStreamBuilder();
        KStream<String, JsonNode> rawLoggedEvents = builder.stream(StringSerde, JsonSerde, Constants.KAFKA_TOPIC_LOGGED_EVENTS)
                .filterNot(
                        (k, v) -> v.path("transferredFromAnonymous").asBoolean()
                )
                // log any lags in the streams processing
                .peek(
                        (k,v) -> {
                            long lag = System.currentTimeMillis() - v.get("timestamp").asLong();
                            if (lag > 1000) {

                                if (System.currentTimeMillis() - lastLagLog.get() > 10000) {
                                    kafkaLog.info(String.format("Site statistics stream lag: %.02f hours (%.03f s).", lag / 3600000.0, lag / 1000.0));
                                    lastLagLog.set(System.currentTimeMillis());
                                }

                            } else if (wasLagging.get()) {
                                wasLagging.set(false);
                                kafkaLog.info("Site statistics stream processing caught up.");
                            }
                        }
                );

        // process raw logged events
        streamProcess(rawLoggedEvents, userAccountManager);

        // need to make state stores queryable globally, as we often have 2 versions of API running concurrently, hence 2 streams app instances
        // aggregations are saved to a local state store per streams app instance and update a changelog topic in Kafka
        // we can use this changelog to populate a global state store for all streams app instances
        builder.globalTable(StringSerde, JsonSerde,streamsAppName + "-" + streamsAppVersion + "-localstore_user_data-changelog",
                "globalstore_user_data-" + streamsAppVersion);
        builder.globalTable(StringSerde, LongSerde,streamsAppName + "-" + streamsAppVersion + "-localstore_log_event_counts-changelog",
                "globalstore_log_event_counts-" + streamsAppVersion);

        // use the builder and the streams configuration we set to setup and start a streams object
        streams = new KafkaStreams(builder, streamsConfiguration);

        // handling fatal streams app exceptions
        streams.setUncaughtExceptionHandler(
                (thread, throwable) -> {

                    // a bit hacky, but we know that the rebalance-inducing app death is caused by a CommitFailedException that is two levels deep into the stack trace
                    // otherwsie we get a StreamsException which is too general
                    if (throwable.getCause().getCause() instanceof CommitFailedException) {
                        streamThreadRunning = false;
                    }
                }
        );

        streams.start();

        // return when streams instance is initialized
        while (true) {

            if (streams.state().isCreatedOrRunning()) {
                streamThreadRunning = true;
                break;
            }
        }

        kafkaLog.info("Site statistics streams application started.");
    }


    /**
     * This method contains the logic that transforms the incoming stream
     *
     * @param rawStream
     *          - the input stream
     */
    private static void streamProcess(KStream<String, JsonNode> rawStream,
                                     IUserAccountManager userAccountManager) {

        // map the key-value pair to one where the key is always the user id
        KStream<String, JsonNode> mappedStream = rawStream
                .map(
                        (k, v) -> new KeyValue<>(v.path("user_id").asText(), v)
                );

        // process user data in local data stores, extract user record related events
        mappedStream
                .filterNot(
                        (k, v) -> v.path("anonymous_user").asBoolean()
                )
                .groupByKey(StringSerde, JsonSerde)
                .aggregate(
                        // initializer
                        () -> {
                            ObjectNode userRecord = JsonNodeFactory.instance.objectNode();

                            // set up user data attributes
                            userRecord.put("user_id", "");
                            userRecord.put("user_data", "");

                            // set up last seen attributes
                            ObjectNode lastSeenData = JsonNodeFactory.instance.objectNode();
                            lastSeenData.put("last_seen", 0);
                            userRecord.set("last_seen_data", lastSeenData);


                            return userRecord;
                        },
                        // aggregator
                        (userId, userUpdateLogEvent, userRecord) -> {

                            try {

                                String eventType = userUpdateLogEvent.path("event_type").asText();

                                if (eventType.equals("CREATE_UPDATE_USER")) {

                                    // we get the latest record from postgres to avoid passing sensitive info through Kafka
                                    RegisteredUserDTO regUser = userAccountManager.getUserDTOById(Long.parseLong(userId));

                                    ObjectNode userDetails = JsonNodeFactory.instance.objectNode()
                                            .put("user_id", regUser.getId())
                                            .put("family_name", regUser.getFamilyName())
                                            .put("given_name", regUser.getGivenName())
                                            .put("role", regUser.getRole().name())
                                            .put("date_of_birth", (regUser.getDateOfBirth() != null) ? regUser.getDateOfBirth().getTime() : 0)
                                            .put("gender", (regUser.getGender() != null) ? regUser.getGender().name() : "")
                                            .put("registration_date", regUser.getRegistrationDate().getTime())
                                            .put("school_id", (regUser.getSchoolId() != null) ? regUser.getSchoolId() : "")
                                            .put("school_other", (regUser.getSchoolOther() != null) ? regUser.getSchoolOther() : "");

                                    ((ObjectNode) userRecord).put("user_id", userId);
                                    ((ObjectNode) userRecord).set("user_data", userDetails);
                                }

                                // record user last seen data
                                JsonNode lastSeenData = userRecord.path("last_seen_data");
                                Timestamp stamp = new Timestamp(userUpdateLogEvent.path("timestamp").asLong());


                                if (!lastSeenData.has(eventType)) {
                                    ObjectNode node = JsonNodeFactory.instance.objectNode();
                                    node.put("count", 0);
                                    node.put("latest", 0);
                                    ((ObjectNode) lastSeenData).set(eventType, node);
                                }

                                Long count = lastSeenData.path(eventType).path("count").asLong();
                                ((ObjectNode) lastSeenData.path(eventType)).put("count", count + 1);
                                ((ObjectNode) lastSeenData.path(eventType)).put("latest", stamp.getTime());
                                ((ObjectNode) lastSeenData).put("last_seen", stamp.getTime());


                            } catch (NoUserException e) {
                                // don't want to clog up the logs with historical processing if we are ever doing a backfill
                                if (userUpdateLogEvent.path("timestamp").asLong() > streamAppStartTime) {
                                    log.error("User " + userId + " not found in Postgres DB while processing streams data!");
                                }
                                // returning a null record will ensure that it will be removed from the internal rocksDB store
                                return null;
                            } catch (NumberFormatException | SegueDatabaseException e) {
                                if (userUpdateLogEvent.path("timestamp").asLong() > streamAppStartTime) {
                                    log.error("Could not process user with id = " + userId + " in streams application.");
                                }
                                return null;
                            } catch (RuntimeException e) {
                                // streams app annoyingly dies if there is an uncaught runtime exception from any level, so we catch everything
                                e.printStackTrace();
                            }

                            return userRecord;
                        },
                        JsonSerde,
                        "localstore_user_data"
                );


        // maintain internal store of log event type counts
        mappedStream
                .map(
                        (k, v) -> new KeyValue<>(v.path("event_type").asText(), v)
                )
                .groupByKey(StringSerde, JsonSerde)
                .count("localstore_log_event_counts");
    }



    /**
     * Method to obtain current count for a particular type of log event.
     *
     * @param logEventType the type of event we want to get the count for.
     * @return the number of times this event has been logged.
     * @throws InvalidStateStoreException if there is a kafka data store error.
     */
    public Long getLogCountByType(String logEventType) throws InvalidStateStoreException {

        Long count = streams
                .store("globalstore_log_event_counts-" + streamsAppVersion,
                        QueryableStoreTypes.<String, Long>keyValueStore())
                .get(logEventType);

        return (count != null) ? count : Long.valueOf(0);
    }



    /**
     * Method to obtain a map of all the last logged times for each user for a particular log type.
     *
     * @param logEventType the string event type that will be looked for.
     * @return a map of userId's to last event timestamp.
     * @throws InvalidStateStoreException if there is a kafka data store error.
     */
    public Map<String, Date> getLastLogDateForAllUsers(String logEventType) throws InvalidStateStoreException {

        Map<String, Date> userMap = Maps.newHashMap();

        KeyValueIterator<String, JsonNode> allUsers = getAllUsers();

        while (allUsers.hasNext()) {
            KeyValue<String, JsonNode> record = allUsers.next();
            userMap.put(record.key,
                    new Date(record.value
                            .path("last_seen_data")
                            .path(logEventType)
                            .path("count").asLong()
                    )
            );
        }

        return userMap;
    }


    /**
     * Method to obtain an iterator over all user data records.
     *
     * @return iterator of the data records
     * @throws InvalidStateStoreException if there is a kafka data store error.
     */
    public KeyValueIterator<String, JsonNode> getAllUsers() throws InvalidStateStoreException {

        return streams
                .store("globalstore_user_data-" + streamsAppVersion,
                        QueryableStoreTypes.<String, JsonNode>keyValueStore())
                .all();
    }


    /**
     * Method to expose streams app details and status
     * @return map of streams app properties
     */
    public static Map<String, Object> getAppStatus() {

        return ImmutableMap.of(
                "streamsApplicationName", streamsAppName,
                "version", streamsAppVersion,
                "running", streamThreadRunning);
    }

}<|MERGE_RESOLUTION|>--- conflicted
+++ resolved
@@ -25,6 +25,7 @@
 import org.apache.kafka.clients.admin.ConfigEntry;
 import org.apache.kafka.clients.consumer.CommitFailedException;
 import org.apache.kafka.clients.consumer.ConsumerConfig;
+import org.apache.kafka.clients.producer.ProducerConfig;
 import org.apache.kafka.common.config.TopicConfig;
 import org.apache.kafka.common.serialization.Serde;
 import org.apache.kafka.common.serialization.Serdes;
@@ -72,13 +73,8 @@
 
     private KafkaStreams streams;
 
-<<<<<<< HEAD
-    private static final String streamsAppName = "streamsapp_site_stats";
-    private static final String streamsAppVersion = "v2";
-=======
     private final String streamsAppName = "streamsapp_site_stats";
     private final String streamsAppVersion = "v2.1";
->>>>>>> db0e320d
     private static Long streamAppStartTime = System.currentTimeMillis();
     private static Boolean streamThreadRunning;
 
@@ -380,7 +376,7 @@
      * Method to expose streams app details and status
      * @return map of streams app properties
      */
-    public static Map<String, Object> getAppStatus() {
+    public Map<String, Object> getAppStatus() {
 
         return ImmutableMap.of(
                 "streamsApplicationName", streamsAppName,
