--- conflicted
+++ resolved
@@ -93,15 +93,8 @@
      */
     @Inject
     public StatisticsManager(final UserAccountManager userManager, final ILogManager logManager,
-<<<<<<< HEAD
-                             final SchoolListReader schoolManager, final GitContentManager contentManager,
-                             final LocationManager locationHistoryManager, final GroupManager groupManager,
+                             final GitContentManager contentManager, final GroupManager groupManager,
                              final QuestionManager questionManager, final ContentSummarizerService contentSummarizerService,
-=======
-                             final GitContentManager contentManager,
-                             final GroupManager groupManager, final QuestionManager questionManager,
-                             final ContentSummarizerService contentSummarizerService,
->>>>>>> cadfd34c
                              final IUserStreaksManager userStreaksManager) {
         this.userManager = userManager;
         this.logManager = logManager;
