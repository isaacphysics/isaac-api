/**
 * Copyright 2017 Dan Underwood
 *
 * Licensed under the Apache License, Version 2.0 (the "License");
 * you may not use this file except in compliance with the License.
 *
 * You may obtain a copy of the License at
 * 		http://www.apache.org/licenses/LICENSE-2.0
 *
 * Unless required by applicable law or agreed to in writing, software
 * distributed under the License is distributed on an "AS IS" BASIS,
 * WITHOUT WARRANTIES OR CONDITIONS OF ANY KIND, either express or implied.
 * See the License for the specific language governing permissions and
 * limitations under the License.
 */

package uk.ac.cam.cl.dtg.segue.dao.streams;

import com.fasterxml.jackson.databind.JsonNode;
import com.google.common.collect.ImmutableList;
import com.google.common.collect.ImmutableMap;
import com.google.inject.Inject;
import com.google.inject.name.Named;
import org.apache.kafka.clients.admin.*;
import org.apache.kafka.clients.consumer.ConsumerConfig;
import org.apache.kafka.clients.producer.ProducerConfig;
import org.apache.kafka.common.serialization.Deserializer;
import org.apache.kafka.common.serialization.Serde;
import org.apache.kafka.common.serialization.Serdes;
import org.apache.kafka.common.serialization.Serializer;
import org.apache.kafka.connect.json.JsonDeserializer;
import org.apache.kafka.connect.json.JsonSerializer;
import org.apache.kafka.streams.KafkaStreams;
import org.apache.kafka.streams.StreamsConfig;
import org.apache.kafka.streams.errors.TopologyBuilderException;
import org.apache.kafka.streams.kstream.KStream;
import org.apache.kafka.streams.kstream.KStreamBuilder;
import org.slf4j.Logger;
import org.slf4j.LoggerFactory;
import uk.ac.cam.cl.dtg.segue.api.managers.KafkaStatisticsManager;
import uk.ac.cam.cl.dtg.segue.dao.content.IContentManager;
import uk.ac.cam.cl.dtg.segue.database.PostgresSqlDb;
import uk.ac.cam.cl.dtg.util.PropertiesLoader;

import java.util.Properties;
import java.util.Set;
import java.util.concurrent.ExecutionException;

import static uk.ac.cam.cl.dtg.segue.api.Constants.CONTENT_INDEX;

/** Kafka streams processing service for deriving data streams from Isaac logged events
 *
 *  @author Dan Underwood
 */
public class KafkaStreamsService {

    private KafkaStreams streams;
    private PropertiesLoader globalProperties;
    private final PostgresSqlDb database;
    private final IContentManager contentManager;
    private final String contentIndex;
    private final KafkaTopicManager topicManager;

    private static final Logger log = LoggerFactory.getLogger(KafkaStatisticsManager.class);

    final static Serializer<JsonNode> jsonSerializer = new JsonSerializer();
    final static Deserializer<JsonNode> jsonDeserializer = new JsonDeserializer();
    final static Serde<JsonNode> jsonSerde = Serdes.serdeFrom(jsonSerializer, jsonDeserializer);
    final static Serde<String> stringSerde = Serdes.String();



    /** Returns single instance of streams service to dependants.
     *
     * @return streams
     *          - the single streams instance
     */
    public KafkaStreams getStream() {
        return streams;
    }


    /**
     *
     * @param globalProperties
     * @param database
     * @param contentManager
     * @param contentIndex
     */
    @Inject
    public KafkaStreamsService(final PropertiesLoader globalProperties,
                               final PostgresSqlDb database,
                               final IContentManager contentManager,
                               @Named(CONTENT_INDEX) final String contentIndex,
                               KafkaTopicManager topicManager)  {

        this.globalProperties = globalProperties;
        this.database = database;
        this.contentManager = contentManager;
        this.contentIndex = contentIndex;
        this.topicManager = topicManager;

        KStreamBuilder builder = new KStreamBuilder();
        Properties streamsConfiguration = new Properties();

        // kafka streaming config variables
        streamsConfiguration.put(StreamsConfig.APPLICATION_ID_CONFIG, globalProperties.getProperty("KAFKA_STREAMS_APPNAME"));
        streamsConfiguration.put(StreamsConfig.BOOTSTRAP_SERVERS_CONFIG,
                globalProperties.getProperty("KAFKA_HOSTNAME") + ":" + globalProperties.getProperty("KAFKA_PORT"));
        streamsConfiguration.put(StreamsConfig.KEY_SERDE_CLASS_CONFIG, Serdes.String().getClass().getName());
        streamsConfiguration.put(StreamsConfig.VALUE_SERDE_CLASS_CONFIG, Serdes.String().getClass().getName());
        streamsConfiguration.put(StreamsConfig.COMMIT_INTERVAL_MS_CONFIG, 10 * 1000);
        streamsConfiguration.put(StreamsConfig.CACHE_MAX_BYTES_BUFFERING_CONFIG, 0);
        streamsConfiguration.put(StreamsConfig.METADATA_MAX_AGE_CONFIG, 10 * 1000);
        streamsConfiguration.put(StreamsConfig.CACHE_MAX_BYTES_BUFFERING_CONFIG, 0);
        streamsConfiguration.put(StreamsConfig.consumerPrefix(ConsumerConfig.METADATA_MAX_AGE_CONFIG), 60 * 1000);
        streamsConfiguration.put(StreamsConfig.producerPrefix(ProducerConfig.METADATA_MAX_AGE_CONFIG), 60 * 1000);

        topicManager.ensureTopicExists("topic_logged_events");
        topicManager.ensureTopicExists("topic_anonymous_logged_events");

<<<<<<< HEAD
        // raw logged events incoming data stream from kafka
        KStream<String, JsonNode>[] rawLoggedEvents = builder.stream(stringSerde, jsonSerde, "topic_logged_events")
                .branch(
                        (k, v) -> !v.path("anonymous_user").asBoolean(),
                        (k, v) -> v.path("anonymous_user").asBoolean()
        );

        // parallel log for anonymous events (may want to optimise how we do this later)
        rawLoggedEvents[1].to(stringSerde, jsonSerde, "topic_anonymous_logged_events");
=======
        try {
            // raw logged events incoming data stream from kafka
            KStream<String, JsonNode>[] rawLoggedEvents = builder.stream(stringSerde, jsonSerde, "topic_logged_events")
                    .branch(
                            (k, v) -> !v.path("anonymous_user").asBoolean(),
                            (k, v) -> v.path("anonymous_user").asBoolean()
                    );
>>>>>>> c0af7bc1

            // parallel log for anonymous events (may want to optimise how we do this later)
            rawLoggedEvents[1].to(stringSerde, jsonSerde, "topic_anonymous_logged_events");


<<<<<<< HEAD
        //*** BADGES & ACHIEVEMENTS ***//
        achievementProcessor = new ThresholdAchievedProcessor(database);
        DerivedStreams.userAchievements(rawLoggedEvents[0], contentManager, contentIndex, achievementProcessor);
=======
            // SITE STATISTICS
            DerivedStreams.userStatistics(rawLoggedEvents[0]);

>>>>>>> c0af7bc1

            //use the builder and the streams configuration we set to setup and start a streams object
            streams = new KafkaStreams(builder, streamsConfiguration);
            streams.cleanUp();
            streams.start();

            // return when streams instance is initialized
            while (true) {

                if (streams.state().isRunning())
                    break;
            }
        } catch (TopologyBuilderException e) {
            log.error(e.getMessage());
        }



    }


}<|MERGE_RESOLUTION|>--- conflicted
+++ resolved
@@ -39,6 +39,7 @@
 import org.slf4j.LoggerFactory;
 import uk.ac.cam.cl.dtg.segue.api.managers.KafkaStatisticsManager;
 import uk.ac.cam.cl.dtg.segue.dao.content.IContentManager;
+import uk.ac.cam.cl.dtg.segue.dao.streams.customProcessors.ThresholdAchievedProcessor;
 import uk.ac.cam.cl.dtg.segue.database.PostgresSqlDb;
 import uk.ac.cam.cl.dtg.util.PropertiesLoader;
 
@@ -119,17 +120,6 @@
         topicManager.ensureTopicExists("topic_logged_events");
         topicManager.ensureTopicExists("topic_anonymous_logged_events");
 
-<<<<<<< HEAD
-        // raw logged events incoming data stream from kafka
-        KStream<String, JsonNode>[] rawLoggedEvents = builder.stream(stringSerde, jsonSerde, "topic_logged_events")
-                .branch(
-                        (k, v) -> !v.path("anonymous_user").asBoolean(),
-                        (k, v) -> v.path("anonymous_user").asBoolean()
-        );
-
-        // parallel log for anonymous events (may want to optimise how we do this later)
-        rawLoggedEvents[1].to(stringSerde, jsonSerde, "topic_anonymous_logged_events");
-=======
         try {
             // raw logged events incoming data stream from kafka
             KStream<String, JsonNode>[] rawLoggedEvents = builder.stream(stringSerde, jsonSerde, "topic_logged_events")
@@ -137,21 +127,26 @@
                             (k, v) -> !v.path("anonymous_user").asBoolean(),
                             (k, v) -> v.path("anonymous_user").asBoolean()
                     );
->>>>>>> c0af7bc1
 
             // parallel log for anonymous events (may want to optimise how we do this later)
             rawLoggedEvents[1].to(stringSerde, jsonSerde, "topic_anonymous_logged_events");
 
 
-<<<<<<< HEAD
+
+        // SITE STATISTICS
+        DerivedStreams.userStatistics(rawLoggedEvents[0]);
+
+        //*** BADGES & ACHIEVEMENTS ***//
+        //achievementProcessor = new ThresholdAchievedProcessor(database);
+        //DerivedStreams.userAchievements(rawLoggedEvents[0], contentManager, contentIndex, achievementProcessor);
+
+
+
         //*** BADGES & ACHIEVEMENTS ***//
         achievementProcessor = new ThresholdAchievedProcessor(database);
         DerivedStreams.userAchievements(rawLoggedEvents[0], contentManager, contentIndex, achievementProcessor);
-=======
-            // SITE STATISTICS
-            DerivedStreams.userStatistics(rawLoggedEvents[0]);
 
->>>>>>> c0af7bc1
+
 
             //use the builder and the streams configuration we set to setup and start a streams object
             streams = new KafkaStreams(builder, streamsConfiguration);
