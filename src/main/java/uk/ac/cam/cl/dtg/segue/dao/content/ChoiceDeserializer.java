--- conflicted
+++ resolved
@@ -69,13 +69,10 @@
                 return getSingletonChoiceMapper().readValue(root.toString(), Formula.class);
             case "chemicalFormula":
                 return getSingletonChoiceMapper().readValue(root.toString(), ChemicalFormula.class);
-<<<<<<< HEAD
             case "graphChoice":
                 return getSingletonChoiceMapper().readValue(root.toString(), GraphChoice.class);
-=======
             case "stringChoice":
                 return getSingletonChoiceMapper().readValue(root.toString(), StringChoice.class);
->>>>>>> a6d7f54c
             default:
                 return getSingletonChoiceMapper().readValue(root.toString(), Choice.class);
         }
