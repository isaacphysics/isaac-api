/**
 * Copyright 2014 Stephen Cummins
 *
 * Licensed under the Apache License, Version 2.0 (the "License");
 * you may not use this file except in compliance with the License.
 *
 * You may obtain a copy of the License at
 * 		http://www.apache.org/licenses/LICENSE-2.0
 *
 * Unless required by applicable law or agreed to in writing, software
 * distributed under the License is distributed on an "AS IS" BASIS,
 * WITHOUT WARRANTIES OR CONDITIONS OF ANY KIND, either express or implied.
 * See the License for the specific language governing permissions and
 * limitations under the License.
 */
package uk.ac.cam.cl.dtg.isaac.dao;

import java.util.ArrayList;
import java.util.Arrays;
import java.util.Date;
import java.util.HashMap;
import java.util.List;
import java.util.Map;
import java.util.Map.Entry;
import java.util.Set;

import ma.glasnost.orika.MapperFacade;

import org.apache.commons.lang3.Validate;
import org.elasticsearch.common.collect.Maps;
import org.slf4j.Logger;
import org.slf4j.LoggerFactory;

import com.google.api.client.util.Lists;
import com.google.api.client.util.Sets;
import com.google.inject.Inject;

import uk.ac.cam.cl.dtg.isaac.dos.GameboardDO;
import uk.ac.cam.cl.dtg.isaac.dos.UserGameboardsDO;
import uk.ac.cam.cl.dtg.isaac.dto.GameboardDTO;
import uk.ac.cam.cl.dtg.isaac.dto.GameboardItem;
import uk.ac.cam.cl.dtg.segue.api.Constants;
import uk.ac.cam.cl.dtg.segue.api.Constants.BooleanOperator;
import uk.ac.cam.cl.dtg.segue.api.managers.URIManager;
import uk.ac.cam.cl.dtg.segue.api.SegueApiFacade;
import uk.ac.cam.cl.dtg.segue.dao.IAppDatabaseManager;
import uk.ac.cam.cl.dtg.segue.dao.SegueDatabaseException;
import uk.ac.cam.cl.dtg.segue.dto.ResultsWrapper;
import uk.ac.cam.cl.dtg.segue.dto.content.ContentDTO;
import uk.ac.cam.cl.dtg.segue.dto.users.RegisteredUserDTO;
import static java.util.concurrent.TimeUnit.*;
import static uk.ac.cam.cl.dtg.isaac.api.Constants.*;
import static com.google.common.collect.Maps.*;

/**
 * This class is responsible for managing and persisting user data.
 */
public class GameboardPersistenceManager {
<<<<<<< HEAD
	private static final Logger log = LoggerFactory.getLogger(GameboardPersistenceManager.class);

	private static final Integer CACHE_TARGET_SIZE = 142;
	private static final Long GAMEBOARD_TTL_HOURS = MILLISECONDS.convert(30, MINUTES);

	private static final String USER_ID_FKEY = "userId";
	private static final String DB_ID_FIELD = "_id";

	private final IAppDatabaseManager<GameboardDO> gameboardDataManager;
	private final IAppDatabaseManager<UserGameboardsDO> userToGameboardMappingsDatabase;

	private final MapperFacade mapper;
	private final SegueApiFacade api;

	private final Map<String, GameboardDO> gameboardNonPersistentStorage;

	/**
	 * Creates a new user data manager object.
	 * 
	 * @param database
	 *            - the database reference used for persistence.
	 * @param userToGameboardMappings
	 *            - the database reference used for persistence of user to
	 *            gameboard relationships.
	 * @param api
	 *            - handle to segue api so that we can perform queries to
	 *            augment gameboard data before and after persistence.
	 * @param mapper
	 *            - An instance of an automapper that can be used for mapping to
	 *            and from GameboardDOs and DTOs.
	 */
	@Inject
	public GameboardPersistenceManager(final IAppDatabaseManager<GameboardDO> database,
			final IAppDatabaseManager<UserGameboardsDO> userToGameboardMappings, final SegueApiFacade api,
			final MapperFacade mapper) {
		this.gameboardDataManager = database;
		this.userToGameboardMappingsDatabase = userToGameboardMappings;
		this.mapper = mapper;
		this.api = api;
		this.gameboardNonPersistentStorage = Maps.newConcurrentMap();
	}

	/**
	 * Save a gameboard.
	 * 
	 * @param gameboard
	 *            - gameboard to save
	 * @return internal database id for the saved gameboard.
	 * @throws SegueDatabaseException
	 *             - if there is a problem saving the gameboard in the database.
	 */
	public final String saveGameboardToPermanentStorage(final GameboardDTO gameboard)
		throws SegueDatabaseException {
		GameboardDO gameboardToSave = mapper.map(gameboard, GameboardDO.class);
		// the mapping operation won't work for the list so we should just
		// create a new one.
		gameboardToSave.setQuestions(new ArrayList<String>());

		// Map each question into an IsaacQuestionInfo object
		for (GameboardItem c : gameboard.getQuestions()) {
			gameboardToSave.getQuestions().add(c.getId());
		}

		// This operation may not be atomic due to underlying DB. Gameboard create first then link to user view second.
		String resultId = gameboardDataManager.save(gameboardToSave);
		log.debug("Saving gameboard... Gameboard ID: " + gameboard.getId() + " DB id : " + resultId);

		// add the gameboard to the users myboards list.
		this.createOrUpdateUserLinkToGameboard(gameboardToSave.getOwnerUserId(), resultId);
		log.debug("Saving gameboard to user relationship...");

		// make sure that it is not still in temporary storage
		this.gameboardNonPersistentStorage.remove(gameboard.getId());

		return resultId;
	}

	/**
	 * Link a user to a gameboard or update an existing link.
	 * 
	 * @param userId
	 *            - userId to link
	 * @param gameboardId
	 *            - gameboard to link
	 * @throws SegueDatabaseException
	 *             - if there is a problem persisting the link in the database.
	 */
	public void createOrUpdateUserLinkToGameboard(final String userId, final String gameboardId)
		throws SegueDatabaseException {
		Map<Map.Entry<BooleanOperator, String>, List<String>> fieldsToMatch = Maps.newHashMap();

		Map.Entry<BooleanOperator, String> userIdFieldParam = immutableEntry(BooleanOperator.AND, "userId");
		Map.Entry<BooleanOperator, String> gameboardIdFieldParam = immutableEntry(BooleanOperator.AND,
				"gameboardId");
		fieldsToMatch.put(userIdFieldParam, Arrays.asList(userId));
		fieldsToMatch.put(gameboardIdFieldParam, Arrays.asList(gameboardId));

		List<UserGameboardsDO> userGameboardDOs = this.userToGameboardMappingsDatabase.find(fieldsToMatch);

		if (userGameboardDOs.size() == 0) {
			// if this user is not already connected make a connection.
			UserGameboardsDO userGameboardConnection = new UserGameboardsDO(null, userId, gameboardId,
					new Date(), new Date());

			this.userToGameboardMappingsDatabase.save(userGameboardConnection);
		} else if (userGameboardDOs.size() == 1) {
			// if the user is already connected to the game board update their
			// link.
			UserGameboardsDO userGameboardConnection = userGameboardDOs.get(0);
			userGameboardConnection.setLastVisited(new Date());
			this.userToGameboardMappingsDatabase.save(userGameboardConnection);
		} else {
			log.error("Expected one result and found multiple gameboard -  user relationships.");
		}
	}
	
	/**
	 * Allows a link between users and a gameboard to be destroyed.
	 * 
	 * @param userId - users id.
	 * @param gameboardId - gameboard's id
	 * @throws SegueDatabaseException - if there is an error during the delete operation.
	 */
	public void removeUserLinkToGameboard(final String userId, final String gameboardId) throws SegueDatabaseException {
		
		// verify that the link exists and retrieve the link id.
		Map<Map.Entry<BooleanOperator, String>, List<String>> fieldsToMatch = Maps.newHashMap();

		Map.Entry<BooleanOperator, String> userIdFieldParam = immutableEntry(BooleanOperator.AND, "userId");
		Map.Entry<BooleanOperator, String> gameboardIdFieldParam = immutableEntry(BooleanOperator.AND,
				"gameboardId");
		fieldsToMatch.put(userIdFieldParam, Arrays.asList(userId));
		fieldsToMatch.put(gameboardIdFieldParam, Arrays.asList(gameboardId));

		List<UserGameboardsDO> userGameboardDOs = this.userToGameboardMappingsDatabase.find(fieldsToMatch);
		
		if (userGameboardDOs.size() == 1) {
			// delete it
			this.userToGameboardMappingsDatabase.delete(userGameboardDOs.get(0).getId());
		} else if (userGameboardDOs.size() == 0) {
			// unable to find it.
			log.info("Attempted to remove user to gameboard link but there was none to remove.");
		} else {
			// too many gameboards found.
			throw new SegueDatabaseException(
					"Unable to delete the gameboard as there is more than one "
					+ "linking that matches the search terms. Found: "
							+ userGameboardDOs.size());
		}
	}

	/**
	 * Keep generated gameboard in non-persistent storage.
	 * 
	 * This will be removed if the gameboard is saved to persistent storage.
	 * 
	 * @param gameboard
	 *            to temporarily store.
	 * @return gameboard id
	 */
	public final String temporarilyStoreGameboard(final GameboardDTO gameboard) {
		this.gameboardNonPersistentStorage.put(gameboard.getId(), this.convertToGameboardDO(gameboard));

		tidyTemporaryGameboardStorage();

		return gameboard.getId();
	}
	
	/**
	 * Determine if the gameboard only exists in temporary storage.
	 * 
	 * @param gameboardToTest - the gameboard to check the existence of.
	 * @return true if the gameboard with that id exists in permanent storage false if not.
	 * @throws SegueDatabaseException if there is a database error.
	 */
	public final boolean isPermanentlyStored(final GameboardDTO gameboardToTest) throws SegueDatabaseException {
		return this.gameboardDataManager.getById(gameboardToTest.getId()) != null;
	}

	/**
	 * Find a gameboard by id.
	 * 
	 * @param gameboardId
	 *            - the id to search for.
	 * @return the gameboard or null if we can't find it..
	 * @throws SegueDatabaseException  - if there is a problem accessing the database.
	 */
	public GameboardDTO getGameboardById(final String gameboardId) throws SegueDatabaseException {
		// first try temporary storage
		if (this.gameboardNonPersistentStorage.containsKey(gameboardId)) {
			return this.convertToGameboardDTO(this.gameboardNonPersistentStorage.get(gameboardId));
		}

		GameboardDO gameboardFromDb = gameboardDataManager.getById(gameboardId);

		if (null == gameboardFromDb) {
			return null;
		}

		GameboardDTO gameboardDTO = this.convertToGameboardDTO(gameboardFromDb);

		return gameboardDTO;
	}
	
	/**
	 * getLiteGameboardById. This method will get a gameboard by id but not
	 * resolve any fine grain details about the board. E.g. no question details
	 * will be retrieved.
	 * 
	 * @param gameboardId
	 *            - to retrieve.
	 * @return a lightly populated gameboard.
	 * @throws SegueDatabaseException
	 *             - if there are problems with the database.
	 */
	public GameboardDTO getLiteGameboardById(final String gameboardId) throws SegueDatabaseException {
		// first try temporary storage
		if (this.gameboardNonPersistentStorage.containsKey(gameboardId)) {
			return this.convertToGameboardDTO(this.gameboardNonPersistentStorage.get(gameboardId));
		}

		GameboardDO gameboardFromDb = gameboardDataManager.getById(gameboardId);

		if (null == gameboardFromDb) {
			return null;
		}

		GameboardDTO gameboardDTO = this.convertToGameboardDTO(gameboardFromDb, false);

		return gameboardDTO;
	}

	/**
	 * Retrieve all gameboards (without underlying Gameboard Items) for a given
	 * user.
	 * 
	 * @param user
	 *            - to search for
	 * @return gameboards as a list - note these gameboards will not have the
	 *         questions fully populated as it is expected only summary objects
	 *         are required.
	 * @throws SegueDatabaseException
	 *             - if there is an error when accessing the database.
	 */
	public final List<GameboardDTO> getGameboardsByUserId(final RegisteredUserDTO user) throws SegueDatabaseException {
		// find all gameboards related to this user.
		Map<String, UserGameboardsDO> gameboardLinksToUser = this.findLinkedGameboardIdsForUser(user
				.getDbId());

		List<String> gameboardIdsLinkedToUser = Lists.newArrayList();
		gameboardIdsLinkedToUser.addAll(gameboardLinksToUser.keySet());

		if (null == gameboardIdsLinkedToUser || gameboardIdsLinkedToUser.isEmpty()) {
			return Lists.newArrayList();
		}

		Map<Entry<BooleanOperator, String>, List<String>> fieldsToMatch = Maps.newHashMap();

		fieldsToMatch
				.put(immutableEntry(Constants.BooleanOperator.OR, DB_ID_FIELD), gameboardIdsLinkedToUser);

		List<GameboardDO> gameboardsFromDb = this.gameboardDataManager.find(fieldsToMatch);

		List<GameboardDTO> gameboardDTOs = this.convertToGameboardDTOs(gameboardsFromDb, false);

		// we need to augment each gameboard with its visited date.
		for (GameboardDTO gameboardDTO : gameboardDTOs) {
			gameboardDTO.setLastVisited(gameboardLinksToUser.get(gameboardDTO.getId()).getLastVisited());
		}

		return gameboardDTOs;
	}

	/**
	 * Allows a gameboard title to be updated.
	 * 
	 * @param gameboard
	 *            - with updated title.
	 * @return new gameboard after update.
	 * @throws SegueDatabaseException - if there is a problem setting the title.
	 */
	public GameboardDTO updateGameboardTitle(final GameboardDTO gameboard) throws SegueDatabaseException {
		return this.convertToGameboardDTO(this.gameboardDataManager.updateField(gameboard.getId(),
				Constants.TITLE_FIELDNAME, gameboard.getTitle()));
	}
	
	/**
	 * Find the list of invalid question ids.
	 * @param gameboardDTO - to check
	 * @return a List containing the ideas of any invalid or inaccessible questions - the list will be empty if none.
	 */
	public List<String> getInvalidQuestionIdsFromGameboard(final GameboardDTO gameboardDTO) {
		GameboardDO gameboardDO = this.convertToGameboardDO(gameboardDTO);
		
		// build query the db to get full question information
		Map<Map.Entry<Constants.BooleanOperator, String>, List<String>> fieldsToMap = Maps.newHashMap();

		fieldsToMap.put(
				immutableEntry(Constants.BooleanOperator.OR, Constants.ID_FIELDNAME + '.'
						+ Constants.UNPROCESSED_SEARCH_FIELD_SUFFIX), gameboardDO.getQuestions());

		fieldsToMap.put(immutableEntry(Constants.BooleanOperator.OR, Constants.TYPE_FIELDNAME),
				Arrays.asList(QUESTION_TYPE, FAST_TRACK_QUESTION_TYPE));

		// Search for questions that match the ids.
		ResultsWrapper<ContentDTO> results = api.findMatchingContent(api.getLiveVersion(), fieldsToMap, 0,
				gameboardDO.getQuestions().size());

		List<ContentDTO> questionsForGameboard = results.getResults();

		// Map each Content object into an GameboardItem object
		Map<String, GameboardItem> gameboardReadyQuestions = new HashMap<String, GameboardItem>();

		for (ContentDTO c : questionsForGameboard) {
			GameboardItem questionInfo = mapper.map(c, GameboardItem.class);
			questionInfo.setUri(URIManager.generateApiUrl(c));
			gameboardReadyQuestions.put(c.getId(), questionInfo);
		}
		
		List<String> errors = Lists.newArrayList();
		
		for (String questionid : gameboardDO.getQuestions()) {
			// There is a possibility that the question cannot be found any more for some reason
			// In this case we will simply pretend it isn't there.
			GameboardItem item = gameboardReadyQuestions.get(questionid);
			if (null == item) {
				errors.add(questionid);
			}
		}
		
		return errors;
	}
	
	/**
	 * Attempt to improve performance of getting gameboard items in a batch.
	 * 
	 * This method will attempt to ensure that all gameboards provided have their associated
	 * gameboard items populated with meaningful titles.
	 * 
	 * @param gameboards - list of gameboards to fully augment.
	 * @return augmented gameboards as per inputted list.
	 */
	public List<GameboardDTO> augmentGameboardItems(final List<GameboardDTO> gameboards) {
		Set<String> qids = Sets.newHashSet();
		Map<String, List<String>> gameboardToQuestionsMap = Maps.newHashMap();

		// go through all game boards working out the set of question ids.
		for (GameboardDTO game : gameboards) {
			List<String> ids = getQuestionIds(game);
			qids.addAll(ids);
			gameboardToQuestionsMap.put(game.getId(), ids);
		}
		
		if (qids.isEmpty()) {
			log.info("No qids found; returning original gameboard without augmenting.");
			return gameboards;
		}
		
		Map<String, GameboardItem> gameboardReadyQuestions = getGameboardItemMap(Lists.newArrayList(qids));
		for (GameboardDTO game : gameboards) {
			// empty and re-populate the gameboard dto with fully augmented gameboard items.
			game.setQuestions(new ArrayList<GameboardItem>());
			for (String questionid : gameboardToQuestionsMap.get(game.getId())) {
				// There is a possibility that the question cannot be found any more for some reason
				// In this case we will simply pretend it isn't there.
				GameboardItem item = gameboardReadyQuestions.get(questionid);
				if (item != null) {
					game.getQuestions().add(item);	
				} else {
					log.warn("The gameboard: " + game.getId() + " has a reference to a question ("
							+ questionid + ") that we cannot find. Removing it from the DTO.");
				}
			}
		}	
		return gameboards;
	}
	
	/**
	 * Utility method to get a map of gameboard id to list of users who are connected to it.
	 * @return map of gameboard id to list of users
	 * @throws SegueDatabaseException - if there is a database error.
	 */
	public Map<String, List<String>> getBoardToUserIdMapping() throws SegueDatabaseException {
		List<UserGameboardsDO> all = this.userToGameboardMappingsDatabase.findAll();
		Map<String, List<String>> results = Maps.newHashMap();
		
		for (UserGameboardsDO userBoardMapping : all) {
			if (results.containsKey(userBoardMapping.getGameboardId())) {
				results.get(userBoardMapping.getGameboardId()).add(userBoardMapping.getUserId());
			} else {
				List<String> users = Lists.newArrayList();
				users.add(userBoardMapping.getUserId());
				results.put(userBoardMapping.getGameboardId(), users);
			}
		}
		
		return results;
	}
	
	/**
	 * Helper method to tidy temporary gameboard cache.
	 */
	private void tidyTemporaryGameboardStorage() {
		if (this.gameboardNonPersistentStorage.size() >= CACHE_TARGET_SIZE) {
			log.debug("Running gameboard temporary cache eviction as it is of size  "
					+ this.gameboardNonPersistentStorage.size());

			for (GameboardDO board : this.gameboardNonPersistentStorage.values()) {
				long duration = new Date().getTime() - board.getCreationDate().getTime();

				if (duration >= GAMEBOARD_TTL_HOURS) {
					this.gameboardNonPersistentStorage.remove(board.getId());
					log.debug("Deleting temporary board from cache " + board.getId());
				}
			}
		}
	}

	/**
	 * Convert form a list of gameboard DOs to a list of Gameboard DTOs.
	 * 
	 * @param gameboardDOs
	 *            to convert
	 * @param populateGameboardItems
	 *            - true if we should fully populate the gameboard DTO with
	 *            gameboard items false if a summary is ok do? i.e. should game board items have titles etc.
	 * @return gameboard DTO
	 */
	private List<GameboardDTO> convertToGameboardDTOs(final List<GameboardDO> gameboardDOs,
			final boolean populateGameboardItems) {
		Validate.notNull(gameboardDOs);

		List<GameboardDTO> gameboardDTOs = Lists.newArrayList();

		for (GameboardDO gameboardDO : gameboardDOs) {
			gameboardDTOs.add(this.convertToGameboardDTO(gameboardDO, populateGameboardItems));
		}

		return gameboardDTOs;
	}

	/**
	 * Convert form a gameboard DO to a Gameboard DTO.
	 * 
	 * This method relies on the api to fully resolve questions.
	 * 
	 * @param gameboardDO
	 *            - to convert
	 * @return gameboard DTO
	 */
	private GameboardDTO convertToGameboardDTO(final GameboardDO gameboardDO) {
		return this.convertToGameboardDTO(gameboardDO, true);
	}

	/**
	 * Convert form a gameboard DO to a Gameboard DTO.
	 * 
	 * This method relies on the api to fully resolve questions.
	 * 
	 * @param gameboardDO
	 *            - to convert
	 * @param populateGameboardItems
	 *            - true if we should fully populate the gameboard DTO with
	 *            gameboard items false if just the question ids will do?
	 * @return gameboard DTO
	 */
	private GameboardDTO convertToGameboardDTO(final GameboardDO gameboardDO,
			final boolean populateGameboardItems) {
		GameboardDTO gameboardDTO = mapper.map(gameboardDO, GameboardDTO.class);

		if (!populateGameboardItems) {
			List<GameboardItem> listOfSparseGameItems = Lists.newArrayList();

			for (String questionPageId : gameboardDO.getQuestions()) {
				GameboardItem gameboardItem = new GameboardItem();
				gameboardItem.setId(questionPageId);
				listOfSparseGameItems.add(gameboardItem);
			}
			gameboardDTO.setQuestions(listOfSparseGameItems);
			return gameboardDTO;
		}

		// Map each Content object into an GameboardItem object
		Map<String, GameboardItem> gameboardReadyQuestions = getGameboardItemMap(gameboardDO.getQuestions());

		// empty and repopulate the gameboard dto.
		gameboardDTO.setQuestions(new ArrayList<GameboardItem>());
		for (String questionid : gameboardDO.getQuestions()) {
			// There is a possibility that the question cannot be found any more for some reason
			// In this case we will simply pretend it isn't there.
			GameboardItem item = gameboardReadyQuestions.get(questionid);
			if (item != null) {
				gameboardDTO.getQuestions().add(item);	
			} else {
				log.warn("The gameboard: " + gameboardDTO.getId() + " has a reference to a question ("
						+ questionid + ") that we cannot find. Removing it from the DTO.");
			}
		}
		return gameboardDTO;
	}

	/**
	 * Convert from a gameboard DTO to a gameboard DO.
	 * 
	 * @param gameboardDTO
	 *            - DTO to convert.
	 * @return GameboardDO.
	 */
	private GameboardDO convertToGameboardDO(final GameboardDTO gameboardDTO) {
		GameboardDO gameboardDO = mapper.map(gameboardDTO, GameboardDO.class);
		// the mapping operation won't work for the list so we should just
		// create a new one.
		gameboardDO.setQuestions(new ArrayList<String>());

		// Map each question into an IsaacQuestionInfo object
		for (GameboardItem c : gameboardDTO.getQuestions()) {
			gameboardDO.getQuestions().add(c.getId());
		}

		return gameboardDO;
	}

	/**
	 * Find all gameboardIds that are connected to a given user.
	 * 
	 * @param userId
	 *            to search against.
	 * @return A Map of ids to UserGameboardsDO.
	 * @throws SegueDatabaseException - if there is a problem accessing the database.
	 */
	private Map<String, UserGameboardsDO> findLinkedGameboardIdsForUser(final String userId)
		throws SegueDatabaseException {
		// find all gameboards related to this user.
		Map<Entry<BooleanOperator, String>, List<String>> fieldsToMatchForGameboardSearch = Maps.newHashMap();

		fieldsToMatchForGameboardSearch.put(immutableEntry(Constants.BooleanOperator.AND, USER_ID_FKEY),
				Arrays.asList(userId));

		List<UserGameboardsDO> userGameboardsDO = this.userToGameboardMappingsDatabase
				.find(fieldsToMatchForGameboardSearch);

		Map<String, UserGameboardsDO> resultToReturn = Maps.newHashMap();
		for (UserGameboardsDO objectToConvert : userGameboardsDO) {
			resultToReturn.put(objectToConvert.getGameboardId(), objectToConvert);
		}

		return resultToReturn;
	}
	
	/**
	 * Utility method to allow all gameboard related questions to be retrieved in one big batch.
	 * 
	 * @param questionIds to populate.
	 * @return a map of question id to fully populated gameboard item.
	 */
	private Map<String, GameboardItem> getGameboardItemMap(final List<String> questionIds) {
		// build query the db to get full question information
		Map<Map.Entry<Constants.BooleanOperator, String>, List<String>> fieldsToMap = Maps.newHashMap();

		fieldsToMap.put(
				immutableEntry(Constants.BooleanOperator.OR, Constants.ID_FIELDNAME + '.'
						+ Constants.UNPROCESSED_SEARCH_FIELD_SUFFIX), questionIds);

		fieldsToMap.put(immutableEntry(Constants.BooleanOperator.OR, Constants.TYPE_FIELDNAME),
				Arrays.asList(QUESTION_TYPE, FAST_TRACK_QUESTION_TYPE));

		// Search for questions that match the ids.
		ResultsWrapper<ContentDTO> results = api.findMatchingContent(api.getLiveVersion(), fieldsToMap, 0,
				questionIds.size());

		List<ContentDTO> questionsForGameboard = results.getResults();

		// Map each Content object into an GameboardItem object
		Map<String, GameboardItem> gameboardReadyQuestions = new HashMap<String, GameboardItem>();

		for (ContentDTO c : questionsForGameboard) {
			GameboardItem questionInfo = mapper.map(c, GameboardItem.class);
			questionInfo.setUri(URIManager.generateApiUrl(c));
			gameboardReadyQuestions.put(c.getId(), questionInfo);
		}
		
		return gameboardReadyQuestions;
	}
	
=======
    private static final Logger log = LoggerFactory.getLogger(GameboardPersistenceManager.class);

    private static final Integer CACHE_TARGET_SIZE = 142;
    private static final Long GAMEBOARD_TTL_HOURS = MILLISECONDS.convert(30, MINUTES);

    private static final String USER_ID_FKEY = "userId";
    private static final String DB_ID_FIELD = "_id";

    private final IAppDatabaseManager<GameboardDO> gameboardDataManager;
    private final IAppDatabaseManager<UserGameboardsDO> userToGameboardMappingsDatabase;

    private final MapperFacade mapper;
    private final SegueApiFacade api;

    private final Map<String, GameboardDO> gameboardNonPersistentStorage;

    /**
     * Creates a new user data manager object.
     * 
     * @param database
     *            - the database reference used for persistence.
     * @param userToGameboardMappings
     *            - the database reference used for persistence of user to gameboard relationships.
     * @param api
     *            - handle to segue api so that we can perform queries to augment gameboard data before and after
     *            persistence.
     * @param mapper
     *            - An instance of an automapper that can be used for mapping to and from GameboardDOs and DTOs.
     */
    @Inject
    public GameboardPersistenceManager(final IAppDatabaseManager<GameboardDO> database,
            final IAppDatabaseManager<UserGameboardsDO> userToGameboardMappings, final SegueApiFacade api,
            final MapperFacade mapper) {
        this.gameboardDataManager = database;
        this.userToGameboardMappingsDatabase = userToGameboardMappings;
        this.mapper = mapper;
        this.api = api;
        this.gameboardNonPersistentStorage = Maps.newConcurrentMap();
    }

    /**
     * Save a gameboard.
     * 
     * @param gameboard
     *            - gameboard to save
     * @return internal database id for the saved gameboard.
     * @throws SegueDatabaseException
     *             - if there is a problem saving the gameboard in the database.
     */
    public final String saveGameboardToPermanentStorage(final GameboardDTO gameboard) throws SegueDatabaseException {
        GameboardDO gameboardToSave = mapper.map(gameboard, GameboardDO.class);
        // the mapping operation won't work for the list so we should just
        // create a new one.
        gameboardToSave.setQuestions(new ArrayList<String>());

        // Map each question into an IsaacQuestionInfo object
        for (GameboardItem c : gameboard.getQuestions()) {
            gameboardToSave.getQuestions().add(c.getId());
        }

        // This operation may not be atomic due to underlying DB. Gameboard create first then link to user view second.
        String resultId = gameboardDataManager.save(gameboardToSave);
        log.debug("Saving gameboard... Gameboard ID: " + gameboard.getId() + " DB id : " + resultId);

        // add the gameboard to the users myboards list.
        this.createOrUpdateUserLinkToGameboard(gameboardToSave.getOwnerUserId(), resultId);
        log.debug("Saving gameboard to user relationship...");

        // make sure that it is not still in temporary storage
        this.gameboardNonPersistentStorage.remove(gameboard.getId());

        return resultId;
    }

    /**
     * Link a user to a gameboard or update an existing link.
     * 
     * @param userId
     *            - userId to link
     * @param gameboardId
     *            - gameboard to link
     * @throws SegueDatabaseException
     *             - if there is a problem persisting the link in the database.
     */
    public void createOrUpdateUserLinkToGameboard(final String userId, final String gameboardId)
            throws SegueDatabaseException {
        Map<Map.Entry<BooleanOperator, String>, List<String>> fieldsToMatch = Maps.newHashMap();

        Map.Entry<BooleanOperator, String> userIdFieldParam = immutableEntry(BooleanOperator.AND, "userId");
        Map.Entry<BooleanOperator, String> gameboardIdFieldParam = immutableEntry(BooleanOperator.AND, "gameboardId");
        fieldsToMatch.put(userIdFieldParam, Arrays.asList(userId));
        fieldsToMatch.put(gameboardIdFieldParam, Arrays.asList(gameboardId));

        List<UserGameboardsDO> userGameboardDOs = this.userToGameboardMappingsDatabase.find(fieldsToMatch);

        if (userGameboardDOs.size() == 0) {
            // if this user is not already connected make a connection.
            UserGameboardsDO userGameboardConnection = new UserGameboardsDO(null, userId, gameboardId, new Date(),
                    new Date());

            this.userToGameboardMappingsDatabase.save(userGameboardConnection);
        } else if (userGameboardDOs.size() == 1) {
            // if the user is already connected to the game board update their
            // link.
            UserGameboardsDO userGameboardConnection = userGameboardDOs.get(0);
            userGameboardConnection.setLastVisited(new Date());
            this.userToGameboardMappingsDatabase.save(userGameboardConnection);
        } else {
            log.error("Expected one result and found multiple gameboard -  user relationships.");
        }
    }

    /**
     * Allows a link between users and a gameboard to be destroyed.
     * 
     * @param userId
     *            - users id.
     * @param gameboardId
     *            - gameboard's id
     * @throws SegueDatabaseException
     *             - if there is an error during the delete operation.
     */
    public void removeUserLinkToGameboard(final String userId, final String gameboardId) throws SegueDatabaseException {

        // verify that the link exists and retrieve the link id.
        Map<Map.Entry<BooleanOperator, String>, List<String>> fieldsToMatch = Maps.newHashMap();

        Map.Entry<BooleanOperator, String> userIdFieldParam = immutableEntry(BooleanOperator.AND, "userId");
        Map.Entry<BooleanOperator, String> gameboardIdFieldParam = immutableEntry(BooleanOperator.AND, "gameboardId");
        fieldsToMatch.put(userIdFieldParam, Arrays.asList(userId));
        fieldsToMatch.put(gameboardIdFieldParam, Arrays.asList(gameboardId));

        List<UserGameboardsDO> userGameboardDOs = this.userToGameboardMappingsDatabase.find(fieldsToMatch);

        if (userGameboardDOs.size() == 1) {
            // delete it
            this.userToGameboardMappingsDatabase.delete(userGameboardDOs.get(0).getId());
        } else if (userGameboardDOs.size() == 0) {
            // unable to find it.
            log.info("Attempted to remove user to gameboard link but there was none to remove.");
        } else {
            // too many gameboards found.
            throw new SegueDatabaseException("Unable to delete the gameboard as there is more than one "
                    + "linking that matches the search terms. Found: " + userGameboardDOs.size());
        }
    }

    /**
     * Keep generated gameboard in non-persistent storage.
     * 
     * This will be removed if the gameboard is saved to persistent storage.
     * 
     * @param gameboard
     *            to temporarily store.
     * @return gameboard id
     */
    public final String temporarilyStoreGameboard(final GameboardDTO gameboard) {
        this.gameboardNonPersistentStorage.put(gameboard.getId(), this.convertToGameboardDO(gameboard));

        tidyTemporaryGameboardStorage();

        return gameboard.getId();
    }

    /**
     * Determine if the gameboard only exists in temporary storage.
     * 
     * @param gameboardToTest
     *            - the gameboard to check the existence of.
     * @return true if the gameboard with that id exists in permanent storage false if not.
     * @throws SegueDatabaseException
     *             if there is a database error.
     */
    public final boolean isPermanentlyStored(final GameboardDTO gameboardToTest) throws SegueDatabaseException {
        return this.gameboardDataManager.getById(gameboardToTest.getId()) != null;
    }

    /**
     * Find a gameboard by id.
     * 
     * @param gameboardId
     *            - the id to search for.
     * @return the gameboard or null if we can't find it..
     * @throws SegueDatabaseException
     *             - if there is a problem accessing the database.
     */
    public GameboardDTO getGameboardById(final String gameboardId) throws SegueDatabaseException {
        // first try temporary storage
        if (this.gameboardNonPersistentStorage.containsKey(gameboardId)) {
            return this.convertToGameboardDTO(this.gameboardNonPersistentStorage.get(gameboardId));
        }

        GameboardDO gameboardFromDb = gameboardDataManager.getById(gameboardId);

        if (null == gameboardFromDb) {
            return null;
        }

        GameboardDTO gameboardDTO = this.convertToGameboardDTO(gameboardFromDb);

        return gameboardDTO;
    }

    /**
     * getLiteGameboardById. This method will get a gameboard by id but not resolve any fine grain details about the
     * board. E.g. no question details will be retrieved.
     * 
     * @param gameboardId
     *            - to retrieve.
     * @return a lightly populated gameboard.
     * @throws SegueDatabaseException
     *             - if there are problems with the database.
     */
    public GameboardDTO getLiteGameboardById(final String gameboardId) throws SegueDatabaseException {
        // first try temporary storage
        if (this.gameboardNonPersistentStorage.containsKey(gameboardId)) {
            return this.convertToGameboardDTO(this.gameboardNonPersistentStorage.get(gameboardId));
        }

        GameboardDO gameboardFromDb = gameboardDataManager.getById(gameboardId);

        if (null == gameboardFromDb) {
            return null;
        }

        GameboardDTO gameboardDTO = this.convertToGameboardDTO(gameboardFromDb, false);

        return gameboardDTO;
    }

    /**
     * Retrieve all gameboards (without underlying Gameboard Items) for a given user.
     * 
     * @param user
     *            - to search for
     * @return gameboards as a list - note these gameboards will not have the questions fully populated as it is
     *         expected only summary objects are required.
     * @throws SegueDatabaseException
     *             - if there is an error when accessing the database.
     */
    public final List<GameboardDTO> getGameboardsByUserId(final RegisteredUserDTO user) throws SegueDatabaseException {
        // find all gameboards related to this user.
        Map<String, UserGameboardsDO> gameboardLinksToUser = this.findLinkedGameboardIdsForUser(user.getDbId());

        List<String> gameboardIdsLinkedToUser = Lists.newArrayList();
        gameboardIdsLinkedToUser.addAll(gameboardLinksToUser.keySet());

        if (null == gameboardIdsLinkedToUser || gameboardIdsLinkedToUser.isEmpty()) {
            return Lists.newArrayList();
        }

        Map<Entry<BooleanOperator, String>, List<String>> fieldsToMatch = Maps.newHashMap();

        fieldsToMatch.put(immutableEntry(Constants.BooleanOperator.OR, DB_ID_FIELD), gameboardIdsLinkedToUser);

        List<GameboardDO> gameboardsFromDb = this.gameboardDataManager.find(fieldsToMatch);

        List<GameboardDTO> gameboardDTOs = this.convertToGameboardDTOs(gameboardsFromDb, false);

        // we need to augment each gameboard with its visited date.
        for (GameboardDTO gameboardDTO : gameboardDTOs) {
            gameboardDTO.setLastVisited(gameboardLinksToUser.get(gameboardDTO.getId()).getLastVisited());
        }

        return gameboardDTOs;
    }

    /**
     * Allows a gameboard title to be updated.
     * 
     * @param gameboard
     *            - with updated title.
     * @return new gameboard after update.
     * @throws SegueDatabaseException
     *             - if there is a problem setting the title.
     */
    public GameboardDTO updateGameboardTitle(final GameboardDTO gameboard) throws SegueDatabaseException {
        return this.convertToGameboardDTO(this.gameboardDataManager.updateField(gameboard.getId(),
                Constants.TITLE_FIELDNAME, gameboard.getTitle()));
    }

    /**
     * Find the list of invalid question ids.
     * 
     * @param gameboardDTO
     *            - to check
     * @return a List containing the ideas of any invalid or inaccessible questions - the list will be empty if none.
     */
    public List<String> getInvalidQuestionIdsFromGameboard(final GameboardDTO gameboardDTO) {
        GameboardDO gameboardDO = this.convertToGameboardDO(gameboardDTO);

        // build query the db to get full question information
        Map<Map.Entry<Constants.BooleanOperator, String>, List<String>> fieldsToMap = Maps.newHashMap();

        fieldsToMap.put(
                immutableEntry(Constants.BooleanOperator.OR, Constants.ID_FIELDNAME + '.'
                        + Constants.UNPROCESSED_SEARCH_FIELD_SUFFIX), gameboardDO.getQuestions());

        fieldsToMap.put(immutableEntry(Constants.BooleanOperator.OR, Constants.TYPE_FIELDNAME),
                Arrays.asList(QUESTION_TYPE, FAST_TRACK_QUESTION_TYPE));

        // Search for questions that match the ids.
        ResultsWrapper<ContentDTO> results = api.findMatchingContent(api.getLiveVersion(), fieldsToMap, 0, gameboardDO
                .getQuestions().size());

        List<ContentDTO> questionsForGameboard = results.getResults();

        // Map each Content object into an GameboardItem object
        Map<String, GameboardItem> gameboardReadyQuestions = new HashMap<String, GameboardItem>();

        for (ContentDTO c : questionsForGameboard) {
            GameboardItem questionInfo = mapper.map(c, GameboardItem.class);
            questionInfo.setUri(URIManager.generateApiUrl(c));
            gameboardReadyQuestions.put(c.getId(), questionInfo);
        }

        List<String> errors = Lists.newArrayList();

        for (String questionid : gameboardDO.getQuestions()) {
            // There is a possibility that the question cannot be found any more for some reason
            // In this case we will simply pretend it isn't there.
            GameboardItem item = gameboardReadyQuestions.get(questionid);
            if (null == item) {
                errors.add(questionid);
            }
        }

        return errors;
    }

    /**
     * Attempt to improve performance of getting gameboard items in a batch.
     * 
     * This method will attempt to ensure that all gameboards provided have their associated gameboard items populated
     * with meaningful titles.
     * 
     * @param gameboards
     *            - list of gameboards to fully augment.
     * @return augmented gameboards as per inputted list.
     */
    public List<GameboardDTO> augmentGameboardItems(final List<GameboardDTO> gameboards) {
        Set<String> qids = Sets.newHashSet();
        Map<String, List<String>> gameboardToQuestionsMap = Maps.newHashMap();

        // go through all game boards working out the set of question ids.
        for (GameboardDTO game : gameboards) {
            List<String> ids = getQuestionIds(game);
            qids.addAll(ids);
            gameboardToQuestionsMap.put(game.getId(), ids);
        }

        if (qids.isEmpty()) {
            log.info("No qids found; returning original gameboard without augmenting.");
            return gameboards;
        }

        Map<String, GameboardItem> gameboardReadyQuestions = getGameboardItemMap(Lists.newArrayList(qids));
        for (GameboardDTO game : gameboards) {
            // empty and re-populate the gameboard dto with fully augmented gameboard items.
            game.setQuestions(new ArrayList<GameboardItem>());
            for (String questionid : gameboardToQuestionsMap.get(game.getId())) {
                // There is a possibility that the question cannot be found any more for some reason
                // In this case we will simply pretend it isn't there.
                GameboardItem item = gameboardReadyQuestions.get(questionid);
                if (item != null) {
                    game.getQuestions().add(item);
                } else {
                    log.warn("The gameboard: " + game.getId() + " has a reference to a question (" + questionid
                            + ") that we cannot find. Removing it from the DTO.");
                }
            }
        }

        return gameboards;
    }

    /**
     * Utility method to get a map of gameboard id to list of users who are connected to it.
     * 
     * @return map of gameboard id to list of users
     * @throws SegueDatabaseException
     *             - if there is a database error.
     */
    public Map<String, List<String>> getBoardToUserIdMapping() throws SegueDatabaseException {
        List<UserGameboardsDO> all = this.userToGameboardMappingsDatabase.findAll();
        Map<String, List<String>> results = Maps.newHashMap();

        for (UserGameboardsDO userBoardMapping : all) {
            if (results.containsKey(userBoardMapping.getGameboardId())) {
                results.get(userBoardMapping.getGameboardId()).add(userBoardMapping.getUserId());
            } else {
                List<String> users = Lists.newArrayList();
                users.add(userBoardMapping.getUserId());
                results.put(userBoardMapping.getGameboardId(), users);
            }
        }

        return results;
    }

    /**
     * Helper method to tidy temporary gameboard cache.
     */
    private void tidyTemporaryGameboardStorage() {
        if (this.gameboardNonPersistentStorage.size() >= CACHE_TARGET_SIZE) {
            log.debug("Running gameboard temporary cache eviction as it is of size  "
                    + this.gameboardNonPersistentStorage.size());

            for (GameboardDO board : this.gameboardNonPersistentStorage.values()) {
                long duration = new Date().getTime() - board.getCreationDate().getTime();

                if (duration >= GAMEBOARD_TTL_HOURS) {
                    this.gameboardNonPersistentStorage.remove(board.getId());
                    log.debug("Deleting temporary board from cache " + board.getId());
                }
            }
        }
    }

    /**
     * Convert form a list of gameboard DOs to a list of Gameboard DTOs.
     * 
     * @param gameboardDOs
     *            to convert
     * @param populateGameboardItems
     *            - true if we should fully populate the gameboard DTO with gameboard items false if a summary is ok do?
     *            i.e. should game board items have titles etc.
     * @return gameboard DTO
     */
    private List<GameboardDTO> convertToGameboardDTOs(final List<GameboardDO> gameboardDOs,
            final boolean populateGameboardItems) {
        Validate.notNull(gameboardDOs);

        List<GameboardDTO> gameboardDTOs = Lists.newArrayList();

        for (GameboardDO gameboardDO : gameboardDOs) {
            gameboardDTOs.add(this.convertToGameboardDTO(gameboardDO, populateGameboardItems));
        }

        return gameboardDTOs;
    }

    /**
     * Convert form a gameboard DO to a Gameboard DTO.
     * 
     * This method relies on the api to fully resolve questions.
     * 
     * @param gameboardDO
     *            - to convert
     * @return gameboard DTO
     */
    private GameboardDTO convertToGameboardDTO(final GameboardDO gameboardDO) {
        return this.convertToGameboardDTO(gameboardDO, true);
    }

    /**
     * Convert form a gameboard DO to a Gameboard DTO.
     * 
     * This method relies on the api to fully resolve questions.
     * 
     * @param gameboardDO
     *            - to convert
     * @param populateGameboardItems
     *            - true if we should fully populate the gameboard DTO with gameboard items false if just the question
     *            ids will do?
     * @return gameboard DTO
     */
    private GameboardDTO convertToGameboardDTO(final GameboardDO gameboardDO, final boolean populateGameboardItems) {
        GameboardDTO gameboardDTO = mapper.map(gameboardDO, GameboardDTO.class);

        if (!populateGameboardItems) {
            List<GameboardItem> listOfSparseGameItems = Lists.newArrayList();

            for (String questionPageId : gameboardDO.getQuestions()) {
                GameboardItem gameboardItem = new GameboardItem();
                gameboardItem.setId(questionPageId);
                listOfSparseGameItems.add(gameboardItem);
            }
            gameboardDTO.setQuestions(listOfSparseGameItems);
            return gameboardDTO;
        }

        // Map each Content object into an GameboardItem object
        Map<String, GameboardItem> gameboardReadyQuestions = getGameboardItemMap(gameboardDO.getQuestions());

        // empty and repopulate the gameboard dto.
        gameboardDTO.setQuestions(new ArrayList<GameboardItem>());
        for (String questionid : gameboardDO.getQuestions()) {
            // There is a possibility that the question cannot be found any more for some reason
            // In this case we will simply pretend it isn't there.
            GameboardItem item = gameboardReadyQuestions.get(questionid);
            if (item != null) {
                gameboardDTO.getQuestions().add(item);
            } else {
                log.warn("The gameboard: " + gameboardDTO.getId() + " has a reference to a question (" + questionid
                        + ") that we cannot find. Removing it from the DTO.");
            }
        }
        return gameboardDTO;
    }

    /**
     * Convert from a gameboard DTO to a gameboard DO.
     * 
     * @param gameboardDTO
     *            - DTO to convert.
     * @return GameboardDO.
     */
    private GameboardDO convertToGameboardDO(final GameboardDTO gameboardDTO) {
        GameboardDO gameboardDO = mapper.map(gameboardDTO, GameboardDO.class);
        // the mapping operation won't work for the list so we should just
        // create a new one.
        gameboardDO.setQuestions(new ArrayList<String>());

        // Map each question into an IsaacQuestionInfo object
        for (GameboardItem c : gameboardDTO.getQuestions()) {
            gameboardDO.getQuestions().add(c.getId());
        }

        return gameboardDO;
    }

    /**
     * Find all gameboardIds that are connected to a given user.
     * 
     * @param userId
     *            to search against.
     * @return A Map of ids to UserGameboardsDO.
     * @throws SegueDatabaseException
     *             - if there is a problem accessing the database.
     */
    private Map<String, UserGameboardsDO> findLinkedGameboardIdsForUser(final String userId)
            throws SegueDatabaseException {
        // find all gameboards related to this user.
        Map<Entry<BooleanOperator, String>, List<String>> fieldsToMatchForGameboardSearch = Maps.newHashMap();

        fieldsToMatchForGameboardSearch.put(immutableEntry(Constants.BooleanOperator.AND, USER_ID_FKEY),
                Arrays.asList(userId));

        List<UserGameboardsDO> userGameboardsDO = this.userToGameboardMappingsDatabase
                .find(fieldsToMatchForGameboardSearch);

        Map<String, UserGameboardsDO> resultToReturn = Maps.newHashMap();
        for (UserGameboardsDO objectToConvert : userGameboardsDO) {
            resultToReturn.put(objectToConvert.getGameboardId(), objectToConvert);
        }

        return resultToReturn;
    }

    /**
     * Utility method to allow all gameboard related questions to be retrieved in one big batch.
     * 
     * @param questionIds
     *            to populate.
     * @return a map of question id to fully populated gameboard item.
     */
    private Map<String, GameboardItem> getGameboardItemMap(final List<String> questionIds) {
        // build query the db to get full question information
        Map<Map.Entry<Constants.BooleanOperator, String>, List<String>> fieldsToMap = Maps.newHashMap();

        fieldsToMap.put(
                immutableEntry(Constants.BooleanOperator.OR, Constants.ID_FIELDNAME + '.'
                        + Constants.UNPROCESSED_SEARCH_FIELD_SUFFIX), questionIds);

        fieldsToMap.put(immutableEntry(Constants.BooleanOperator.OR, Constants.TYPE_FIELDNAME),
                Arrays.asList(QUESTION_TYPE, FAST_TRACK_QUESTION_TYPE));

        // Search for questions that match the ids.
        ResultsWrapper<ContentDTO> results = api.findMatchingContent(api.getLiveVersion(), fieldsToMap, 0,
                questionIds.size());

        List<ContentDTO> questionsForGameboard = results.getResults();

        // Map each Content object into an GameboardItem object
        Map<String, GameboardItem> gameboardReadyQuestions = new HashMap<String, GameboardItem>();

        for (ContentDTO c : questionsForGameboard) {
            GameboardItem questionInfo = mapper.map(c, GameboardItem.class);
            questionInfo.setUri(URIManager.generateApiUrl(c));
            gameboardReadyQuestions.put(c.getId(), questionInfo);
        }

        return gameboardReadyQuestions;
    }

>>>>>>> e3d5bfdb
    /**
     * Helper method to get a list of question ids from a dto.
     * 
     * @param gameboardDTO
     *            - to extract.
     * @return List of question ids for the gameboard provided.
     */
    private static List<String> getQuestionIds(final GameboardDTO gameboardDTO) {
        List<String> listOfQuestionIds = Lists.newArrayList();

        if (gameboardDTO.getQuestions() == null || gameboardDTO.getQuestions().isEmpty()) {
            return listOfQuestionIds;
        }

        for (GameboardItem gameItem : gameboardDTO.getQuestions()) {
            if (gameItem.getId() == null || gameItem.getId().isEmpty()) {
                continue;
            }
            listOfQuestionIds.add(gameItem.getId());
        }
        return listOfQuestionIds;
    }
}<|MERGE_RESOLUTION|>--- conflicted
+++ resolved
@@ -15,6 +15,12 @@
  */
 package uk.ac.cam.cl.dtg.isaac.dao;
 
+import static com.google.common.collect.Maps.immutableEntry;
+import static java.util.concurrent.TimeUnit.MILLISECONDS;
+import static java.util.concurrent.TimeUnit.MINUTES;
+import static uk.ac.cam.cl.dtg.isaac.api.Constants.FAST_TRACK_QUESTION_TYPE;
+import static uk.ac.cam.cl.dtg.isaac.api.Constants.QUESTION_TYPE;
+
 import java.util.ArrayList;
 import java.util.Arrays;
 import java.util.Date;
@@ -31,32 +37,29 @@
 import org.slf4j.Logger;
 import org.slf4j.LoggerFactory;
 
-import com.google.api.client.util.Lists;
-import com.google.api.client.util.Sets;
-import com.google.inject.Inject;
-
 import uk.ac.cam.cl.dtg.isaac.dos.GameboardDO;
 import uk.ac.cam.cl.dtg.isaac.dos.UserGameboardsDO;
 import uk.ac.cam.cl.dtg.isaac.dto.GameboardDTO;
 import uk.ac.cam.cl.dtg.isaac.dto.GameboardItem;
 import uk.ac.cam.cl.dtg.segue.api.Constants;
 import uk.ac.cam.cl.dtg.segue.api.Constants.BooleanOperator;
+import uk.ac.cam.cl.dtg.segue.api.SegueApiFacade;
 import uk.ac.cam.cl.dtg.segue.api.managers.URIManager;
-import uk.ac.cam.cl.dtg.segue.api.SegueApiFacade;
 import uk.ac.cam.cl.dtg.segue.dao.IAppDatabaseManager;
 import uk.ac.cam.cl.dtg.segue.dao.SegueDatabaseException;
 import uk.ac.cam.cl.dtg.segue.dto.ResultsWrapper;
 import uk.ac.cam.cl.dtg.segue.dto.content.ContentDTO;
 import uk.ac.cam.cl.dtg.segue.dto.users.RegisteredUserDTO;
-import static java.util.concurrent.TimeUnit.*;
-import static uk.ac.cam.cl.dtg.isaac.api.Constants.*;
-import static com.google.common.collect.Maps.*;
+
+import com.google.api.client.util.Lists;
+import com.google.api.client.util.Sets;
+import com.google.inject.Inject;
 
 /**
  * This class is responsible for managing and persisting user data.
  */
 public class GameboardPersistenceManager {
-<<<<<<< HEAD
+
 	private static final Logger log = LoggerFactory.getLogger(GameboardPersistenceManager.class);
 
 	private static final Integer CACHE_TARGET_SIZE = 142;
@@ -617,15 +620,15 @@
 		Map<Map.Entry<Constants.BooleanOperator, String>, List<String>> fieldsToMap = Maps.newHashMap();
 
 		fieldsToMap.put(
-				immutableEntry(Constants.BooleanOperator.OR, Constants.ID_FIELDNAME + '.'
+                immutableEntry(Constants.BooleanOperator.OR, Constants.ID_FIELDNAME + '.'
 						+ Constants.UNPROCESSED_SEARCH_FIELD_SUFFIX), questionIds);
 
 		fieldsToMap.put(immutableEntry(Constants.BooleanOperator.OR, Constants.TYPE_FIELDNAME),
-				Arrays.asList(QUESTION_TYPE, FAST_TRACK_QUESTION_TYPE));
+                Arrays.asList(QUESTION_TYPE, FAST_TRACK_QUESTION_TYPE));
 
 		// Search for questions that match the ids.
 		ResultsWrapper<ContentDTO> results = api.findMatchingContent(api.getLiveVersion(), fieldsToMap, 0,
-				questionIds.size());
+                questionIds.size());
 
 		List<ContentDTO> questionsForGameboard = results.getResults();
 
@@ -640,595 +643,7 @@
 		
 		return gameboardReadyQuestions;
 	}
-	
-=======
-    private static final Logger log = LoggerFactory.getLogger(GameboardPersistenceManager.class);
-
-    private static final Integer CACHE_TARGET_SIZE = 142;
-    private static final Long GAMEBOARD_TTL_HOURS = MILLISECONDS.convert(30, MINUTES);
-
-    private static final String USER_ID_FKEY = "userId";
-    private static final String DB_ID_FIELD = "_id";
-
-    private final IAppDatabaseManager<GameboardDO> gameboardDataManager;
-    private final IAppDatabaseManager<UserGameboardsDO> userToGameboardMappingsDatabase;
-
-    private final MapperFacade mapper;
-    private final SegueApiFacade api;
-
-    private final Map<String, GameboardDO> gameboardNonPersistentStorage;
-
-    /**
-     * Creates a new user data manager object.
-     * 
-     * @param database
-     *            - the database reference used for persistence.
-     * @param userToGameboardMappings
-     *            - the database reference used for persistence of user to gameboard relationships.
-     * @param api
-     *            - handle to segue api so that we can perform queries to augment gameboard data before and after
-     *            persistence.
-     * @param mapper
-     *            - An instance of an automapper that can be used for mapping to and from GameboardDOs and DTOs.
-     */
-    @Inject
-    public GameboardPersistenceManager(final IAppDatabaseManager<GameboardDO> database,
-            final IAppDatabaseManager<UserGameboardsDO> userToGameboardMappings, final SegueApiFacade api,
-            final MapperFacade mapper) {
-        this.gameboardDataManager = database;
-        this.userToGameboardMappingsDatabase = userToGameboardMappings;
-        this.mapper = mapper;
-        this.api = api;
-        this.gameboardNonPersistentStorage = Maps.newConcurrentMap();
-    }
-
-    /**
-     * Save a gameboard.
-     * 
-     * @param gameboard
-     *            - gameboard to save
-     * @return internal database id for the saved gameboard.
-     * @throws SegueDatabaseException
-     *             - if there is a problem saving the gameboard in the database.
-     */
-    public final String saveGameboardToPermanentStorage(final GameboardDTO gameboard) throws SegueDatabaseException {
-        GameboardDO gameboardToSave = mapper.map(gameboard, GameboardDO.class);
-        // the mapping operation won't work for the list so we should just
-        // create a new one.
-        gameboardToSave.setQuestions(new ArrayList<String>());
-
-        // Map each question into an IsaacQuestionInfo object
-        for (GameboardItem c : gameboard.getQuestions()) {
-            gameboardToSave.getQuestions().add(c.getId());
-        }
-
-        // This operation may not be atomic due to underlying DB. Gameboard create first then link to user view second.
-        String resultId = gameboardDataManager.save(gameboardToSave);
-        log.debug("Saving gameboard... Gameboard ID: " + gameboard.getId() + " DB id : " + resultId);
-
-        // add the gameboard to the users myboards list.
-        this.createOrUpdateUserLinkToGameboard(gameboardToSave.getOwnerUserId(), resultId);
-        log.debug("Saving gameboard to user relationship...");
-
-        // make sure that it is not still in temporary storage
-        this.gameboardNonPersistentStorage.remove(gameboard.getId());
-
-        return resultId;
-    }
-
-    /**
-     * Link a user to a gameboard or update an existing link.
-     * 
-     * @param userId
-     *            - userId to link
-     * @param gameboardId
-     *            - gameboard to link
-     * @throws SegueDatabaseException
-     *             - if there is a problem persisting the link in the database.
-     */
-    public void createOrUpdateUserLinkToGameboard(final String userId, final String gameboardId)
-            throws SegueDatabaseException {
-        Map<Map.Entry<BooleanOperator, String>, List<String>> fieldsToMatch = Maps.newHashMap();
-
-        Map.Entry<BooleanOperator, String> userIdFieldParam = immutableEntry(BooleanOperator.AND, "userId");
-        Map.Entry<BooleanOperator, String> gameboardIdFieldParam = immutableEntry(BooleanOperator.AND, "gameboardId");
-        fieldsToMatch.put(userIdFieldParam, Arrays.asList(userId));
-        fieldsToMatch.put(gameboardIdFieldParam, Arrays.asList(gameboardId));
-
-        List<UserGameboardsDO> userGameboardDOs = this.userToGameboardMappingsDatabase.find(fieldsToMatch);
-
-        if (userGameboardDOs.size() == 0) {
-            // if this user is not already connected make a connection.
-            UserGameboardsDO userGameboardConnection = new UserGameboardsDO(null, userId, gameboardId, new Date(),
-                    new Date());
-
-            this.userToGameboardMappingsDatabase.save(userGameboardConnection);
-        } else if (userGameboardDOs.size() == 1) {
-            // if the user is already connected to the game board update their
-            // link.
-            UserGameboardsDO userGameboardConnection = userGameboardDOs.get(0);
-            userGameboardConnection.setLastVisited(new Date());
-            this.userToGameboardMappingsDatabase.save(userGameboardConnection);
-        } else {
-            log.error("Expected one result and found multiple gameboard -  user relationships.");
-        }
-    }
-
-    /**
-     * Allows a link between users and a gameboard to be destroyed.
-     * 
-     * @param userId
-     *            - users id.
-     * @param gameboardId
-     *            - gameboard's id
-     * @throws SegueDatabaseException
-     *             - if there is an error during the delete operation.
-     */
-    public void removeUserLinkToGameboard(final String userId, final String gameboardId) throws SegueDatabaseException {
-
-        // verify that the link exists and retrieve the link id.
-        Map<Map.Entry<BooleanOperator, String>, List<String>> fieldsToMatch = Maps.newHashMap();
-
-        Map.Entry<BooleanOperator, String> userIdFieldParam = immutableEntry(BooleanOperator.AND, "userId");
-        Map.Entry<BooleanOperator, String> gameboardIdFieldParam = immutableEntry(BooleanOperator.AND, "gameboardId");
-        fieldsToMatch.put(userIdFieldParam, Arrays.asList(userId));
-        fieldsToMatch.put(gameboardIdFieldParam, Arrays.asList(gameboardId));
-
-        List<UserGameboardsDO> userGameboardDOs = this.userToGameboardMappingsDatabase.find(fieldsToMatch);
-
-        if (userGameboardDOs.size() == 1) {
-            // delete it
-            this.userToGameboardMappingsDatabase.delete(userGameboardDOs.get(0).getId());
-        } else if (userGameboardDOs.size() == 0) {
-            // unable to find it.
-            log.info("Attempted to remove user to gameboard link but there was none to remove.");
-        } else {
-            // too many gameboards found.
-            throw new SegueDatabaseException("Unable to delete the gameboard as there is more than one "
-                    + "linking that matches the search terms. Found: " + userGameboardDOs.size());
-        }
-    }
-
-    /**
-     * Keep generated gameboard in non-persistent storage.
-     * 
-     * This will be removed if the gameboard is saved to persistent storage.
-     * 
-     * @param gameboard
-     *            to temporarily store.
-     * @return gameboard id
-     */
-    public final String temporarilyStoreGameboard(final GameboardDTO gameboard) {
-        this.gameboardNonPersistentStorage.put(gameboard.getId(), this.convertToGameboardDO(gameboard));
-
-        tidyTemporaryGameboardStorage();
-
-        return gameboard.getId();
-    }
-
-    /**
-     * Determine if the gameboard only exists in temporary storage.
-     * 
-     * @param gameboardToTest
-     *            - the gameboard to check the existence of.
-     * @return true if the gameboard with that id exists in permanent storage false if not.
-     * @throws SegueDatabaseException
-     *             if there is a database error.
-     */
-    public final boolean isPermanentlyStored(final GameboardDTO gameboardToTest) throws SegueDatabaseException {
-        return this.gameboardDataManager.getById(gameboardToTest.getId()) != null;
-    }
-
-    /**
-     * Find a gameboard by id.
-     * 
-     * @param gameboardId
-     *            - the id to search for.
-     * @return the gameboard or null if we can't find it..
-     * @throws SegueDatabaseException
-     *             - if there is a problem accessing the database.
-     */
-    public GameboardDTO getGameboardById(final String gameboardId) throws SegueDatabaseException {
-        // first try temporary storage
-        if (this.gameboardNonPersistentStorage.containsKey(gameboardId)) {
-            return this.convertToGameboardDTO(this.gameboardNonPersistentStorage.get(gameboardId));
-        }
-
-        GameboardDO gameboardFromDb = gameboardDataManager.getById(gameboardId);
-
-        if (null == gameboardFromDb) {
-            return null;
-        }
-
-        GameboardDTO gameboardDTO = this.convertToGameboardDTO(gameboardFromDb);
-
-        return gameboardDTO;
-    }
-
-    /**
-     * getLiteGameboardById. This method will get a gameboard by id but not resolve any fine grain details about the
-     * board. E.g. no question details will be retrieved.
-     * 
-     * @param gameboardId
-     *            - to retrieve.
-     * @return a lightly populated gameboard.
-     * @throws SegueDatabaseException
-     *             - if there are problems with the database.
-     */
-    public GameboardDTO getLiteGameboardById(final String gameboardId) throws SegueDatabaseException {
-        // first try temporary storage
-        if (this.gameboardNonPersistentStorage.containsKey(gameboardId)) {
-            return this.convertToGameboardDTO(this.gameboardNonPersistentStorage.get(gameboardId));
-        }
-
-        GameboardDO gameboardFromDb = gameboardDataManager.getById(gameboardId);
-
-        if (null == gameboardFromDb) {
-            return null;
-        }
-
-        GameboardDTO gameboardDTO = this.convertToGameboardDTO(gameboardFromDb, false);
-
-        return gameboardDTO;
-    }
-
-    /**
-     * Retrieve all gameboards (without underlying Gameboard Items) for a given user.
-     * 
-     * @param user
-     *            - to search for
-     * @return gameboards as a list - note these gameboards will not have the questions fully populated as it is
-     *         expected only summary objects are required.
-     * @throws SegueDatabaseException
-     *             - if there is an error when accessing the database.
-     */
-    public final List<GameboardDTO> getGameboardsByUserId(final RegisteredUserDTO user) throws SegueDatabaseException {
-        // find all gameboards related to this user.
-        Map<String, UserGameboardsDO> gameboardLinksToUser = this.findLinkedGameboardIdsForUser(user.getDbId());
-
-        List<String> gameboardIdsLinkedToUser = Lists.newArrayList();
-        gameboardIdsLinkedToUser.addAll(gameboardLinksToUser.keySet());
-
-        if (null == gameboardIdsLinkedToUser || gameboardIdsLinkedToUser.isEmpty()) {
-            return Lists.newArrayList();
-        }
-
-        Map<Entry<BooleanOperator, String>, List<String>> fieldsToMatch = Maps.newHashMap();
-
-        fieldsToMatch.put(immutableEntry(Constants.BooleanOperator.OR, DB_ID_FIELD), gameboardIdsLinkedToUser);
-
-        List<GameboardDO> gameboardsFromDb = this.gameboardDataManager.find(fieldsToMatch);
-
-        List<GameboardDTO> gameboardDTOs = this.convertToGameboardDTOs(gameboardsFromDb, false);
-
-        // we need to augment each gameboard with its visited date.
-        for (GameboardDTO gameboardDTO : gameboardDTOs) {
-            gameboardDTO.setLastVisited(gameboardLinksToUser.get(gameboardDTO.getId()).getLastVisited());
-        }
-
-        return gameboardDTOs;
-    }
-
-    /**
-     * Allows a gameboard title to be updated.
-     * 
-     * @param gameboard
-     *            - with updated title.
-     * @return new gameboard after update.
-     * @throws SegueDatabaseException
-     *             - if there is a problem setting the title.
-     */
-    public GameboardDTO updateGameboardTitle(final GameboardDTO gameboard) throws SegueDatabaseException {
-        return this.convertToGameboardDTO(this.gameboardDataManager.updateField(gameboard.getId(),
-                Constants.TITLE_FIELDNAME, gameboard.getTitle()));
-    }
-
-    /**
-     * Find the list of invalid question ids.
-     * 
-     * @param gameboardDTO
-     *            - to check
-     * @return a List containing the ideas of any invalid or inaccessible questions - the list will be empty if none.
-     */
-    public List<String> getInvalidQuestionIdsFromGameboard(final GameboardDTO gameboardDTO) {
-        GameboardDO gameboardDO = this.convertToGameboardDO(gameboardDTO);
-
-        // build query the db to get full question information
-        Map<Map.Entry<Constants.BooleanOperator, String>, List<String>> fieldsToMap = Maps.newHashMap();
-
-        fieldsToMap.put(
-                immutableEntry(Constants.BooleanOperator.OR, Constants.ID_FIELDNAME + '.'
-                        + Constants.UNPROCESSED_SEARCH_FIELD_SUFFIX), gameboardDO.getQuestions());
-
-        fieldsToMap.put(immutableEntry(Constants.BooleanOperator.OR, Constants.TYPE_FIELDNAME),
-                Arrays.asList(QUESTION_TYPE, FAST_TRACK_QUESTION_TYPE));
-
-        // Search for questions that match the ids.
-        ResultsWrapper<ContentDTO> results = api.findMatchingContent(api.getLiveVersion(), fieldsToMap, 0, gameboardDO
-                .getQuestions().size());
-
-        List<ContentDTO> questionsForGameboard = results.getResults();
-
-        // Map each Content object into an GameboardItem object
-        Map<String, GameboardItem> gameboardReadyQuestions = new HashMap<String, GameboardItem>();
-
-        for (ContentDTO c : questionsForGameboard) {
-            GameboardItem questionInfo = mapper.map(c, GameboardItem.class);
-            questionInfo.setUri(URIManager.generateApiUrl(c));
-            gameboardReadyQuestions.put(c.getId(), questionInfo);
-        }
-
-        List<String> errors = Lists.newArrayList();
-
-        for (String questionid : gameboardDO.getQuestions()) {
-            // There is a possibility that the question cannot be found any more for some reason
-            // In this case we will simply pretend it isn't there.
-            GameboardItem item = gameboardReadyQuestions.get(questionid);
-            if (null == item) {
-                errors.add(questionid);
-            }
-        }
-
-        return errors;
-    }
-
-    /**
-     * Attempt to improve performance of getting gameboard items in a batch.
-     * 
-     * This method will attempt to ensure that all gameboards provided have their associated gameboard items populated
-     * with meaningful titles.
-     * 
-     * @param gameboards
-     *            - list of gameboards to fully augment.
-     * @return augmented gameboards as per inputted list.
-     */
-    public List<GameboardDTO> augmentGameboardItems(final List<GameboardDTO> gameboards) {
-        Set<String> qids = Sets.newHashSet();
-        Map<String, List<String>> gameboardToQuestionsMap = Maps.newHashMap();
-
-        // go through all game boards working out the set of question ids.
-        for (GameboardDTO game : gameboards) {
-            List<String> ids = getQuestionIds(game);
-            qids.addAll(ids);
-            gameboardToQuestionsMap.put(game.getId(), ids);
-        }
-
-        if (qids.isEmpty()) {
-            log.info("No qids found; returning original gameboard without augmenting.");
-            return gameboards;
-        }
-
-        Map<String, GameboardItem> gameboardReadyQuestions = getGameboardItemMap(Lists.newArrayList(qids));
-        for (GameboardDTO game : gameboards) {
-            // empty and re-populate the gameboard dto with fully augmented gameboard items.
-            game.setQuestions(new ArrayList<GameboardItem>());
-            for (String questionid : gameboardToQuestionsMap.get(game.getId())) {
-                // There is a possibility that the question cannot be found any more for some reason
-                // In this case we will simply pretend it isn't there.
-                GameboardItem item = gameboardReadyQuestions.get(questionid);
-                if (item != null) {
-                    game.getQuestions().add(item);
-                } else {
-                    log.warn("The gameboard: " + game.getId() + " has a reference to a question (" + questionid
-                            + ") that we cannot find. Removing it from the DTO.");
-                }
-            }
-        }
-
-        return gameboards;
-    }
-
-    /**
-     * Utility method to get a map of gameboard id to list of users who are connected to it.
-     * 
-     * @return map of gameboard id to list of users
-     * @throws SegueDatabaseException
-     *             - if there is a database error.
-     */
-    public Map<String, List<String>> getBoardToUserIdMapping() throws SegueDatabaseException {
-        List<UserGameboardsDO> all = this.userToGameboardMappingsDatabase.findAll();
-        Map<String, List<String>> results = Maps.newHashMap();
-
-        for (UserGameboardsDO userBoardMapping : all) {
-            if (results.containsKey(userBoardMapping.getGameboardId())) {
-                results.get(userBoardMapping.getGameboardId()).add(userBoardMapping.getUserId());
-            } else {
-                List<String> users = Lists.newArrayList();
-                users.add(userBoardMapping.getUserId());
-                results.put(userBoardMapping.getGameboardId(), users);
-            }
-        }
-
-        return results;
-    }
-
-    /**
-     * Helper method to tidy temporary gameboard cache.
-     */
-    private void tidyTemporaryGameboardStorage() {
-        if (this.gameboardNonPersistentStorage.size() >= CACHE_TARGET_SIZE) {
-            log.debug("Running gameboard temporary cache eviction as it is of size  "
-                    + this.gameboardNonPersistentStorage.size());
-
-            for (GameboardDO board : this.gameboardNonPersistentStorage.values()) {
-                long duration = new Date().getTime() - board.getCreationDate().getTime();
-
-                if (duration >= GAMEBOARD_TTL_HOURS) {
-                    this.gameboardNonPersistentStorage.remove(board.getId());
-                    log.debug("Deleting temporary board from cache " + board.getId());
-                }
-            }
-        }
-    }
-
-    /**
-     * Convert form a list of gameboard DOs to a list of Gameboard DTOs.
-     * 
-     * @param gameboardDOs
-     *            to convert
-     * @param populateGameboardItems
-     *            - true if we should fully populate the gameboard DTO with gameboard items false if a summary is ok do?
-     *            i.e. should game board items have titles etc.
-     * @return gameboard DTO
-     */
-    private List<GameboardDTO> convertToGameboardDTOs(final List<GameboardDO> gameboardDOs,
-            final boolean populateGameboardItems) {
-        Validate.notNull(gameboardDOs);
-
-        List<GameboardDTO> gameboardDTOs = Lists.newArrayList();
-
-        for (GameboardDO gameboardDO : gameboardDOs) {
-            gameboardDTOs.add(this.convertToGameboardDTO(gameboardDO, populateGameboardItems));
-        }
-
-        return gameboardDTOs;
-    }
-
-    /**
-     * Convert form a gameboard DO to a Gameboard DTO.
-     * 
-     * This method relies on the api to fully resolve questions.
-     * 
-     * @param gameboardDO
-     *            - to convert
-     * @return gameboard DTO
-     */
-    private GameboardDTO convertToGameboardDTO(final GameboardDO gameboardDO) {
-        return this.convertToGameboardDTO(gameboardDO, true);
-    }
-
-    /**
-     * Convert form a gameboard DO to a Gameboard DTO.
-     * 
-     * This method relies on the api to fully resolve questions.
-     * 
-     * @param gameboardDO
-     *            - to convert
-     * @param populateGameboardItems
-     *            - true if we should fully populate the gameboard DTO with gameboard items false if just the question
-     *            ids will do?
-     * @return gameboard DTO
-     */
-    private GameboardDTO convertToGameboardDTO(final GameboardDO gameboardDO, final boolean populateGameboardItems) {
-        GameboardDTO gameboardDTO = mapper.map(gameboardDO, GameboardDTO.class);
-
-        if (!populateGameboardItems) {
-            List<GameboardItem> listOfSparseGameItems = Lists.newArrayList();
-
-            for (String questionPageId : gameboardDO.getQuestions()) {
-                GameboardItem gameboardItem = new GameboardItem();
-                gameboardItem.setId(questionPageId);
-                listOfSparseGameItems.add(gameboardItem);
-            }
-            gameboardDTO.setQuestions(listOfSparseGameItems);
-            return gameboardDTO;
-        }
-
-        // Map each Content object into an GameboardItem object
-        Map<String, GameboardItem> gameboardReadyQuestions = getGameboardItemMap(gameboardDO.getQuestions());
-
-        // empty and repopulate the gameboard dto.
-        gameboardDTO.setQuestions(new ArrayList<GameboardItem>());
-        for (String questionid : gameboardDO.getQuestions()) {
-            // There is a possibility that the question cannot be found any more for some reason
-            // In this case we will simply pretend it isn't there.
-            GameboardItem item = gameboardReadyQuestions.get(questionid);
-            if (item != null) {
-                gameboardDTO.getQuestions().add(item);
-            } else {
-                log.warn("The gameboard: " + gameboardDTO.getId() + " has a reference to a question (" + questionid
-                        + ") that we cannot find. Removing it from the DTO.");
-            }
-        }
-        return gameboardDTO;
-    }
-
-    /**
-     * Convert from a gameboard DTO to a gameboard DO.
-     * 
-     * @param gameboardDTO
-     *            - DTO to convert.
-     * @return GameboardDO.
-     */
-    private GameboardDO convertToGameboardDO(final GameboardDTO gameboardDTO) {
-        GameboardDO gameboardDO = mapper.map(gameboardDTO, GameboardDO.class);
-        // the mapping operation won't work for the list so we should just
-        // create a new one.
-        gameboardDO.setQuestions(new ArrayList<String>());
-
-        // Map each question into an IsaacQuestionInfo object
-        for (GameboardItem c : gameboardDTO.getQuestions()) {
-            gameboardDO.getQuestions().add(c.getId());
-        }
-
-        return gameboardDO;
-    }
-
-    /**
-     * Find all gameboardIds that are connected to a given user.
-     * 
-     * @param userId
-     *            to search against.
-     * @return A Map of ids to UserGameboardsDO.
-     * @throws SegueDatabaseException
-     *             - if there is a problem accessing the database.
-     */
-    private Map<String, UserGameboardsDO> findLinkedGameboardIdsForUser(final String userId)
-            throws SegueDatabaseException {
-        // find all gameboards related to this user.
-        Map<Entry<BooleanOperator, String>, List<String>> fieldsToMatchForGameboardSearch = Maps.newHashMap();
-
-        fieldsToMatchForGameboardSearch.put(immutableEntry(Constants.BooleanOperator.AND, USER_ID_FKEY),
-                Arrays.asList(userId));
-
-        List<UserGameboardsDO> userGameboardsDO = this.userToGameboardMappingsDatabase
-                .find(fieldsToMatchForGameboardSearch);
-
-        Map<String, UserGameboardsDO> resultToReturn = Maps.newHashMap();
-        for (UserGameboardsDO objectToConvert : userGameboardsDO) {
-            resultToReturn.put(objectToConvert.getGameboardId(), objectToConvert);
-        }
-
-        return resultToReturn;
-    }
-
-    /**
-     * Utility method to allow all gameboard related questions to be retrieved in one big batch.
-     * 
-     * @param questionIds
-     *            to populate.
-     * @return a map of question id to fully populated gameboard item.
-     */
-    private Map<String, GameboardItem> getGameboardItemMap(final List<String> questionIds) {
-        // build query the db to get full question information
-        Map<Map.Entry<Constants.BooleanOperator, String>, List<String>> fieldsToMap = Maps.newHashMap();
-
-        fieldsToMap.put(
-                immutableEntry(Constants.BooleanOperator.OR, Constants.ID_FIELDNAME + '.'
-                        + Constants.UNPROCESSED_SEARCH_FIELD_SUFFIX), questionIds);
-
-        fieldsToMap.put(immutableEntry(Constants.BooleanOperator.OR, Constants.TYPE_FIELDNAME),
-                Arrays.asList(QUESTION_TYPE, FAST_TRACK_QUESTION_TYPE));
-
-        // Search for questions that match the ids.
-        ResultsWrapper<ContentDTO> results = api.findMatchingContent(api.getLiveVersion(), fieldsToMap, 0,
-                questionIds.size());
-
-        List<ContentDTO> questionsForGameboard = results.getResults();
-
-        // Map each Content object into an GameboardItem object
-        Map<String, GameboardItem> gameboardReadyQuestions = new HashMap<String, GameboardItem>();
-
-        for (ContentDTO c : questionsForGameboard) {
-            GameboardItem questionInfo = mapper.map(c, GameboardItem.class);
-            questionInfo.setUri(URIManager.generateApiUrl(c));
-            gameboardReadyQuestions.put(c.getId(), questionInfo);
-        }
-
-        return gameboardReadyQuestions;
-    }
-
->>>>>>> e3d5bfdb
+
     /**
      * Helper method to get a list of question ids from a dto.
      * 
