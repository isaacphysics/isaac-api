/*
 * Copyright 2014 Stephen Cummins
 *
 * Licensed under the Apache License, Version 2.0 (the "License");
 * you may not use this file except in compliance with the License.
 *
 * You may obtain a copy of the License at
 * 		http://www.apache.org/licenses/LICENSE-2.0
 *
 * Unless required by applicable law or agreed to in writing, software
 * distributed under the License is distributed on an "AS IS" BASIS,
 * WITHOUT WARRANTIES OR CONDITIONS OF ANY KIND, either express or implied.
 * See the License for the specific language governing permissions and
 * limitations under the License.
 */
package uk.ac.cam.cl.dtg.segue.api;

import com.google.common.collect.Lists;
import com.google.inject.name.Named;
import io.swagger.annotations.Api;

import com.opencsv.CSVWriter;

import java.io.BufferedReader;
import java.io.File;
import java.io.FileReader;
import java.io.StringWriter;
import java.io.IOException;

import java.util.List;
import java.util.Map;
import java.util.Collection;
import java.util.Collections;
import java.util.Date;
import java.util.ArrayList;

import javax.annotation.Nullable;
import javax.servlet.http.HttpServletRequest;
import javax.ws.rs.Consumes;
import javax.ws.rs.DELETE;
import javax.ws.rs.GET;
import javax.ws.rs.POST;
import javax.ws.rs.Path;
import javax.ws.rs.PathParam;
import javax.ws.rs.Produces;
import javax.ws.rs.QueryParam;
import javax.ws.rs.BadRequestException;
import javax.ws.rs.ForbiddenException;
import javax.ws.rs.core.Context;
import javax.ws.rs.core.EntityTag;
import javax.ws.rs.core.MediaType;
import javax.ws.rs.core.Request;
import javax.ws.rs.core.Response;
import javax.ws.rs.core.Response.Status;

import org.apache.commons.io.IOUtils;
import org.apache.http.HttpEntity;
import org.apache.http.HttpResponse;
import org.apache.http.client.HttpClient;
import org.apache.http.client.methods.HttpPost;
import org.apache.http.impl.client.DefaultHttpClient;
import org.apache.kafka.streams.errors.InvalidStateStoreException;
import org.jboss.resteasy.annotations.GZIP;
import org.joda.time.LocalDate;
import org.slf4j.Logger;
import org.slf4j.LoggerFactory;

import com.fasterxml.jackson.core.JsonParseException;
import com.fasterxml.jackson.databind.JsonMappingException;
import com.google.api.client.util.Maps;
import com.google.common.collect.ImmutableMap;
import com.google.common.collect.ImmutableMap.Builder;
import com.google.inject.Inject;

import uk.ac.cam.cl.dtg.segue.api.Constants.EnvironmentType;
import uk.ac.cam.cl.dtg.segue.api.managers.KafkaStatisticsManager;
import uk.ac.cam.cl.dtg.segue.api.managers.StatisticsManager;
import uk.ac.cam.cl.dtg.segue.api.managers.UserAccountManager;
import uk.ac.cam.cl.dtg.segue.auth.exceptions.NoUserException;
import uk.ac.cam.cl.dtg.segue.auth.exceptions.NoUserLoggedInException;
import uk.ac.cam.cl.dtg.segue.dao.ILogManager;
import uk.ac.cam.cl.dtg.segue.dao.LocationManager;
import uk.ac.cam.cl.dtg.segue.dao.ResourceNotFoundException;
import uk.ac.cam.cl.dtg.segue.dao.SegueDatabaseException;
import uk.ac.cam.cl.dtg.segue.dao.content.ContentManagerException;
import uk.ac.cam.cl.dtg.segue.dao.content.IContentManager;
import uk.ac.cam.cl.dtg.segue.dao.schools.SchoolListReader;
import uk.ac.cam.cl.dtg.segue.dao.schools.UnableToIndexSchoolsException;
import uk.ac.cam.cl.dtg.segue.dos.AbstractUserPreferenceManager;
import uk.ac.cam.cl.dtg.segue.dos.UserPreference;
import uk.ac.cam.cl.dtg.segue.dos.content.Content;
import uk.ac.cam.cl.dtg.segue.dos.users.EmailVerificationStatus;
import uk.ac.cam.cl.dtg.segue.dos.users.Role;
import uk.ac.cam.cl.dtg.segue.dos.users.School;
import uk.ac.cam.cl.dtg.segue.dto.ResultsWrapper;
import uk.ac.cam.cl.dtg.segue.dto.SegueErrorResponse;
import uk.ac.cam.cl.dtg.segue.dto.content.ContentDTO;
import uk.ac.cam.cl.dtg.segue.dto.content.ContentSummaryDTO;
import uk.ac.cam.cl.dtg.segue.dto.users.RegisteredUserDTO;
import uk.ac.cam.cl.dtg.segue.etl.GithubPushEventPayload;
import uk.ac.cam.cl.dtg.segue.search.SegueSearchException;
import uk.ac.cam.cl.dtg.util.PropertiesLoader;
import uk.ac.cam.cl.dtg.util.locations.Location;
import uk.ac.cam.cl.dtg.util.locations.LocationServerException;
import uk.ac.cam.cl.dtg.util.locations.PostCodeRadius;

import static uk.ac.cam.cl.dtg.isaac.api.Constants.IsaacUserPreferences; // FIXME: Isaac class in Segue!
import static uk.ac.cam.cl.dtg.segue.api.Constants.*;

/**
 * Admin facade for segue.
 * 
 * @author Stephen Cummins
 * 
 */
@Path("/admin")
@Api(value = "/admin")
public class AdminFacade extends AbstractSegueFacade {
    private static final Logger log = LoggerFactory.getLogger(AdminFacade.class);

    private final UserAccountManager userManager;
    private final IContentManager contentManager;
    private final String contentIndex;

    private final StatisticsManager statsManager;
    private final KafkaStatisticsManager kafkaStatsManager;

    private final LocationManager locationManager;

    private final SchoolListReader schoolReader;

    private final AbstractUserPreferenceManager userPreferenceManager;

    /**
     * Create an instance of the administrators facade.
     * 
     * @param properties
     *            - the fully configured properties loader for the api.
     * @param userManager
     *            - The manager object responsible for users.
     * @param contentManager
     *            - The content manager used by the api.
     * @param logManager
     *            - So we can log events of interest.
     * @param statsManager
     *            - So we can report high level stats.
     * @param locationManager
     *            - for geocoding if we need it.
     * @param schoolReader
     *            - for looking up school information
     */
    @Inject
    public AdminFacade(final PropertiesLoader properties, final UserAccountManager userManager,
                       final IContentManager contentManager, @Named(CONTENT_INDEX) final String contentIndex, final ILogManager logManager,
                       final StatisticsManager statsManager, final LocationManager locationManager,
                       final SchoolListReader schoolReader, final AbstractUserPreferenceManager userPreferenceManager,
                       final KafkaStatisticsManager kafkaStatsManager) {
        super(properties, logManager);
        this.userManager = userManager;
        this.contentManager = contentManager;
        this.contentIndex = contentIndex;
        this.statsManager = statsManager;
        this.kafkaStatsManager = kafkaStatsManager;
        this.locationManager = locationManager;
        this.schoolReader = schoolReader;
        this.userPreferenceManager = userPreferenceManager;
    }

    /**
     * Statistics endpoint.
     *
     * @param request
     *            - to determine access.
     * @return stats
     */
    @GET
    @Path("/stats/")
    @Produces(MediaType.APPLICATION_JSON)
    @GZIP
    public Response getStatistics(@Context final HttpServletRequest request) {
        try {
            if (!isUserStaff(request)) {
                return new SegueErrorResponse(Status.FORBIDDEN, "You must be an admin to access this endpoint.")
                        .toResponse();
            }

            return Response.ok(statsManager.outputGeneralStatistics())
                    .cacheControl(getCacheControl(NUMBER_SECONDS_IN_FIVE_MINUTES, false)).build();
        } catch (SegueDatabaseException e) {
            log.error("Unable to load general statistics.", e);
            return new SegueErrorResponse(Status.INTERNAL_SERVER_ERROR, "Database error", e).toResponse();
        } catch (NoUserLoggedInException e) {
            return SegueErrorResponse.getNotLoggedInResponse();
        }
    }

    /**
     * Statistics endpoint.
     *
     * @param request
     *            - to determine access.
     * @return stats
     */
    @GET
    @Path("/stats/v2/")
    @Produces(MediaType.APPLICATION_JSON)
    @GZIP
    public Response getKafkaStatistics(@Context final HttpServletRequest request) {
        try {
            if (!isUserStaff(request)) {
                return new SegueErrorResponse(Status.FORBIDDEN, "You must be an admin to access this endpoint.")
                        .toResponse();
            }

            return Response.ok(kafkaStatsManager.outputGeneralStatistics())
                    .cacheControl(getCacheControl(NEVER_CACHE_WITHOUT_ETAG_CHECK, false)).build();
        } catch (SegueDatabaseException | InvalidStateStoreException e) {
            log.error("Unable to load general statistics.", e);
            return new SegueErrorResponse(Status.INTERNAL_SERVER_ERROR, "Database error", e).toResponse();
        } catch (NoUserLoggedInException e) {
            return SegueErrorResponse.getNotLoggedInResponse();
        }
    }

    /**
     * Locations stats.
     * 
     * @param request
     *            - to determine access.
     * @param requestForCaching
     *            - to speed up access.
     * @param fromDate
     *            - date to start search
     * @param toDate
     *            - date to end search
     * @return stats
     */
    @GET
    @Path("/stats/users/last_locations")
    @Produces(MediaType.APPLICATION_JSON)
    @GZIP
    public Response getLastLocations(@Context final HttpServletRequest request,
            @Context final Request requestForCaching, @QueryParam("from_date") final Long fromDate,
                                     @QueryParam("to_date") final Long toDate) {
        try {
            if (!isUserStaff(request)) {
                return new SegueErrorResponse(Status.FORBIDDEN, "You must be a staff member to access this endpoint.")
                        .toResponse();
            }
            if (null == fromDate || null == toDate) {
                return new SegueErrorResponse(Status.BAD_REQUEST,
                        "You must specify the from_date and to_date you are interested in.").toResponse();
            }
            if (toDate < fromDate) {
                return new SegueErrorResponse(Status.BAD_REQUEST,
                        "The from_date must be before the to_date.").toResponse();
            }

            Collection<Location> locationInformation = statsManager.getLocationInformation(new Date(fromDate), new Date(toDate));

            return Response.ok(locationInformation).cacheControl(getCacheControl(NUMBER_SECONDS_IN_FIVE_MINUTES, false))
                    .build();
        } catch (SegueDatabaseException e) {
            log.error("Database error while trying to get last locations", e);
            return new SegueErrorResponse(Status.INTERNAL_SERVER_ERROR, "Database error", e).toResponse();
        } catch (NoUserLoggedInException e) {
            return SegueErrorResponse.getNotLoggedInResponse();
        }
    }

    /**
     * Statistics endpoint.
     * 
     * @param request
     *            - to determine access.
     * @param requestForCache
     *            - to determine caching.
     * @return stats
     */
    @GET
    @Path("/stats/schools")
    @Produces(MediaType.APPLICATION_JSON)
    @GZIP
    public Response getSchoolsStatistics(@Context final HttpServletRequest request,
            @Context final Request requestForCache) {
        try {
            if (!isUserStaff(request)) {
                return new SegueErrorResponse(Status.FORBIDDEN, "You must be an admin user to access this endpoint.")
                        .toResponse();
            }

            List<Map<String, Object>> schoolStatistics = statsManager.getSchoolStatistics();

            // Calculate the ETag
            EntityTag etag = new EntityTag(schoolStatistics.toString().hashCode() + "");

            Response cachedResponse = generateCachedResponse(requestForCache, etag);
            if (cachedResponse != null) {
                return cachedResponse;
            }

            return Response.ok(schoolStatistics).tag(etag)
                    .cacheControl(getCacheControl(NUMBER_SECONDS_IN_FIVE_MINUTES, false))
                    .build();
        } catch (UnableToIndexSchoolsException e) {
            log.error("Unable to get school statistics", e);
            return new SegueErrorResponse(Status.INTERNAL_SERVER_ERROR,
                    "Unable To Index SchoolIndexer Exception in admin facade", e).toResponse();
        } catch (NoUserLoggedInException e) {
            return SegueErrorResponse.getNotLoggedInResponse();
        } catch (SegueDatabaseException | SegueSearchException e1) {
            log.error("Unable to get school statistics", e1);
            return new SegueErrorResponse(Status.INTERNAL_SERVER_ERROR, "Database error during user lookup")
                    .toResponse();
        }
    }


    /**
     * Statistics endpoint.
     *
     * @param request
     *            - to determine access.
     * @param requestForCache
     *            - to determine caching.
     * @return stats
     */
    @GET
    @Path("/stats/schools/v2")
    @Produces(MediaType.APPLICATION_JSON)
    @GZIP
    public Response getKafkaSchoolsStatistics(@Context final HttpServletRequest request,
                                         @Context final Request requestForCache) {
        try {
            if (!isUserStaff(request)) {
                return new SegueErrorResponse(Status.FORBIDDEN, "You must be an admin user to access this endpoint.")
                        .toResponse();
            }

            List<Map<String, Object>> schoolStatistics = kafkaStatsManager.getSchoolStatistics();

            // Calculate the ETag
            EntityTag etag = new EntityTag(schoolStatistics.toString().hashCode() + "");

            Response cachedResponse = generateCachedResponse(requestForCache, etag);
            if (cachedResponse != null) {
                return cachedResponse;
            }

            return Response.ok(schoolStatistics).tag(etag)
                    .cacheControl(getCacheControl(NUMBER_SECONDS_IN_FIVE_MINUTES, false))
                    .build();
        } catch (UnableToIndexSchoolsException e) {
            log.error("Unable to get school statistics", e);
            return new SegueErrorResponse(Status.INTERNAL_SERVER_ERROR,
                    "Unable To Index SchoolIndexer Exception in admin facade", e).toResponse();
        } catch (NoUserLoggedInException e) {
            return SegueErrorResponse.getNotLoggedInResponse();
        } catch (InvalidStateStoreException | SegueSearchException e1) {
            log.error("Unable to get school statistics", e1);
            return new SegueErrorResponse(Status.INTERNAL_SERVER_ERROR, "Database error during user lookup")
                    .toResponse();
        }
    }

    /**
     * Get user last seen information map.
     * 
     * @param request
     *            - to determine access.
     * @return stats
     */
    @GET
    @Path("/stats/users/last_access")
    @Produces(MediaType.APPLICATION_JSON)
    @GZIP
    public Response getUserLastAccessInformation(@Context final HttpServletRequest request) {
        try {
            if (!isUserAnAdmin(request)) {
                return new SegueErrorResponse(Status.FORBIDDEN, "You must be an admin user to access this endpoint.")
                        .toResponse();
            }

            return Response.ok(statsManager.getLastSeenUserMap()).build();
        } catch (NoUserLoggedInException e) {
            return SegueErrorResponse.getNotLoggedInResponse();
        }
    }


    /**
     * This method will allow users to be mass-converted to a new role.
     * 
     * @param request
     *            - to help determine access rights.
     * @param role
     *            - new role.
     * @param userIds
     *            - a list of user ids to change en-mass
     * @return Success shown by returning an ok response
     */
    @POST
    @Path("/users/change_role/{role}")
    @Produces(MediaType.APPLICATION_JSON)
    @Consumes(MediaType.APPLICATION_JSON)
    public synchronized Response modifyUsersRole(@Context final HttpServletRequest request,
            @PathParam("role") final String role, final List<Long> userIds) {
        try {
            if (!isUserAnAdminOrEventManager(request)) {
                return new SegueErrorResponse(Status.FORBIDDEN, "You must be staff to access this endpoint.")
                        .toResponse();
            }

            Role requestedRole = Role.valueOf(role);
            RegisteredUserDTO requestingUser = userManager.getCurrentRegisteredUser(request);
            
            if (userIds.contains(requestingUser.getId())) {
                return new SegueErrorResponse(Status.FORBIDDEN,
                        "Aborted - you cannoted modify your own role.")
                .toResponse();
            }
            
            // can't promote anyone to a role higher than yourself
            if (requestedRole.ordinal() >= requestingUser.getRole().ordinal()) {
                return new SegueErrorResponse(Status.FORBIDDEN,
                        "Cannot change to role equal or higher than your own.").toResponse();
            }

            // fail fast - break if any of the users given already have the role they are being elevated to
            for (Long userid : userIds) {
                RegisteredUserDTO user = this.userManager.getUserDTOById(userid);

                if (null == user) {
                    throw new NoUserException("No user found with this ID.");
                }

                // if a user already has this role, abort
                if (user.getRole() != null && user.getRole() == requestedRole) {
                    return new SegueErrorResponse(Status.BAD_REQUEST,
                            "Aborted - cannot demote one or more users "
                                    + "who have roles equal or higher than new role").toResponse();
                }

                // if a user has a higher role than the requester, abort
                if (user.getRole() != null && user.getRole().ordinal() >= requestingUser.getRole().ordinal()) {
                    return new SegueErrorResponse(Status.FORBIDDEN,
                            "Aborted - cannot demote one or more users "
                                    + "who have roles equal or higher than you,").toResponse();
                }
            }

            for (Long userid : userIds) {
                RegisteredUserDTO user = this.userManager.getUserDTOById(userid);
                Role oldRole = user.getRole();
                this.userManager.updateUserRole(userid, requestedRole);
                this.getLogManager().logEvent(requestingUser, request, Constants.CHANGE_USER_ROLE,
                        ImmutableMap.of(USER_ID_FKEY_FIELDNAME, user.getId(),
                                        "oldRole", oldRole,
                                        "newRole", requestedRole));
            }

        } catch (NoUserLoggedInException e) {
            return SegueErrorResponse.getNotLoggedInResponse();
        } catch (NoUserException e) {
            log.error("NoUserException when attempting to demote users.", e);
            return new SegueErrorResponse(Status.BAD_REQUEST, "One or more users could not be found")
                    .toResponse();
        } catch (SegueDatabaseException e) {
            log.error("Database error while trying to change user role", e);
            return new SegueErrorResponse(Status.INTERNAL_SERVER_ERROR,
                    "Could not save new role to the database").toResponse();
        }

        return Response.ok().build();
    }

    /**
     * This method will allow users' email verification status to be changed en-mass.
     * 
     * @param request
     *            - to help determine access rights.
     * @param emailVerificationStatus
     *            - new emailVerificationStatus.
     * @param emails
     *            - a list of user emails that need to be changed
     * @param checkEmailsExistBeforeApplying
     *            - tells us whether to check whether all emails exist before applying
     * @return Success shown by returning an ok response
     */
    @POST
    @Path("/users/change_email_verification_status/{emailVerificationStatus}/{checkEmailsExistBeforeApplying}")
    @Produces(MediaType.APPLICATION_JSON)
    @Consumes(MediaType.APPLICATION_JSON)
    public synchronized Response modifyUsersEmailVerificationStatus(
            @Context final HttpServletRequest request,
            @PathParam("emailVerificationStatus") final String emailVerificationStatus,
            @PathParam("checkEmailsExistBeforeApplying") final boolean checkEmailsExistBeforeApplying,
            final List<String> emails) {
        try {
            if (!isUserAnAdminOrEventManager(request)) {
                return new SegueErrorResponse(Status.FORBIDDEN, "You must be staff to access this endpoint.")
                        .toResponse();
            }

            EmailVerificationStatus requestedEmailVerificationStatus = EmailVerificationStatus
                    .valueOf(emailVerificationStatus);
            RegisteredUserDTO requestingUser = userManager.getCurrentRegisteredUser(request);

            if (emails.contains(requestingUser.getEmail())) {
                return new SegueErrorResponse(Status.FORBIDDEN, "Aborted - you cannot modify yourself.")
                        .toResponse();
            }


            if (checkEmailsExistBeforeApplying) {
                // fail fast - break if any of the users given already have the role they are being elevated to
                for (String email : emails) {
                    RegisteredUserDTO user = this.userManager.getUserDTOByEmail(email);

                    if (null == user) {
                        log.error(String.format("No user could be found with email (%s)", email));
                        throw new NoUserException("No user found with this email.");
                    }
                }
            }

            for (String email : emails) {
                this.userManager.updateUserEmailVerificationStatus(email, requestedEmailVerificationStatus);
            }

        } catch (NoUserLoggedInException e) {
            return SegueErrorResponse.getNotLoggedInResponse();
        } catch (NoUserException e) {
            log.error("NoUserException when attempting to change users verification status.", e);
            return new SegueErrorResponse(Status.BAD_REQUEST, "One or more users could not be found")
                    .toResponse();
        } catch (SegueDatabaseException e) {
            return new SegueErrorResponse(Status.INTERNAL_SERVER_ERROR,
                    "Could not save new email verification status to the database").toResponse();
        }

        return Response.ok().build();
    }



    /**
     * This method will delete all cached data from the CMS and any search indices.
     * 
     * @param request
     *            - containing user session information.
     * 
     * @return the latest version id that will be cached if content is requested.
     */
    @POST
    @Produces(MediaType.APPLICATION_JSON)
    @Path("/reload_properties")
    public synchronized Response reloadProperties(@Context final HttpServletRequest request) {
        try {
            if (isUserAnAdmin(request)) {
                log.info("Triggering properties reload ...");
                this.getProperties().triggerPropertiesRefresh();

                ImmutableMap<String, String> response = new ImmutableMap.Builder<String, String>().put("result",
                        "success").build();

                return Response.ok(response).build();
            } else {
                return new SegueErrorResponse(Status.FORBIDDEN, "You must be an administrator to use this function.")
                        .toResponse();
            }

        } catch (NoUserLoggedInException e) {
            return SegueErrorResponse.getNotLoggedInResponse();
        } catch (IOException e) {
            log.error("Unable to trigger property refresh", e);
            return new SegueErrorResponse(Status.INTERNAL_SERVER_ERROR, "Unable to trigger properties refresh", e)
                    .toResponse();
        }
    }



    /**
     * Rest end point to allow content editors to see the content which failed to import into segue.
     * 
     * @param request
     *            - to identify if the user is authorised.
     * @param requestForCaching
     *            - to determine if the content is still fresh..
     * @return a content object, such that the content object has children. The children represent each source file in
     *         error and the grand children represent each error.
     */
    @SuppressWarnings("unchecked")
    @GET
    @Path("/content_problems")
    @Produces(MediaType.APPLICATION_JSON)
    @GZIP
    public Response getContentProblems(@Context final HttpServletRequest request,
            @Context final Request requestForCaching) {
        Map<Content, List<String>> problemMap = this.contentManager.getProblemMap(
                this.contentIndex);

        if (this.getProperties().getProperty(Constants.SEGUE_APP_ENVIRONMENT).equals(EnvironmentType.PROD.name())) {
            try {
                if (!isUserStaff(request)) {
                    return new SegueErrorResponse(Status.FORBIDDEN, "You must be an admin to access this endpoint.")
                            .toResponse();
                }
            } catch (NoUserLoggedInException e) {
                return SegueErrorResponse.getNotLoggedInResponse();
            }
        }

        // Calculate the ETag
        EntityTag etag = new EntityTag(this.contentManager.getCurrentContentSHA().hashCode() + "");

        Response cachedResponse = generateCachedResponse(requestForCaching, etag, NEVER_CACHE_WITHOUT_ETAG_CHECK);
        if (cachedResponse != null) {
            return cachedResponse;
        }
        
        if (null == problemMap) {
            return Response.ok(Maps.newHashMap()).build();
        }

        // build up a content object to return.
        int errors = 0;
        int failures = 0;
        Builder<String, Object> responseBuilder = ImmutableMap.builder();
        List<Map<String, Object>> errorList = Lists.newArrayList();
        
        Map<String, Map<String, Object>> lookupMap = Maps.newHashMap();
        
        // go through each errored content and list of errors
        for (Map.Entry<Content, List<String>> pair : problemMap.entrySet()) {
            Map<String, Object> errorRecord = Maps.newHashMap();

            Content partialContentWithErrors =  pair.getKey();

            errorRecord.put("partialContent", partialContentWithErrors);
            
            errorRecord.put("successfulIngest", false);
            failures++;
            
            if (partialContentWithErrors.getId() != null) {
                try {
                    
                    boolean success = this.contentManager.getContentById(
                            this.contentManager.getCurrentContentSHA(),
                            partialContentWithErrors.getId(),
                            true) != null;
                    
                    errorRecord.put("successfulIngest", success);
                    if (success) {
                        failures--;
                    }
                    
                } catch (ContentManagerException e) {
                    e.printStackTrace();
                }    
            }
            
            List<String> listOfErrors = Lists.newArrayList();
            for (String s : pair.getValue()) {
                listOfErrors.add(s);
                // special case when duplicate ids allow one in.
                if (s.toLowerCase().contains("index failure") && errorRecord.get("successfulIngest").equals(true)) {
                    errorRecord.put("successfulIngest", false);
                    failures++;
                }
                errors++;
            }
            
            errorRecord.put("listOfErrors", listOfErrors);
            // we only want one error record per canonical path so batch them together if we have seen it before.
            if (lookupMap.containsKey(partialContentWithErrors.getCanonicalSourceFile())) {
                Map<String, Object> existingErrorRecord 
                    = lookupMap.get(partialContentWithErrors.getCanonicalSourceFile());
                
                if (existingErrorRecord.get("successfulIngest").equals(false)
                        || errorRecord.get("successfulIngest").equals(false)) {
                    existingErrorRecord.put("successfulIngest", false);
                }
                
                ((List<String>) existingErrorRecord.get("listOfErrors")).addAll(listOfErrors);
            } else {
                errorList.add(errorRecord);
                lookupMap.put(partialContentWithErrors.getCanonicalSourceFile(), errorRecord);
            }
        }
        
        responseBuilder.put("brokenFiles", lookupMap.keySet().size());
        responseBuilder.put("totalErrors", errors);
        responseBuilder.put("errorsList", errorList);
        responseBuilder.put("failedFiles", failures);
        responseBuilder.put("currentLiveVersion", this.contentManager.getCurrentContentSHA());

        return Response.ok(responseBuilder.build())
                .cacheControl(getCacheControl(NUMBER_SECONDS_IN_MINUTE, false)).tag(etag)
                .build();
    }

    /**
     * List users by id or email.
     * 
     * @param httpServletRequest
     *            - for checking permissions
     * @param request
     *            - for caching
     * @param userId
     *            - if searching by id
     * @param email
     *            - if searching by e-mail
     * @param familyName
     *            - if searching by familyName
     * @param role
     *            - if searching by role
     * @param schoolOther
     *            - if searching by school other field.
     * @param postcode
     *            - if searching by postcode.
     * @param schoolURN
     *            - if searching by school by the URN.
     * @param subjectOfInterest
     *            - if searching by subject interest
     * @return a userDTO or a segue error response
     */
    @GET
    @Path("/users")
    @Produces(MediaType.APPLICATION_JSON)
    @GZIP
    public Response findUsers(@Context final HttpServletRequest httpServletRequest, @Context final Request request,
            @QueryParam("id") final Long userId, @QueryParam("email") @Nullable final String email,
            @QueryParam("familyName") @Nullable final String familyName, @QueryParam("role") @Nullable final Role role,
            @QueryParam("schoolOther") @Nullable final String schoolOther,
            @QueryParam("postcode") @Nullable final String postcode,
            @QueryParam("postcodeRadius") @Nullable final String postcodeRadius,
            @QueryParam("schoolURN") @Nullable final String schoolURN,
            @QueryParam("subjectOfInterest") @Nullable final String subjectOfInterest) {

        RegisteredUserDTO currentUser;
        try {
            currentUser = userManager.getCurrentRegisteredUser(httpServletRequest);
            if (!isUserAnAdminOrEventManager(httpServletRequest)) {
                return new SegueErrorResponse(Status.FORBIDDEN, "You are not authorised to access this function.")
                        .toResponse();
            }
            
            if (!currentUser.getRole().equals(Role.ADMIN)
                    && (null == familyName || familyName.isEmpty())
                    && (null == schoolOther || schoolOther.isEmpty())
                    && (null == email || email.isEmpty())
                    && (null == schoolURN || schoolURN.isEmpty())
                    && (null == postcode || postcode.isEmpty())) {
                return new SegueErrorResponse(Status.FORBIDDEN, "You do not have permission to do wildcard searches.")
                        .toResponse();

            }
        } catch (NoUserLoggedInException e) {
            return SegueErrorResponse.getNotLoggedInResponse();
        }

        try {
            RegisteredUserDTO userPrototype = new RegisteredUserDTO();
            if (null != userId) {
                userPrototype.setId(userId);
            }

            if (null != email && !email.isEmpty()) {
                if (currentUser.getRole().equals(Role.EVENT_MANAGER) && email.replaceAll("[^A-z]", "").length() < 4) {
                    return new SegueErrorResponse(Status.FORBIDDEN,
                            "You do not have permission to do wildcard searches with less than 4 characters.")
                            .toResponse();
                }
                userPrototype.setEmail(email);
            }

            if (null != familyName && !familyName.isEmpty()) {
                // Event managers aren't allowed to do short wildcard searches, but need surnames less than 4 chars too.
                if (currentUser.getRole().equals(Role.EVENT_MANAGER) && (familyName.replaceAll("[^A-z]", "").length() < 4)
                        && (familyName.length() != familyName.replaceAll("[^A-z]", "").length())) {
                    return new SegueErrorResponse(Status.FORBIDDEN, "You do not have permission to do wildcard searches with less than 4 characters.")
                            .toResponse();
                }
                userPrototype.setFamilyName(familyName);
            }

            if (null != role) {
                userPrototype.setRole(role);
            }

            if (null != schoolOther) {
                userPrototype.setSchoolOther(schoolOther);
            }
            
            if (null != schoolURN) {
                userPrototype.setSchoolId(schoolURN);
            }

            List<RegisteredUserDTO> findUsers;

            // If a unique email address (without wildcards) provided, look up using this email immediately:
            if (null != email && !email.isEmpty() && !(email.contains("%") || email.contains("_"))) {
                try {
                    findUsers = Collections.singletonList(this.userManager.getUserDTOByEmail(email));
                } catch (NoUserException e) {
                    findUsers = Collections.emptyList();
                }
            } else {
                findUsers = this.userManager.findUsers(userPrototype);
            }

            // if postcode is set, filter found users
            if (null != postcode) {
                try {
                    Map<String, List<Long>> postCodeAndUserIds = Maps.newHashMap();
                    for (RegisteredUserDTO userDTO : findUsers) {
                        if (userDTO.getSchoolId() != null) {
                            School school = this.schoolReader.findSchoolById(userDTO.getSchoolId());
                            if (school != null) {
                                String schoolPostCode = school.getPostcode();
                                List<Long> ids;
                                if (postCodeAndUserIds.containsKey(schoolPostCode)) {
                                    ids = postCodeAndUserIds.get(schoolPostCode);
                                } else {
                                    ids = Lists.newArrayList();
                                }
                                ids.add(userDTO.getId());
                                postCodeAndUserIds.put(schoolPostCode, ids);
                            }
                        }
                    }

                    PostCodeRadius radius = PostCodeRadius.valueOf(postcodeRadius);

                    List<Long> userIdsWithinRadius = locationManager.getUsersWithinPostCodeDistanceOf(
                            postCodeAndUserIds, postcode, radius);

                    // Make sure the list returned is users who have schools in our postcode radius
                    List<RegisteredUserDTO> nearbyUsers = new ArrayList<>();
                    for (Long id : userIdsWithinRadius) {
                        RegisteredUserDTO user = this.userManager.getUserDTOById(id);
                        if (user != null) {
                            nearbyUsers.add(user);
                        }
                    }
                    findUsers = nearbyUsers;

                } catch (LocationServerException e) {
                    log.error("Location service unavailable. ", e);
                    return new SegueErrorResponse(Status.SERVICE_UNAVAILABLE,
                            "Unable to process request using 3rd party location provider").toResponse();
                } catch (UnableToIndexSchoolsException | SegueSearchException e) {
                    log.error("Unable to get school statistics", e);
                    return new SegueErrorResponse(Status.INTERNAL_SERVER_ERROR,
                            "Unable to process schools information").toResponse();
                } catch (JsonParseException | JsonMappingException e) {
                    log.error("Problem parsing school", e);
                    return new SegueErrorResponse(Status.INTERNAL_SERVER_ERROR, "Unable to read school")
                            .toResponse();
                } catch (IOException e) {
                    log.error("Problem parsing school", e);
                    return new SegueErrorResponse(Status.INTERNAL_SERVER_ERROR,
                            "IOException while trying to communicate with the school service.").toResponse();
                } catch (NoUserException e) {
                    log.error("User cannot be found from user Id", e);
                }
                
            }

            // FIXME - this shouldn't really be in a segue class!
            if (subjectOfInterest != null && !subjectOfInterest.isEmpty()) {
                List<RegisteredUserDTO> subjectFilteredUsers = new ArrayList<>();
                Map<Long, List<UserPreference>> userPreferences = userPreferenceManager.getUserPreferences(IsaacUserPreferences.SUBJECT_INTEREST.name(), findUsers);

                for (RegisteredUserDTO userToFilter: findUsers) {
                    if (userPreferences.containsKey(userToFilter.getId())) {
                        for (UserPreference pref : userPreferences.get(userToFilter.getId())) {
                            if (pref.getPreferenceName().equals(subjectOfInterest) && pref.getPreferenceValue()) {
                                subjectFilteredUsers.add(userToFilter);
                            }
                        }
                    }
                }
                findUsers = subjectFilteredUsers;
            }

            // Calculate the ETag
            EntityTag etag = new EntityTag(findUsers.size() + findUsers.toString().hashCode()
                    + userPrototype.toString().hashCode() + "");

            Response cachedResponse = generateCachedResponse(request, etag);
            if (cachedResponse != null) {
                return cachedResponse;
            }

            log.info(String.format("%s user (%s) did a search across all users based on user prototype {%s}",
                    currentUser.getRole(), currentUser.getEmail(), userPrototype));

            return Response.ok(findUsers).tag(etag).cacheControl(getCacheControl(NEVER_CACHE_WITHOUT_ETAG_CHECK, false))
                    .build();
        } catch (SegueDatabaseException e) {
            return new SegueErrorResponse(Status.INTERNAL_SERVER_ERROR,
                    "Database error while looking up user information.").toResponse();
        }
    }

    /**
     * Get a user by id or email.
     * 
     * @param httpServletRequest
     *            - for checking permissions
     * @param userId
     *            - if searching by id
     * @return a userDTO or a segue error response
     */
    @GET
    @Path("/users/{user_id}")
    @Produces(MediaType.APPLICATION_JSON)
    @GZIP
    public Response findUsers(@Context final HttpServletRequest httpServletRequest,
            @PathParam("user_id") final Long userId) {

        RegisteredUserDTO currentUser;
        try {
            currentUser = userManager.getCurrentRegisteredUser(httpServletRequest);
            if (!isUserAnAdminOrEventManager(httpServletRequest)) {
                return new SegueErrorResponse(Status.FORBIDDEN,
                        "You must be logged in as an admin to access this function.").toResponse();
            }
        } catch (NoUserLoggedInException e) {
            return SegueErrorResponse.getNotLoggedInResponse();
        }

        try {
            log.info(String.format("%s user (%s) did a user id lookup based on user id {%s}", currentUser.getRole(),
                    currentUser.getEmail(), userId));

            return Response.ok(this.userManager.getUserDTOById(userId)).build();
        } catch (SegueDatabaseException e) {
            return new SegueErrorResponse(Status.INTERNAL_SERVER_ERROR,
                    "Database error while looking up user information.").toResponse();
        } catch (NoUserException e) {
            return new SegueErrorResponse(Status.NOT_FOUND, "Unable to locate the user with the requested id: "
                    + userId).toResponse();
        }
    }

    /**
     * Delete all user data for a particular user account.
     * 
     * @param httpServletRequest
     *            - for checking permissions
     * @param userId
     *            - the id of the user to delete.
     * @return a userDTO or a segue error response
     */
    @DELETE
    @Path("/users/{user_id}")
    @Produces(MediaType.APPLICATION_JSON)
    public Response deleteUserAccount(@Context final HttpServletRequest httpServletRequest,
            @PathParam("user_id") final Long userId) {
        try {
            if (!isUserAnAdmin(httpServletRequest)) {
                return new SegueErrorResponse(Status.FORBIDDEN,
                        "You must be logged in as an admin to access this function.").toResponse();
            }

            RegisteredUserDTO currentlyLoggedInUser = this.userManager.getCurrentRegisteredUser(httpServletRequest);
            if (currentlyLoggedInUser.getId().equals(userId)) {
                return new SegueErrorResponse(Status.BAD_REQUEST, "You are not allowed to delete yourself.")
                        .toResponse();
            }

            RegisteredUserDTO userToDelete = this.userManager.getUserDTOById(userId);
            
            this.userManager.deleteUserAccount(userToDelete);
            
            getLogManager().logEvent(currentlyLoggedInUser, httpServletRequest, DELETE_USER_ACCOUNT,
                    ImmutableMap.of(USER_ID_FKEY_FIELDNAME, userToDelete.getId()));
            
            log.info("Admin User: " + currentlyLoggedInUser.getEmail() + " has just deleted the user account with id: "
                    + userId);

            return Response.noContent().build();
        } catch (NoUserLoggedInException e) {
            return SegueErrorResponse.getNotLoggedInResponse();
        } catch (SegueDatabaseException e) {
            log.error("Unable to delete account", e);
            return new SegueErrorResponse(Status.INTERNAL_SERVER_ERROR,
                    "Database error while looking up user information.").toResponse();
        } catch (NoUserException e) {
            return new SegueErrorResponse(Status.NOT_FOUND, "Unable to locate the user with the requested id: "
                    + userId).toResponse();
        }
    }

    /**
     * Get users by school id.
     * 
     * @param request
     *            - to determine access.
     * @param schoolId
     *            - of the school of interest.
     * @return stats
     */
    @GET
    @Path("/users/schools/{school_id}")
    @Produces(MediaType.APPLICATION_JSON)
    @GZIP
    public Response getSchoolStatistics(@Context final HttpServletRequest request,
            @PathParam("school_id") final String schoolId) {
        try {
            if (!isUserStaff(request)) {
                return new SegueErrorResponse(Status.FORBIDDEN, "You must be an admin user to access this endpoint.")
                        .toResponse();
            }

            School school = schoolReader.findSchoolById(schoolId);
            
            Map<String, Object> result = ImmutableMap.of("school", school, "users",
                    statsManager.getUsersBySchoolId(schoolId));
            
            return Response.ok(result).build();
        } catch (UnableToIndexSchoolsException e) {
            return new SegueErrorResponse(Status.INTERNAL_SERVER_ERROR,
                    "Unable To Index SchoolIndexer Exception in admin facade", e).toResponse();
        } catch (NoUserLoggedInException e) {
            return SegueErrorResponse.getNotLoggedInResponse();
        } catch (ResourceNotFoundException e) {
            return new SegueErrorResponse(Status.NOT_FOUND, "We cannot locate the school requested").toResponse();
        } catch (SegueDatabaseException | SegueSearchException e) {
            log.error("Error while trying to list users belonging to a school.", e);
            return new SegueErrorResponse(Status.INTERNAL_SERVER_ERROR, "Database error").toResponse();
        } catch (NumberFormatException e) {
            return new SegueErrorResponse(Status.BAD_REQUEST, "The school id provided is invalid.").toResponse();
        } catch (JsonParseException | JsonMappingException e) {
            log.error("Problem parsing school", e);
            return new SegueErrorResponse(Status.INTERNAL_SERVER_ERROR, "Unable to read school").toResponse();
        } catch (IOException e) {
            log.error("Problem parsing school", e);
            return new SegueErrorResponse(Status.INTERNAL_SERVER_ERROR,
                    "IOException while trying to communicate with the school service.").toResponse();
        }
    }


    /**
     * Get users by school id.
     *
     * @param request
     *            - to determine access.
     * @param schoolId
     *            - of the school of interest.
     * @return stats
     */
    @GET
    @Path("/users/schools/{school_id}/v2")
    @Produces(MediaType.APPLICATION_JSON)
    @GZIP
    public Response getKafkaSchoolStatistics(@Context final HttpServletRequest request,
                                        @PathParam("school_id") final String schoolId) {
        try {
            if (!isUserStaff(request)) {
                return new SegueErrorResponse(Status.FORBIDDEN, "You must be an admin user to access this endpoint.")
                        .toResponse();
            }

            School school = schoolReader.findSchoolById(schoolId);

            Map<String, Object> result = ImmutableMap.of("school", school, "users",
                    kafkaStatsManager.getUsersBySchoolId(schoolId));

            return Response.ok(result).build();
        } catch (UnableToIndexSchoolsException e) {
            return new SegueErrorResponse(Status.INTERNAL_SERVER_ERROR,
                    "Unable To Index SchoolIndexer Exception in admin facade", e).toResponse();
        } catch (NoUserLoggedInException e) {
            return SegueErrorResponse.getNotLoggedInResponse();
        } catch (InvalidStateStoreException | SegueSearchException e) {
            log.error("Error while trying to list users belonging to a school.", e);
            return new SegueErrorResponse(Status.INTERNAL_SERVER_ERROR, "Database error").toResponse();
        } catch (NumberFormatException e) {
            return new SegueErrorResponse(Status.BAD_REQUEST, "The school id provided is invalid.").toResponse();
        } catch (JsonParseException | JsonMappingException e) {
            log.error("Problem parsing school", e);
            return new SegueErrorResponse(Status.INTERNAL_SERVER_ERROR, "Unable to read school").toResponse();
        } catch (IOException e) {
            log.error("Problem parsing school", e);
            return new SegueErrorResponse(Status.INTERNAL_SERVER_ERROR,
                    "IOException while trying to communicate with the school service.").toResponse();
        }
    }

    /**
     * Service method to fetch the event data for a specified user.
     *
     * @param request
     *            - request information used authentication
     * @param requestForCaching
     *            - request information used for caching.
     * @param httpServletRequest
     *            - the request which may contain session information.
     * @param fromDate
     *            - date to start search
     * @param toDate
     *            - date to end search
     * @param events
     *            - comma separated list of events of interest.,
     * @param bin
     *            - Should we group data into the first day of the month? true or false.
     * @return Returns a map of eventType to Map of dates to total number of events.
     * @throws BadRequestException
     *            - because the request is missing various essential parameters
     * @throws ForbiddenException
     *            - because the user is not an admin
     * @throws NoUserLoggedInException
     *            - because the user is not logged in
     * @throws SegueDatabaseException
     *            - because there has been some problem with database access
     */
    private Map<String, Map<LocalDate, Long>> fetchEventDataForAllUsers(@Context final Request request,
             @Context final HttpServletRequest httpServletRequest, @Context final Request requestForCaching,
             @QueryParam("from_date") final Long fromDate, @QueryParam("to_date") final Long toDate,
             @QueryParam("events") final String events, @QueryParam("bin_data") final Boolean bin,
                                                                        final Boolean newVersion)
            throws BadRequestException, ForbiddenException, NoUserLoggedInException, SegueDatabaseException {

        final boolean binData = null != bin && bin;

        if (null == events || events.isEmpty()) {
            throw new BadRequestException("You must specify the events you are interested in.");
        }

        if (null == fromDate || null == toDate) {
            throw new BadRequestException("You must specify the from_date and to_date you are interested in.");
        }

        if (!isUserStaff(httpServletRequest)) {
            throw new ForbiddenException("You must be logged in as an admin to access this function.");
        }

        if (!newVersion) {
            return this.statsManager.getEventLogsByDate(
                    Lists.newArrayList(events.split(",")), new Date(fromDate), new Date(toDate), binData);
        } else {
            return this.kafkaStatsManager.getEventLogsByDate(
                    Lists.newArrayList(events.split(",")), new Date(fromDate), new Date(toDate), binData);
        }

    }

    /**
     * Get the event data for a specified user.
     * 
     * @param request
     *            - request information used authentication
     * @param requestForCaching
     *            - request information used for caching.
     * @param httpServletRequest
     *            - the request which may contain session information.
     * @param fromDate
     *            - date to start search
     * @param toDate
     *            - date to end search
     * @param events
     *            - comma separated list of events of interest.,
     * @param bin
     *            - Should we group data into the first day of the month? true or false.
     * @return Returns a map of eventType to Map of dates to total number of events.
     */
    @GET
    @Path("/users/event_data/over_time")
    @Produces(MediaType.APPLICATION_JSON)
    @GZIP
    public Response getEventDataForAllUsers(@Context final Request request,
            @Context final HttpServletRequest httpServletRequest, @Context final Request requestForCaching,
            @QueryParam("from_date") final Long fromDate, @QueryParam("to_date") final Long toDate,
            @QueryParam("events") final String events, @QueryParam("bin_data") final Boolean bin) {

        Map<String, Map<LocalDate, Long>> eventLogsByDate;
        try {
            eventLogsByDate = fetchEventDataForAllUsers(request, httpServletRequest, requestForCaching, fromDate,
                    toDate, events, bin, false);
        } catch (BadRequestException e) {
            return new SegueErrorResponse(Status.BAD_REQUEST, e.getMessage()).toResponse();
        } catch (ForbiddenException e) {
            return new SegueErrorResponse(Status.FORBIDDEN, e.getMessage()).toResponse();
        } catch (NoUserLoggedInException e) {
            return SegueErrorResponse.getNotLoggedInResponse();
        } catch (SegueDatabaseException e) {
            log.error("Database error while getting event details for a user.", e);
            return new SegueErrorResponse(Status.INTERNAL_SERVER_ERROR, "Unable to complete the request.").toResponse();
        }

        EntityTag etag = new EntityTag(eventLogsByDate.toString().hashCode() + "");

        Response cachedResponse = generateCachedResponse(requestForCaching, etag);
        if (cachedResponse != null) {
            return cachedResponse;
        }

        return Response.ok(eventLogsByDate).tag(etag)
                .cacheControl(getCacheControl(NUMBER_SECONDS_IN_FIVE_MINUTES, false)).build();
    }


    /**
     * Get the event data for a specified user.
     *
     * @param request
     *            - request information used authentication
     * @param requestForCaching
     *            - request information used for caching.
     * @param httpServletRequest
     *            - the request which may contain session information.
     * @param fromDate
     *            - date to start search
     * @param toDate
     *            - date to end search
     * @param events
     *            - comma separated list of events of interest.,
     * @param bin
     *            - Should we group data into the first day of the month? true or false.
     * @return Returns a map of eventType to Map of dates to total number of events.
     */
    @GET
    @Path("/users/event_data/over_time/v2")
    @Produces(MediaType.APPLICATION_JSON)
    @GZIP
    public Response getKafkaEventDataForAllUsers(@Context final Request request,
                                            @Context final HttpServletRequest httpServletRequest, @Context final Request requestForCaching,
                                            @QueryParam("from_date") final Long fromDate, @QueryParam("to_date") final Long toDate,
                                            @QueryParam("events") final String events, @QueryParam("bin_data") final Boolean bin) {

        Map<String, Map<LocalDate, Long>> eventLogsByDate;
        try {
            eventLogsByDate = fetchEventDataForAllUsers(request, httpServletRequest, requestForCaching, fromDate,
                    toDate, events, bin, true);
        } catch (BadRequestException e) {
            return new SegueErrorResponse(Status.BAD_REQUEST, e.getMessage()).toResponse();
        } catch (ForbiddenException e) {
            return new SegueErrorResponse(Status.FORBIDDEN, e.getMessage()).toResponse();
        } catch (NoUserLoggedInException e) {
            return SegueErrorResponse.getNotLoggedInResponse();
        } catch (SegueDatabaseException e) {
            log.error("Database error while getting event details for a user.", e);
            return new SegueErrorResponse(Status.INTERNAL_SERVER_ERROR, "Unable to complete the request.").toResponse();
        }

        EntityTag etag = new EntityTag(eventLogsByDate.toString().hashCode() + "");

        Response cachedResponse = generateCachedResponse(requestForCaching, etag);
        if (cachedResponse != null) {
            return cachedResponse;
        }

        return Response.ok(eventLogsByDate).tag(etag)
                .cacheControl(getCacheControl(NUMBER_SECONDS_IN_FIVE_MINUTES, false)).build();
    }

    /**
     * Get the event data for a specified user, in CSV format.
     *
     * @param request
     *            - request information used authentication
     * @param requestForCaching
     *            - request information used for caching.
     * @param httpServletRequest
     *            - the request which may contain session information.
     * @param fromDate
     *            - date to start search
     * @param toDate
     *            - date to end search
     * @param events
     *            - comma separated list of events of interest.,
     * @param bin
     *            - Should we group data into the first day of the month? true or false.
     * @return Returns a map of eventType to Map of dates to total number of events.
     */
    @GET
    @Path("/users/event_data/over_time/download")
    @Produces("text/csv")
    @GZIP
    public Response getEventDataForAllUsersDownloadCSV(@Context final Request request,
            @Context final HttpServletRequest httpServletRequest, @Context final Request requestForCaching,
            @QueryParam("from_date") final Long fromDate, @QueryParam("to_date") final Long toDate,
            @QueryParam("events") final String events, @QueryParam("bin_data") final Boolean bin) {

        try {
            Map<String, Map<LocalDate, Long>> eventLogsByDate;
            eventLogsByDate = fetchEventDataForAllUsers(request, httpServletRequest, requestForCaching, fromDate,
                    toDate, events, bin, false);

            StringWriter stringWriter = new StringWriter();
            CSVWriter csvWriter = new CSVWriter(stringWriter);
            List<String[]> rows = Lists.newArrayList();
            rows.add(new String[]{"event_type", "timestamp", "value"});

            for(Map.Entry<String, Map<LocalDate, Long>> eventType : eventLogsByDate.entrySet()) {
                String eventTypeKey = eventType.getKey();
                for(Map.Entry<LocalDate, Long> record : eventType.getValue().entrySet()) {
                    rows.add(new String[]{eventTypeKey, record.getKey().toString(), record.getValue().toString()});
                }
            }
            csvWriter.writeAll(rows);
            csvWriter.close();

            EntityTag etag = new EntityTag(eventLogsByDate.toString().hashCode() + "");
            Response cachedResponse = generateCachedResponse(requestForCaching, etag);
            if (cachedResponse != null) {
                return cachedResponse;
            }

            return Response.ok(stringWriter.toString()).tag(etag)
                    .header("Content-Disposition", "attachment; filename=admin_stats.csv")
                    .cacheControl(getCacheControl(NUMBER_SECONDS_IN_FIVE_MINUTES, false)).build();
        } catch (BadRequestException e) {
            return new SegueErrorResponse(Status.BAD_REQUEST, e.getMessage()).toResponse();
        } catch (ForbiddenException e) {
            return new SegueErrorResponse(Status.FORBIDDEN, e.getMessage()).toResponse();
        } catch (NoUserLoggedInException e) {
            return SegueErrorResponse.getNotLoggedInResponse();
        } catch (SegueDatabaseException e) {
            log.error("Database error while getting event details for a user.", e);
            return new SegueErrorResponse(Status.INTERNAL_SERVER_ERROR, "Unable to complete the request.").toResponse();
        } catch (IOException e) {
            log.error("IO error while creating the CSV file.", e);
            return new SegueErrorResponse(Status.INTERNAL_SERVER_ERROR, "Error while creating the CSV file").toResponse();
        }
    }

    /**
     * Get the ip address location information.
     * 
     * @param request
     *            - request information used for caching.
     * @param httpServletRequest
     *            - the request which may contain session information.
     * @param ipaddress
     *            - ip address to geocode.
     * @return Returns a location from an ip address
     */
    @GET
    @Path("/geocode_ip")
    @Produces(MediaType.APPLICATION_JSON)
    @GZIP
    public Response findIP(@Context final Request request, @Context final HttpServletRequest httpServletRequest,
            @QueryParam("ip") final String ipaddress) {

        if (null == ipaddress) {
            return new SegueErrorResponse(Status.BAD_REQUEST, "You must specify the ip address you are interested in.")
                    .toResponse();
        }

        try {
            if (!isUserStaff(httpServletRequest)) {
                return new SegueErrorResponse(Status.FORBIDDEN,
                        "You must be logged in as staff to access this function.").toResponse();
            }

            return Response.ok(locationManager.resolveAllLocationInformation(ipaddress)).build();
        } catch (NoUserLoggedInException e) {
            return SegueErrorResponse.getNotLoggedInResponse();
        } catch (IOException e) {
            return new SegueErrorResponse(Status.INTERNAL_SERVER_ERROR,
                    "Unable to contact server to resolve location information", e).toResponse();
        } catch (LocationServerException e) {
            return new SegueErrorResponse(Status.BAD_REQUEST, "Problem resolving ip address", e).toResponse();
        }
    }

    /**
     * Get current perf log for analytics purposes.
     * 
     * @param request
     *            - request information used for caching.
     * @param httpServletRequest
     *            - the request which may contain session information.
     * @return Returns a location from an ip address
     */
    @GET
    @Path("/view_perf_log")
    @Produces(MediaType.APPLICATION_JSON)
    @GZIP
    public Response viewPerfLog(@Context final Request request, @Context final HttpServletRequest httpServletRequest) {
        try (BufferedReader bufferedReader = new BufferedReader(new FileReader(System.getProperty("catalina.base")
                + File.separator + "logs" + File.separator + "perf.log"))) {
            if (!isUserAnAdmin(httpServletRequest)) {
                return new SegueErrorResponse(Status.FORBIDDEN,
                        "You must be logged in as staff to access this function.").toResponse();
            }

            StringBuilder output = new StringBuilder();
            String line;
            while ((line = bufferedReader.readLine()) != null) {
                
                if (line.contains("callback")) {
                    // strip out query params that are provided on callback urls for security.
                    output.append(line.substring(0, line.indexOf("?")));
                } else {
                    output.append(line);    
                }
                output.append("\n");
            }
            log.info(String.format("User (%s) has accessed the perf logs.",
                    userManager.getCurrentRegisteredUser(httpServletRequest).getEmail()));
            return Response.ok(output.toString()).build();
        } catch (NoUserLoggedInException e) {
            return SegueErrorResponse.getNotLoggedInResponse();
        } catch (IOException e) {
            return new SegueErrorResponse(Status.INTERNAL_SERVER_ERROR,
                    "Unable to read the log file requested", e).toResponse();
        }
    }

    /**
     * Get current questionMetaData for analytics purposes.
     * 
     * @param request
     *            - request information used for caching.
     * @param httpServletRequest
     *            - the request which may contain session information.
     * @return Returns a location from an ip address
     */
    @GET
    @Path("/download_meta_data")
    @Produces(MediaType.APPLICATION_JSON)
    @GZIP
    public Response getMetaData(@Context final Request request, @Context final HttpServletRequest httpServletRequest) {
        try {
            if (!isUserStaff(httpServletRequest)) {
                return new SegueErrorResponse(Status.FORBIDDEN,
                        "You must be logged in as staff to access this function.").toResponse();
            }

            ResultsWrapper<ContentDTO> allByType = this.contentManager.getAllByTypeRegEx(
                    this.contentIndex, ".*", 0, -1);
            
            List<ContentSummaryDTO> results = Lists.newArrayList();
            for (ContentDTO c : allByType.getResults()) {
                results.add(this.contentManager.extractContentSummary(c));
            }

            ResultsWrapper<ContentSummaryDTO> toReturn = new ResultsWrapper<>(results,
                    allByType.getTotalResults());
            return Response.ok(toReturn).build();
        } catch (NoUserLoggedInException e) {
            return SegueErrorResponse.getNotLoggedInResponse();
        } catch (ContentManagerException e) {
            return new SegueErrorResponse(Status.INTERNAL_SERVER_ERROR, "Unable to read the log file requested", e)
                    .toResponse();
        }
    }   
    
    /**
     * Is the current user an admin.
     * 
     * @param request
     *            - with session information
     * @return true if user is logged in as an admin, false otherwise.
     * @throws NoUserLoggedInException
     *             - if we are unable to tell because they are not logged in.
     */
    private boolean isUserAnAdmin(final HttpServletRequest request) throws NoUserLoggedInException {
        return isUserAnAdmin(userManager, request);
    }

    /**
     * Is the current user an admin.
     * 
     * @param request
     *            - with session information
     * @return true if user is logged in as an admin, false otherwise.
     * @throws NoUserLoggedInException
     *             - if we are unable to tell because they are not logged in.
     */
    private boolean isUserAnAdminOrEventManager(final HttpServletRequest request) throws NoUserLoggedInException {
        return isUserAnAdminOrEventManager(userManager, request);
    }

    
    /**
     * Is the current user in a staff role.
     * 
     * @param request
     *            - with session information
     * @return true if user is logged in as an admin, false otherwise.
     * @throws NoUserLoggedInException
     *             - if we are unable to tell because they are not logged in.
     */
    private boolean isUserStaff(final HttpServletRequest request) throws NoUserLoggedInException {
        return isUserStaff(userManager, request);
    }

    /**
     * This method will allow the live version served by the site to be changed.
     *
     * @param request
     *            - to help determine access rights.
     * @param version
     *            - version to use as updated version of content store.
     * @return Success shown by returning the new liveSHA or failed message "Invalid version selected".
     */
    @POST
    @Path("/live_version/{version}")
    @Produces(MediaType.APPLICATION_JSON)
    public synchronized Response changeLiveVersion(@Context final HttpServletRequest request,
                                                   @PathParam("version") final String version) {

        try {
            if (isUserAnAdmin(request)) {

                String oldLiveVersion = contentManager.getCurrentContentSHA();

                HttpClient httpClient = new DefaultHttpClient();

                HttpPost httpPost = new HttpPost("http://" + getProperties().getProperty("ETL_HOSTNAME") + ":" +
                        getProperties().getProperty("ETL_PORT") + "/isaac-api/api/etl/set_version_alias/" + this.contentIndex + "/" + version);

                httpPost.addHeader("Content-Type", "application/json");

                HttpResponse httpResponse = httpClient.execute(httpPost);

                HttpEntity e = httpResponse.getEntity();

                if (httpResponse.getStatusLine().getStatusCode() == 200) {
                    log.info(userManager.getCurrentRegisteredUser(request).getEmail() + " changed live version from " + oldLiveVersion + " to " + version + ".");
                    return Response.ok().build();
                } else {
                    SegueErrorResponse r = new SegueErrorResponse(Status.INTERNAL_SERVER_ERROR, IOUtils.toString(e.getContent()));
                    r.setBypassGenericSiteErrorPage(true);
                    return r.toResponse();
                }

            } else {
                return new SegueErrorResponse(Status.FORBIDDEN,
                        "You must be logged in as an admin to access this function.").toResponse();
            }
        } catch (NoUserLoggedInException e) {
            return SegueErrorResponse.getNotLoggedInResponse();
        } catch (Exception e) {
            log.error("Exception during version change.", e);
            return new SegueErrorResponse(Status.INTERNAL_SERVER_ERROR, "Error during verison change.", e).toResponse();
        }
    }

    @POST
    @Path("/new_version_alert")
    @Produces(MediaType.APPLICATION_JSON)
    public Response versionChangeNotification(GithubPushEventPayload payload) {

        // TODO: Verify webhook secret.
        try {
            // We are only interested in the master branch
            if(payload.getRef().equals("refs/heads/master")) {
                String newVersion = payload.getAfter();

                HttpPost httpPost = new HttpPost("http://" + getProperties().getProperty("ETL_HOSTNAME") + ":" +
                        getProperties().getProperty("ETL_PORT") + "/isaac-api/api/etl/new_version_alert/" + newVersion);

                HttpResponse httpResponse;
                httpResponse = new DefaultHttpClient().execute(httpPost);
                HttpEntity e = httpResponse.getEntity();

                if (httpResponse.getStatusLine().getStatusCode() == 200) {
                    return Response.ok().build();
                } else {
                    SegueErrorResponse r = new SegueErrorResponse(Status.INTERNAL_SERVER_ERROR, IOUtils.toString(e.getContent()));
                    r.setBypassGenericSiteErrorPage(true);
                    return r.toResponse();
                }
            }
        } catch (IOException e) {
            return new SegueErrorResponse(Status.INTERNAL_SERVER_ERROR,
                    e.getMessage()).toResponse();
        }
        return Response.ok().build();
    }

<<<<<<< HEAD
=======

    @GET
    @Path("/diagnostics")
    @Produces(MediaType.APPLICATION_JSON)
    @GZIP
    public Response getDiagnostics(@Context final Request request, @Context final HttpServletRequest httpServletRequest) {

        try {

            if (isUserAnAdmin(httpServletRequest)) {

                ObjectMapper mapper = new ObjectMapper();
                Map<String, Object> diagnosticReport = Maps.newHashMap();
                Map<String, Object> websocketReport = Maps.newHashMap();
                Map<String, Object> runtimeReport = Maps.newHashMap();
                Integer numCurrentWebSockets = 0;
                Integer numCurrentWebSocketUsers = 0;

                // websocket reporting
                for (ConcurrentLinkedQueue<UserAlertsWebSocket> queue : UserAlertsWebSocket.connectedSockets.values()) {
                    numCurrentWebSockets += queue.size();
                    if (queue.size() > 0) {
                        numCurrentWebSocketUsers++;
                    }
                }

                websocketReport.put("currentWebsocketsOpen", numCurrentWebSockets);
                websocketReport.put("usersCurrent", numCurrentWebSocketUsers);
                websocketReport.put("usersTotal", UserAlertsWebSocket.connectedSockets.size());
                websocketReport.put("totalWebsocketsOpened", UserAlertsWebSocket.getWebsocketCounts().get("numWebsocketsOpenedOverTime"));
                websocketReport.put("totalWebsocketsClosed", UserAlertsWebSocket.getWebsocketCounts().get("numWebsocketsClosedOverTime"));

                diagnosticReport.put("websockets", websocketReport);

                // runtime reporting
                runtimeReport.put("processors", Runtime.getRuntime().availableProcessors());
                runtimeReport.put("memoryFree", Runtime.getRuntime().freeMemory());
                runtimeReport.put("memoryMax", Runtime.getRuntime().maxMemory());
                runtimeReport.put("memoryTotal", Runtime.getRuntime().totalMemory());
                runtimeReport.put("threadCount", Thread.activeCount());

                diagnosticReport.put("runtime", runtimeReport);

                // other reporting
                diagnosticReport.put("numAnonymousUsers", userManager.getNumberOfAnonymousUsers());

                return Response.ok(diagnosticReport).build();

            } else {
                return new SegueErrorResponse(Status.FORBIDDEN,
                        "You must be logged in as an admin to access this function.").toResponse();
            }

        } catch (NoUserLoggedInException e) {
            return SegueErrorResponse.getNotLoggedInResponse();
        }
    }

>>>>>>> fd4c1041
}<|MERGE_RESOLUTION|>--- conflicted
+++ resolved
@@ -1579,8 +1579,6 @@
         return Response.ok().build();
     }
 
-<<<<<<< HEAD
-=======
 
     @GET
     @Path("/diagnostics")
@@ -1639,5 +1637,4 @@
         }
     }
 
->>>>>>> fd4c1041
 }