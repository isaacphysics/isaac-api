--- conflicted
+++ resolved
@@ -170,13 +170,9 @@
 
 			if (userInfo != null) {
 				return new User(String.valueOf(userInfo.getId()),
-<<<<<<< HEAD
-						userInfo.getName(), null, null, null, null, null,
-						null, null, null, null);
-=======
 						userInfo.getName(), null, null, null, null, null, null,
-						null, null, null, null, null, null);
->>>>>>> 498c7588
+						null, null, null, null, null);
+
 			} else {
 				throw new NoUserException();
 			}
