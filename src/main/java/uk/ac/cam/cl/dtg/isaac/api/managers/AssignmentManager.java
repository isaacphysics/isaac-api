--- conflicted
+++ resolved
@@ -242,39 +242,6 @@
                 "Duplicate Assignment (group: %s) (gameboard: %s) Exception: %s", groupId, gameboardId, assignments));
     }
 
-<<<<<<< HEAD
-=======
-    /**
-     * findGroupsByGameboard.
-     * 
-     * @param user
-     *            - owner of assignments (teacher)
-     * @param gameboardId
-     *            - the gameboard id to query
-     * @return Empty List if none or a List or groups.
-     * @throws SegueDatabaseException
-     *             - If something goes wrong with database access.
-     */
-    public List<UserGroupDTO> findGroupsByGameboard(final RegisteredUserDTO user, final String gameboardId)
-            throws SegueDatabaseException {
-        Validate.notNull(user);
-        Validate.notBlank(gameboardId);
-
-        List<UserGroupDTO> allGroupsForUser = this.groupManager.getAllGroupsOwnedAndManagedByUser(user, false);
-        List<AssignmentDTO> allAssignmentsForMyGroups = this.getAllAssignmentsForSpecificGroups(allGroupsForUser, true);
-
-        List<UserGroupDTO> groups = Lists.newArrayList();
-
-        for (AssignmentDTO assignment : allAssignmentsForMyGroups) {
-            if (assignment.getGameboardId().equals(gameboardId)) {
-                groups.add(groupManager.getGroupById(assignment.getGroupId()));
-            }
-        }
-
-        return groups;
-    }
-
->>>>>>> 787084b9
     @Override
     public String getAssignmentLikeName(AssignmentDTO existingAssignment) throws SegueDatabaseException {
         GameboardDTO gameboard = gameManager.getGameboard(existingAssignment.getGameboardId());
