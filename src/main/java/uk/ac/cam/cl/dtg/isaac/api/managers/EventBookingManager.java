--- conflicted
+++ resolved
@@ -605,12 +605,7 @@
             DuplicateBookingException, EventBookingUpdateException, EventIsFullException {
         EventBookingDTO updatedStatus;
         try {
-<<<<<<< HEAD
-            updatedStatus = this.bookingPersistenceManager.updateBookingStatus(eventBooking.getEventId(), userDTO
-                    .getId(), null, BookingStatus.CONFIRMED, eventBooking.getAdditionalInformation());
-=======
             this.bookingPersistenceManager.acquireDistributedLock(event.getId());
->>>>>>> 1a775710
 
             final EventBookingDTO eventBooking = this.bookingPersistenceManager.getBookingByEventIdAndUserId(
                     event.getId(), userDTO.getId());
@@ -631,7 +626,7 @@
             // probably want to send a waiting list promotion email.
             try {
                 updatedStatus = this.bookingPersistenceManager.updateBookingStatus(eventBooking.getEventId(), userDTO
-                        .getId(), BookingStatus.CONFIRMED, eventBooking.getAdditionalInformation());
+                        .getId(), null, BookingStatus.CONFIRMED, eventBooking.getAdditionalInformation());
 
                 // Send an email notifying the user (unless they are being promoted after the event for the sake of our records)
                 Date promotionDate = new Date();
