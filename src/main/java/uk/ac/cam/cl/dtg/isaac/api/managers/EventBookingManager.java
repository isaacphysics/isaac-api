/*
 * Copyright 2015 Stephen Cummins
 * <p>
 * Licensed under the Apache License, Version 2.0 (the "License");
 * you may not use this file except in compliance with the License.
 * <p>
 * You may obtain a copy of the License at
 * http://www.apache.org/licenses/LICENSE-2.0
 * <p>
 * Unless required by applicable law or agreed to in writing, software
 * distributed under the License is distributed on an "AS IS" BASIS,
 * WITHOUT WARRANTIES OR CONDITIONS OF ANY KIND, either express or implied.
 * See the License for the specific language governing permissions and
 * limitations under the License.
 */
package uk.ac.cam.cl.dtg.isaac.api.managers;

import biweekly.Biweekly;
import biweekly.ICalendar;
import biweekly.component.VEvent;
import biweekly.io.TimezoneAssignment;
import biweekly.property.Organizer;
import com.google.common.collect.ImmutableMap;
import com.google.inject.Inject;
import org.slf4j.Logger;
import org.slf4j.LoggerFactory;
import uk.ac.cam.cl.dtg.isaac.dao.EventBookingPersistenceManager;
import uk.ac.cam.cl.dtg.isaac.dos.EventStatus;
import uk.ac.cam.cl.dtg.isaac.dos.eventbookings.BookingStatus;
import uk.ac.cam.cl.dtg.isaac.dto.IsaacEventPageDTO;
import uk.ac.cam.cl.dtg.isaac.dto.eventbookings.EventBookingDTO;
import uk.ac.cam.cl.dtg.segue.api.managers.GroupManager;
import uk.ac.cam.cl.dtg.segue.api.managers.UserAssociationManager;
import uk.ac.cam.cl.dtg.segue.comm.EmailAttachment;
import uk.ac.cam.cl.dtg.segue.comm.EmailManager;
import uk.ac.cam.cl.dtg.segue.comm.EmailMustBeVerifiedException;
import uk.ac.cam.cl.dtg.segue.comm.EmailType;
import uk.ac.cam.cl.dtg.segue.dao.ResourceNotFoundException;
import uk.ac.cam.cl.dtg.segue.dao.SegueDatabaseException;
import uk.ac.cam.cl.dtg.segue.dao.associations.InvalidUserAssociationTokenException;
import uk.ac.cam.cl.dtg.segue.dao.content.ContentManagerException;
import uk.ac.cam.cl.dtg.segue.dos.AssociationToken;
import uk.ac.cam.cl.dtg.segue.dos.users.EmailVerificationStatus;
import uk.ac.cam.cl.dtg.segue.dos.users.Role;
import uk.ac.cam.cl.dtg.segue.dto.UserGroupDTO;
import uk.ac.cam.cl.dtg.segue.dto.users.RegisteredUserDTO;
import uk.ac.cam.cl.dtg.util.PropertiesLoader;

import java.io.UnsupportedEncodingException;
import java.net.URLEncoder;
import java.util.*;
import java.text.DateFormat;

import static uk.ac.cam.cl.dtg.segue.api.Constants.*;

/**
 * EventBookingManager.
 * This class is responsible for controlling event bookings throughout the platform.
 */
public class EventBookingManager {
    private static final Logger log = LoggerFactory.getLogger(EventBookingManager.class);

    private final EventBookingPersistenceManager bookingPersistenceManager;
    private final EmailManager emailManager;
    private final UserAssociationManager userAssociationManager;
    private final PropertiesLoader propertiesLoader;
    private final GroupManager groupManager;

    /**
     * EventBookingManager.
     *
     * @param bookingPersistenceManager - to allow bookings to be persisted in the database
     * @param emailManager              - email manager
     * @param userAssociationManager    - the userAssociationManager manager object
     */
    @Inject
    public EventBookingManager(final EventBookingPersistenceManager bookingPersistenceManager,
                               final EmailManager emailManager,
                               final UserAssociationManager userAssociationManager,
                               final PropertiesLoader propertiesLoader,
                               final GroupManager groupManager) {
        this.bookingPersistenceManager = bookingPersistenceManager;
        this.emailManager = emailManager;
        this.userAssociationManager = userAssociationManager;
        this.propertiesLoader = propertiesLoader;
        this.groupManager = groupManager;
    }

    /**
     * This will get all bookings for a given user.
     *
     * @param userId - user of interest.
     * @return events
     * @throws SegueDatabaseException - if an error occurs.
     */
    public Map<String, BookingStatus> getAllEventStatesForUser(final Long userId) throws SegueDatabaseException {
        final ImmutableMap.Builder<String, BookingStatus> bookingStatusBuilder = new ImmutableMap.Builder<>();

        for (EventBookingDTO booking : this.bookingPersistenceManager.getEventsByUserId(userId)) {
            bookingStatusBuilder.put(booking.getEventId(), booking.getBookingStatus());
        }

        return bookingStatusBuilder.build();
    }

    /**
     * @param bookingId - of interest
     * @return event booking
     * @throws SegueDatabaseException - if an error occurs.
     */
    public EventBookingDTO getBookingById(final Long bookingId) throws SegueDatabaseException {
        return this.bookingPersistenceManager.getBookingById(bookingId);
    }

    /**
     * Count all bookings in the database.
     *
     * @return event bookings
     * @throws SegueDatabaseException - if an error occurs.
     */
    public Long getCountOfEventBookings() throws SegueDatabaseException {
        return this.bookingPersistenceManager.countAllBookings();
    }

    /**
     * @param eventId - of interest
     * @return event bookings
     * @throws SegueDatabaseException - if an error occurs.
     */
    public List<EventBookingDTO> getBookingByEventId(final String eventId) throws SegueDatabaseException {
        return this.bookingPersistenceManager.getBookingByEventId(eventId);
    }

    /**
     * Utility method to provide a count of the number of bookings on a given event with a given status.
     *
     * @param eventId the event id to look up
     * @param status  - the status of bookings we are interested in
     * @return the total bookings matching the criteria provided.
     * @throws SegueDatabaseException if we cannot get the booking.
     */
    public Long countNumberOfBookingsWithStatus(final String eventId, final BookingStatus status)
            throws SegueDatabaseException {
        Long v = 0L;
        for (EventBookingDTO eb : this.bookingPersistenceManager.getBookingByEventId(eventId)) {
            if (status.equals(eb.getBookingStatus())) {
                v++;
            }
        }
        return v;
    }

    /**
     * Check if the registered user is able to manage the given event.
     * Event managers and admins can manage all events where as event leaders can only manage events for which they are
     * managers of the event's associated group.
     * @param user wishing to manage the event.
     * @param event to be managed.
     * @return either true or false if the user is able to manage the event.
     * @throws SegueDatabaseException if there is a problem with the database while retrieving associations or groups.
     */
    public boolean isUserAbleToManageEvent(RegisteredUserDTO user, IsaacEventPageDTO event) throws SegueDatabaseException {
        if (Arrays.asList(Role.EVENT_MANAGER, Role.ADMIN).contains(user.getRole())) {
            return true;
        }
        if (Role.EVENT_LEADER.equals(user.getRole())) {
            try {
                String eventGroupTokenString = event.getIsaacGroupToken();
                if (eventGroupTokenString == null || eventGroupTokenString.isEmpty()) {
                    return false;
                }
                AssociationToken eventGroupToken = userAssociationManager.lookupTokenDetails(user, eventGroupTokenString);
                UserGroupDTO eventGroup = groupManager.getGroupById(eventGroupToken.getGroupId());
                if (GroupManager.isOwnerOrAdditionalManager(eventGroup, user.getId())) {
                    return true;
                }
            } catch (InvalidUserAssociationTokenException e) {
                log.error("Event {} has an invalid user association token - ignoring", event.getId());
            }
        }
        return false;
    }

    /**
     * Create booking on behalf of a user.
     * This method will allow users to be booked onto an event providing there is space. If there is no space the user
     * will simply be added to the waiting list.
     *
     * @param event - of interest
     * @param user  - user to book on to the event.
     * @param additionalEventInformation - any additional information for the event organisers (nullable)
     * @return the newly created booking.
     * @throws SegueDatabaseException    - if an error occurs.
     * @throws DuplicateBookingException - Duplicate booking, only unique bookings.
     */
    public EventBookingDTO createBookingOrAddToWaitingList(final IsaacEventPageDTO event, final RegisteredUserDTO user,
                                         final Map<String, String> additionalEventInformation)
            throws SegueDatabaseException, DuplicateBookingException {
        // check if already booked
        if (this.isUserBooked(event.getId(), user.getId())) {
            throw new DuplicateBookingException(String.format("Unable to book onto event (%s) as user (%s) is already"
                    + " booked on to it.", event.getId(), user.getEmail()));
        }

        // if an event admin wants to add a user to a waiting list only event they will need to promote them afterwards.
        EventBookingDTO booking;
        if (EventStatus.WAITING_LIST_ONLY.equals(event.getEventStatus())) {
            try {
                booking =  this.createBooking(event, user, additionalEventInformation, BookingStatus.WAITING_LIST);
            } catch (EventIsFullException e1) {
                throw new RuntimeException("Creating a waiting list booking should never throw an event is full exception " +
                        "- something went terribly wrong for this to have happened", e1);
            }
            return booking;
        }

        // attempt to create a confirmed booking for the user.
        try {
            booking = this.createBooking(event, user, additionalEventInformation, BookingStatus.CONFIRMED);

        } catch (EventIsFullException e) {
            // book the user on the waiting list instead as the event is full
            try {
                booking =  this.createBooking(event, user, additionalEventInformation, BookingStatus.WAITING_LIST);
            } catch (EventIsFullException e1) {
                throw new RuntimeException("Creating a waiting list booking should never throw an event is full exception " +
                        "- something went terribly wrong for this to have happened", e1);
            }
        }

        return booking;
    }

    /**
     * Create booking on behalf of a user.
     * This method will allow users to be booked onto an event providing there is space. No other rules are applied.
     * This is likely to be only for admin users.
     *
     * This method will not enforce some of the restrictions such as event deadlines and email verification
     *
     * @param event - of interest
     * @param user  - user to book on to the event.
     * @param additionalEventInformation - any additional information for the event organisers (nullable)
     * @param status - the booking status to create i.e. CONFIRMED, WAITING_LIST etc.
     * @return the newly created booking.
     * @throws SegueDatabaseException    - if an error occurs.
     * @throws EventIsFullException      - No space on the event
     * @throws DuplicateBookingException - Duplicate booking, only unique bookings.
     */
    public EventBookingDTO createBooking(final IsaacEventPageDTO event, final RegisteredUserDTO user,
                                         final Map<String, String> additionalEventInformation,
                                         final BookingStatus status)
            throws SegueDatabaseException, DuplicateBookingException, EventIsFullException {
        // check if already booked
        if (this.isUserBooked(event.getId(), user.getId())) {
            throw new DuplicateBookingException(String.format("Unable to book onto event (%s) as user (%s) is already"
                    + " booked on to it.", event.getId(), user.getEmail()));
        }

        EventBookingDTO booking = null;
        try {
            // Obtain an exclusive database lock to lock the booking
            this.bookingPersistenceManager.acquireDistributedLock(event.getId());

            if (BookingStatus.CONFIRMED.equals(status)) {
                this.ensureCapacity(event, user);
            }

            booking = this.bookingPersistenceManager.createBooking(event.getId(), user.getId(), status,
                    additionalEventInformation);

<<<<<<< HEAD
            // Send an email notifying the user (unless they are being added after the event for the sake of our records)
            Date bookingDate = new Date();
            if (bookingDate.before(event.getEndDate())) {
                if (BookingStatus.CONFIRMED.equals(status)) {
                    emailManager.sendTemplatedEmailToUser(user,
                            emailManager.getEmailTemplateDTO("email-event-booking-confirmed"),
                            new ImmutableMap.Builder<String, Object>()
                                    .put("contactUsURL", generateEventContactUsURL(event))
                                    .put("authorizationLink", String.format("https://%s/account?authToken=%s",
                                            propertiesLoader.getProperty(HOST_NAME), event.getIsaacGroupToken()))
                                    .put("event.emailEventDetails", event.getEmailEventDetails() == null ? "" : event.getEmailEventDetails())
                                    .put("event", event)
                                    .build(),
                            EmailType.SYSTEM,
                            Arrays.asList(generateEventICSFile(event, booking)));

                } else if (BookingStatus.WAITING_LIST.equals(status)) {
                    emailManager.sendTemplatedEmailToUser(user,
                            emailManager.getEmailTemplateDTO("email-event-waiting-list-addition-notification"),
                            new ImmutableMap.Builder<String, Object>()
                                    .put("contactUsURL", generateEventContactUsURL(event))
                                    .put("event.emailEventDetails", event.getEmailEventDetails() == null ? "" : event.getEmailEventDetails())
                                    .put("event", event)
                                    .build(),
                            EmailType.SYSTEM);
                }
=======
            if (BookingStatus.CONFIRMED.equals(status)) {
                emailManager.sendTemplatedEmailToUser(user,
                        emailManager.getEmailTemplateDTO("email-event-booking-confirmed"),
                        new ImmutableMap.Builder<String, Object>()
                                .put("contactUsURL", generateEventContactUsURL(event))
                                .put("authorizationLink", String.format("https://%s/account?authToken=%s",
                                        propertiesLoader.getProperty(HOST_NAME), event.getIsaacGroupToken()))
                                .put("event.emailEventDetails", event.getEmailEventDetails() == null ? "" : event.getEmailEventDetails())
                                .put("event", event)
                                .build(),
                        EmailType.SYSTEM,
                        Arrays.asList(generateEventICSFile(event, booking)));
            } else if (BookingStatus.WAITING_LIST.equals(status)) {
                emailManager.sendTemplatedEmailToUser(user,
                        emailManager.getEmailTemplateDTO("email-event-waiting-list-addition-notification"),
                        new ImmutableMap.Builder<String, Object>()
                                .put("contactUsURL", generateEventContactUsURL(event))
                                .put("event.emailEventDetails", event.getEmailEventDetails() == null ? "" : event.getEmailEventDetails())
                                .put("event", event)
                                .build(),
                        EmailType.SYSTEM);
>>>>>>> 0eec64a6
            }
        } catch (ContentManagerException e) {
            log.error(String.format("Unable to send booking confirmation email (%s) to user (%s)", event.getId(), user
                    .getEmail()), e);

        } finally {
            // release lock.
            this.bookingPersistenceManager.releaseDistributedLock(event.getId());
        }

        // auto add them to the group and grant the owner permission
        if (BookingStatus.CONFIRMED.equals(status) && event.getIsaacGroupToken() != null
                && !event.getIsaacGroupToken().isEmpty()) {
            try {
                this.userAssociationManager.createAssociationWithToken(event.getIsaacGroupToken(), user);
            } catch (InvalidUserAssociationTokenException e) {
                log.error(String.format("Unable to auto add user (%s) using token (%s) as the token is invalid.",
                        user.getEmail(), event.getIsaacGroupToken()));
            }
        }

        return booking;
    }

    /**
     * Attempt to book onto an event.
     * This method will allow attempt to book a onto an event if the rules are not broken.
     *
     * @param event                      - of interest
     * @param user                       - user to book on to the event.
     * @param additionalEventInformation - any additional information for the event organisers (nullable)
     * @return the newly created booking.
     * @throws SegueDatabaseException       - if there is a database error
     * @throws EmailMustBeVerifiedException - if this method requires a validated e-mail address.
     * @throws DuplicateBookingException    - Duplicate booking, only unique bookings.
     * @throws EventIsFullException         - No space on the event
     * @throws EventDeadlineException       - The deadline for booking has passed.
     */
    public EventBookingDTO requestBooking(final IsaacEventPageDTO event, final RegisteredUserDTO user,
                                          final Map<String, String> additionalEventInformation)
            throws SegueDatabaseException, EmailMustBeVerifiedException, DuplicateBookingException,
            EventIsFullException, EventDeadlineException {
        this.ensureValidBooking(event, user, true);

        try {
            // Obtain an exclusive database lock to lock the event
            this.bookingPersistenceManager.acquireDistributedLock(event.getId());

            // is there space on the event? Teachers don't count for student events.
            // work out capacity information for the event at this moment in time.
            this.ensureCapacity(event, user);

            // attempt to book them on the event
            EventBookingDTO booking;

            // attempt to book them on the event
            if (this.hasBookingWithStatus(event.getId(), user.getId(), BookingStatus.CANCELLED)) {
                // if the user has previously cancelled we should let them book again.
                booking = this.bookingPersistenceManager.updateBookingStatus(event.getId(), user.getId(),
                        BookingStatus.CONFIRMED, additionalEventInformation);
            } else {
                booking = this.bookingPersistenceManager.createBooking(event.getId(), user.getId(), BookingStatus
                        .CONFIRMED, additionalEventInformation);
            }

            try {
                emailManager.sendTemplatedEmailToUser(user,
                        emailManager.getEmailTemplateDTO("email-event-booking-confirmed"),
                        new ImmutableMap.Builder<String, Object>()
                                .put("contactUsURL", generateEventContactUsURL(event))
                                .put("authorizationLink", String.format("https://%s/account?authToken=%s",
                                        propertiesLoader.getProperty(HOST_NAME), event.getIsaacGroupToken()))
                                .put("event.emailEventDetails", event.getEmailEventDetails() == null ? "" : event.getEmailEventDetails())
                                .put("event", event)
                                .build(),
                        EmailType.SYSTEM,
                        Arrays.asList(generateEventICSFile(event, booking)));

            } catch (ContentManagerException e) {
                log.error(String.format("Unable to send welcome email (%s) to user (%s)", event.getId(), user
                        .getEmail()), e);
            }

            // auto add them to the group and grant the owner permission
            if (event.getIsaacGroupToken() != null && !event.getIsaacGroupToken().isEmpty()) {
                try {
                    this.userAssociationManager.createAssociationWithToken(event.getIsaacGroupToken(), user);
                } catch (InvalidUserAssociationTokenException e) {
                    log.error(String.format("Unable to auto add user (%s) using token (%s) as the token is invalid.",
                            user.getEmail(), event.getIsaacGroupToken()));
                }
            }

            return booking;
        } finally {
            // release lock
            this.bookingPersistenceManager.releaseDistributedLock(event.getId());
        }
    }

    /**
     * Attempt to book onto the waiting list for an event.
     *
     * @param event                 - of interest
     * @param user                  - user to book on to the event.
     * @param additionalInformation additional information to be stored with this booking e.g. dietary requirements.
     * @return the newly created booking.
     * @throws SegueDatabaseException       - if there is a database error
     * @throws EmailMustBeVerifiedException - if this method requires a validated e-mail address.
     * @throws DuplicateBookingException    - Duplicate booking, only unique bookings.
     * @throws EventIsNotFullException      - There is space on the event
     * @throws EventDeadlineException       - The deadline for booking has passed.
     */
    public EventBookingDTO requestWaitingListBooking(final IsaacEventPageDTO event, final RegisteredUserDTO user,
                                                     final Map<String, String> additionalInformation) throws
            SegueDatabaseException, EmailMustBeVerifiedException, DuplicateBookingException,
            EventDeadlineException, EventIsNotFullException {
        final Date now = new Date();

        this.ensureValidBooking(event, user, false);

        if (this.hasBookingWithStatus(event.getId(), user.getId(), BookingStatus.WAITING_LIST)) {
            throw new DuplicateBookingException(String.format("Unable to book onto event (%s) as user (%s) is already"
                    + " booked on to it.", event.getId(), user.getEmail()));
        }

        try {
            // Obtain an exclusive database lock to lock the event
            this.bookingPersistenceManager.acquireDistributedLock(event.getId());

            Integer numberOfPlaces = getPlacesAvailable(event);
            if (numberOfPlaces != null) {
                // check the number of places - if some available then check if the event deadline has passed. If not
                // throw error.
                if (!EventStatus.WAITING_LIST_ONLY.equals(event.getEventStatus()) && numberOfPlaces > 0 && !(event.getBookingDeadline() != null
                        && now.after(event.getBookingDeadline()))) {
                    throw new EventIsNotFullException("There are still spaces on this event. Please attempt to book "
                            + "on it.");
                }
            }

            EventBookingDTO booking;

            // attempt to book them on the waiting list of the event.
            if (this.hasBookingWithStatus(event.getId(), user.getId(), BookingStatus.CANCELLED)) {
                // if the user has previously cancelled we should let them book again.
                booking = this.bookingPersistenceManager.updateBookingStatus(event.getId(),
                        user.getId(),
                        BookingStatus.WAITING_LIST,
                        additionalInformation);
            } else {
                booking = this.bookingPersistenceManager.createBooking(event.getId(),
                        user.getId(),
                        BookingStatus.WAITING_LIST,
                        additionalInformation);
            }

            // auto add them to the group and grant the owner permission - only if this event is a special wait list only event.
            if (event.getIsaacGroupToken() != null && !event.getIsaacGroupToken().isEmpty()
                    && EventStatus.WAITING_LIST_ONLY.equals(event.getEventStatus())) {
                try {
                    this.userAssociationManager.createAssociationWithToken(event.getIsaacGroupToken(), user);
                } catch (InvalidUserAssociationTokenException e) {
                    log.error(String.format("Unable to auto add user (%s) using token (%s) as the token is invalid.",
                            user.getEmail(), event.getIsaacGroupToken()));
                }
            }

            try {
                emailManager.sendTemplatedEmailToUser(user,
                        emailManager.getEmailTemplateDTO("email-event-waiting-list-addition-notification"),
                        new ImmutableMap.Builder<String, Object>()
                                .put("contactUsURL", generateEventContactUsURL(event))
                                .put("event", event)
                                .build(),
                        EmailType.SYSTEM);

            } catch (ContentManagerException e) {
                log.error(String.format("Unable to send welcome email (%s) to user (%s)", event.getId(), user
                        .getEmail()), e);
            }

            return booking;
        } finally {
            // release lock
            this.bookingPersistenceManager.releaseDistributedLock(event.getId());
        }
    }

    /**
     * Allows an admin user to promote someone from the waiting list or cancelled booking to a confirmed booking.
     *
     * @param event                 - The event in question.
     * @param userDTO               - The user whose booking should be updated
     * @return the updated booking.
     * @throws SegueDatabaseException       - if there is a database error
     * @throws EmailMustBeVerifiedException - if this method requires a validated e-mail address.
     * @throws DuplicateBookingException    - Duplicate booking, only unique bookings.
     * @throws EventIsFullException         - No space on the event
     * @throws EventBookingUpdateException  - Unable to update the event booking.
     */
    public EventBookingDTO promoteFromWaitingListOrCancelled(final IsaacEventPageDTO event, final RegisteredUserDTO
            userDTO)
            throws SegueDatabaseException, EmailMustBeVerifiedException,
            DuplicateBookingException, EventBookingUpdateException, EventIsFullException {
        EventBookingDTO updatedStatus;
        try {
            this.bookingPersistenceManager.acquireDistributedLock(event.getId());

            final EventBookingDTO eventBooking = this.bookingPersistenceManager.getBookingByEventIdAndUserId(
                    event.getId(), userDTO.getId());
            if (null == eventBooking) {
                throw new EventBookingUpdateException("Unable to promote a booking that doesn't exist.");
            }

            if (this.isUserBooked(event.getId(), userDTO.getId())) {
                throw new EventBookingUpdateException("Unable to promote a booking that is CONFIRMED already.");
            }

            final Integer placesAvailable = this.getPlacesAvailable(event, true);
            if (placesAvailable != null && placesAvailable <= 0) {
                throw new EventIsFullException("The event you are attempting promote a booking for is at or "
                        + "over capacity.");
            }

            // probably want to send a waiting list promotion email.
            try {
                updatedStatus = this.bookingPersistenceManager.updateBookingStatus(eventBooking.getEventId(), userDTO
                        .getId(), BookingStatus.CONFIRMED, eventBooking.getAdditionalInformation());

<<<<<<< HEAD
                // Send an email notifying the user (unless they are being promoted after the event for the sake of our records)
                Date promotionDate = new Date();
                if (promotionDate.before(event.getEndDate())) {
                    emailManager.sendTemplatedEmailToUser(userDTO,
                            emailManager.getEmailTemplateDTO("email-event-booking-waiting-list-promotion-confirmed"),
                            new ImmutableMap.Builder<String, Object>()
                                    .put("contactUsURL", generateEventContactUsURL(event))
                                    .put("authorizationLink", String.format("https://%s/account?authToken=%s",
                                            propertiesLoader.getProperty(HOST_NAME), event.getIsaacGroupToken()))
                                    .put("event.emailEventDetails", event.getEmailEventDetails() == null ? "" : event.getEmailEventDetails())
                                    .put("event", event)
                                    .build(),
                            EmailType.SYSTEM,
                            Arrays.asList(generateEventICSFile(event, updatedStatus)));
                }
        } catch (ContentManagerException e) {
            log.error(String.format("Unable to send welcome email (%s) to user (%s)", event.getId(),
                    userDTO.getEmail()), e);
            throw new EventBookingUpdateException("Unable to send welcome email, failed to update event booking");
=======
                emailManager.sendTemplatedEmailToUser(userDTO,
                        emailManager.getEmailTemplateDTO("email-event-booking-waiting-list-promotion-confirmed"),
                        new ImmutableMap.Builder<String, Object>()
                                .put("contactUsURL", generateEventContactUsURL(event))
                                .put("authorizationLink", String.format("https://%s/account?authToken=%s",
                                        propertiesLoader.getProperty(HOST_NAME), event.getIsaacGroupToken()))
                                .put("event.emailEventDetails", event.getEmailEventDetails() == null ? "" : event.getEmailEventDetails())
                                .put("event", event)
                                .build(),
                        EmailType.SYSTEM,
                        Arrays.asList(generateEventICSFile(event, updatedStatus)));

            } catch (ContentManagerException e) {
                log.error(String.format("Unable to send welcome email (%s) to user (%s)", event.getId(),
                        userDTO.getEmail()), e);
                throw new EventBookingUpdateException("Unable to send welcome email, failed to update event booking");
            }
>>>>>>> 0eec64a6
        } finally {
            this.bookingPersistenceManager.releaseDistributedLock(event.getId());
        }

        // auto add them to the group and grant the owner permission
        if (event.getIsaacGroupToken() != null && !event.getIsaacGroupToken().isEmpty()) {
            try {
                this.userAssociationManager.createAssociationWithToken(event.getIsaacGroupToken(), userDTO);
            } catch (InvalidUserAssociationTokenException e) {
                log.error(String.format("Unable to auto add user (%s) using token (%s) as the token is invalid.",
                        userDTO.getEmail(), event.getIsaacGroupToken()));
            }
        }

        return updatedStatus;
    }

    /**
     * Allows an admin user to record the attendance of a booking as either attended or absent.
     *
     * @param event                 - The event in question.
     * @param userDTO               - The user whose booking should be updated.
     * @param attended              - Whether the user attended the event or not.
     * @return the updated booking.
     * @throws SegueDatabaseException       - Database error.
     * @throws EventBookingUpdateException  - Unable to update the event booking.
     */
    public EventBookingDTO recordAttendance(final IsaacEventPageDTO event, final RegisteredUserDTO
            userDTO, final boolean attended)
            throws SegueDatabaseException, EventBookingUpdateException {

        final EventBookingDTO eventBooking = this.bookingPersistenceManager.getBookingByEventIdAndUserId(
                event.getId(), userDTO.getId());
        if (null == eventBooking) {
            throw new EventBookingUpdateException("Unable to record attendance for booking that doesn't exist.");
        }

        BookingStatus attendanceStatus = attended ? BookingStatus.ATTENDED : BookingStatus.ABSENT;
        if (attendanceStatus.equals(eventBooking.getBookingStatus())) {
            throw new EventBookingUpdateException("Booking attendance is already registered.");
        }

        EventBookingDTO updatedStatus = this.bookingPersistenceManager.updateBookingStatus(eventBooking.getEventId(),
                userDTO.getId(), attendanceStatus, eventBooking.getAdditionalInformation());

        return updatedStatus;
    }

    /**
     * getPlacesAvailable.
     * This method is not threadsafe and will not acquire a lock.
     * It assumes that both WAITING_LIST and CONFIRMED bookings count towards capacity for all events apart from
     * WAITING_LIST_ONLY events where only confirmed bookings count.
     * <p>
     * This assumption allows waiting list bookings to be manually changed into CONFIRMED by event
     * managers without the possibility of someone creating a new booking to occupy the space after a confirmed
     * cancellation.
     * <p>
     * It also assumes teachers don't count on student events.
     *
     * @param event - the event we care about
     * @return the number of places available or Null if there is no limit. If a negative number would be returned
     * the method will only return 0. This allows for manual overbooking.
     * @throws SegueDatabaseException - if we cannot contact the database.
     */
    public Integer getPlacesAvailable(final IsaacEventPageDTO event) throws SegueDatabaseException {
        if (EventStatus.WAITING_LIST_ONLY.equals(event.getEventStatus())) {
            return this.getPlacesAvailable(event, true);
        } else {
            return this.getPlacesAvailable(event, false);
        }
    }

    /**
     * getPlacesAvailable.
     * This method is not threadsafe and will not acquire a lock.
     * <p>
     * It also assumes teachers don't count on student events.
     *
     * @param event              - the event we care about
     * @param countOnlyConfirmed - if true only count confirmed bookings (i.e. ignore waiting list ones.
     * @return the number of places available or Null if there is no limit. If a negative number would be returned
     * the method will only return 0. This allows for manual overbooking.
     * @throws SegueDatabaseException - if we cannot contact the database.
     */
    private Integer getPlacesAvailable(final IsaacEventPageDTO event, final boolean countOnlyConfirmed)
            throws SegueDatabaseException {
        boolean isStudentEvent = event.getTags().contains("student");
        Integer numberOfPlaces = event.getNumberOfPlaces();
        if (null == numberOfPlaces) {
            return null;
        }

        List<EventBookingDTO> getCurrentBookings = this.getBookingByEventId(event.getId());

        int studentCount = 0;
        int totalBooked = 0;
        for (EventBookingDTO booking : getCurrentBookings) {
            // don't count cancelled bookings
            if (BookingStatus.CANCELLED.equals(booking.getBookingStatus())) {
                continue;
            }

            if (countOnlyConfirmed && BookingStatus.WAITING_LIST.equals(booking.getBookingStatus())) {
                continue;
            }

            // we are still counting WAITING_LIST bookings as we want these to occupy space.

            if (booking.getUserBooked().getRole().equals(Role.STUDENT)) {
                studentCount++;
            }

            totalBooked++;
        }

        // capacity of the event
        if (isStudentEvent) {
            return numberOfPlaces - studentCount;
        }

        if (totalBooked > numberOfPlaces) {
            return 0;
        }

        return numberOfPlaces - totalBooked;
    }

    /**
     * Find out if a user is already booked on an event.
     *
     * @param eventId - of interest
     * @param userId  - of interest.
     * @return true if a booking exists false if not
     * @throws SegueDatabaseException - if an error occurs.
     */
    public boolean isUserBooked(final String eventId, final Long userId) throws SegueDatabaseException {
        return this.bookingPersistenceManager.isUserBooked(eventId, userId);
    }

    /**
     * Find out if a user has a booking with a given status.
     *
     * @param eventId       - of interest
     * @param userId        - of interest.
     * @param bookingStatus - the status of the booking.
     * @return true if a waiting list booking exists false if not
     * @throws SegueDatabaseException - if an error occurs.
     */
    public boolean hasBookingWithStatus(final String eventId, final Long userId, final BookingStatus bookingStatus)
            throws SegueDatabaseException {
        try {
            EventBookingDTO eb = this.bookingPersistenceManager.getBookingByEventIdAndUserId(eventId, userId);
            return null != eb && bookingStatus.equals(eb.getBookingStatus());
        } catch (ResourceNotFoundException e) {
            return false;
        }
    }

    /**
     * Find out if a user has a booking with any of the given statuses.
     *
     * @param eventId       - of interest
     * @param userId        - of interest.
     * @param bookingStatuses - the statuses of the booking.
     * @return true if a waiting list booking exists false if not
     * @throws SegueDatabaseException - if an error occurs.
     */
    public boolean hasBookingWithAnyOfStatuses(final String eventId, final Long userId, final Set<BookingStatus> bookingStatuses)
            throws SegueDatabaseException {
        try {
            EventBookingDTO eb = this.bookingPersistenceManager.getBookingByEventIdAndUserId(eventId, userId);
            return null != eb && bookingStatuses.contains(eb.getBookingStatus());
        } catch (ResourceNotFoundException e) {
            return false;
        }
    }

    /**
     * Cancel a booking.
     * <p>
     * Note: cancelled bookings no longer occupy space on an events capacity calculations.
     *
     * @param event - event
     * @param user  - user to unbook
     * @throws SegueDatabaseException  - if a database error occurs.
     * @throws ContentManagerException - if a content error occurs.
     */
    public void cancelBooking(final IsaacEventPageDTO event, final RegisteredUserDTO user)
            throws SegueDatabaseException, ContentManagerException {
        try {
            // Obtain an exclusive database lock to lock the booking
            this.bookingPersistenceManager.acquireDistributedLock(event.getId());
            this.bookingPersistenceManager.updateBookingStatus(event.getId(), user.getId(),
                    BookingStatus.CANCELLED,
                    null);

            // Send an email notifying the user (unless they are being canceled after the event for the sake of our records)
            Date bookingCancellationDate = new Date();
            if (bookingCancellationDate.before(event.getEndDate())) {
                emailManager.sendTemplatedEmailToUser(user,
                        emailManager.getEmailTemplateDTO("email-event-booking-cancellation-confirmed"),
                        new ImmutableMap.Builder<String, Object>()
                                .put("contactUsURL", generateEventContactUsURL(event))
                                .put("event.emailEventDetails", event.getEmailEventDetails() == null ? "" : event.getEmailEventDetails())
                                .put("event", event)
                                .build(),
                        EmailType.SYSTEM);
            }

            // auto remove them from the group
            this.removeUserFromEventGroup(event, user);

        } finally {
            this.bookingPersistenceManager.releaseDistributedLock(event.getId());
        }
    }

    /**
     * Delete a booking permanently.
     *
     * @param event - event context
     * @param user  - user to unbook
     * @throws SegueDatabaseException - if an error occurs.
     */
    public void deleteBooking(final IsaacEventPageDTO event, final RegisteredUserDTO user) throws SegueDatabaseException {
        try {
            // Obtain an exclusive database lock to lock the booking
            this.bookingPersistenceManager.acquireDistributedLock(event.getId());
            this.bookingPersistenceManager.deleteBooking(event.getId(), user.getId());

            this.removeUserFromEventGroup(event, user);

        } finally {
            this.bookingPersistenceManager.releaseDistributedLock(event.getId());
        }
    }

    /**
     * Expunge additional information fields for all of a given user's bookings i.e. to remove PII.
     *
     * @param user  - user to unbook
     * @throws SegueDatabaseException - if an error occurs.
     */
    public void deleteUsersAdditionalInformationBooking(final RegisteredUserDTO user) throws SegueDatabaseException {
        this.bookingPersistenceManager.deleteAdditionalInformation(user.getId());
    }

    /**
     * This method will attempt to resend the last email that a user booked on an event should have received.
     * E.g. if their status is confirmed it would be a welcome email, if cancelled it would be a cancellation one.
     *
     * @param event - event that the user was booked on.
     * @param user - user to be emailed.
     */
    public void resendEventEmail(final IsaacEventPageDTO event, final RegisteredUserDTO user)
            throws SegueDatabaseException, ContentManagerException {
        EventBookingDTO booking
                = this.bookingPersistenceManager.getBookingByEventIdAndUserId(event.getId(), user.getId());

        if (booking.getBookingStatus().equals(BookingStatus.CONFIRMED)) {
            emailManager.sendTemplatedEmailToUser(user,
                    emailManager.getEmailTemplateDTO("email-event-booking-confirmed"),
                    new ImmutableMap.Builder<String, Object>()
                            .put("contactUsURL", generateEventContactUsURL(event))
                            .put("authorizationLink", String.format("https://%s/account?authToken=%s",
                                    propertiesLoader.getProperty(HOST_NAME), event.getIsaacGroupToken()))
                            .put("event.emailEventDetails", event.getEmailEventDetails() == null ? "" : event.getEmailEventDetails())
                            .put("event", event)
                            .build(),
                    EmailType.SYSTEM,
                    Arrays.asList(generateEventICSFile(event, booking)));

        } else if (booking.getBookingStatus().equals(BookingStatus.CANCELLED)) {
            emailManager.sendTemplatedEmailToUser(user,
                    emailManager.getEmailTemplateDTO("email-event-booking-cancellation-confirmed"),
                    new ImmutableMap.Builder<String, Object>()
                            .put("contactUsURL", generateEventContactUsURL(event))
                            .put("event.emailEventDetails", event.getEmailEventDetails() == null ? "" : event.getEmailEventDetails())
                            .put("event", event)
                            .build(),
                    EmailType.SYSTEM);

        } else if (booking.getBookingStatus().equals(BookingStatus.WAITING_LIST)) {
            emailManager.sendTemplatedEmailToUser(user,
                    emailManager.getEmailTemplateDTO("email-event-waiting-list-addition-notification"),
                    new ImmutableMap.Builder<String, Object>()
                            .put("contactUsURL", generateEventContactUsURL(event))
                            .put("event.emailEventDetails", event.getEmailEventDetails() == null ? "" : event.getEmailEventDetails())
                            .put("event", event)
                            .build(),
                    EmailType.SYSTEM);
        } else {
            log.error("Unknown event booking status. Unable to select correct email.");
        }
    }

    /**
     * Helper method to ensure that that the booking would not violate space restrictions on the event.
     * <p>
     * If it does an exception will be thrown if a new booking wouldn't no exception will be thrown.
     *
     * @param event the event the user wants to book on to
     * @param user  the user who is trying to be booked onto the event.
     * @throws SegueDatabaseException - if an error occurs
     * @throws EventIsFullException   - if the event is full according to the event rules established.
     */
    private void ensureCapacity(final IsaacEventPageDTO event, final RegisteredUserDTO user) throws
            SegueDatabaseException, EventIsFullException {
        final boolean isStudentEvent = event.getTags().contains("student");
        Integer numberOfPlaces = getPlacesAvailable(event);
        if (numberOfPlaces != null) {
            // teachers can book on student events and do not count towards capacity
            if ((isStudentEvent && !Role.TEACHER.equals(user.getRole()) && numberOfPlaces <= 0)
                    || (!isStudentEvent && numberOfPlaces <= 0)) {
                throw new EventIsFullException(String.format("Unable to book user (%s) onto event (%s) as it is full"
                        + ".", user.getEmail(), event.getId()));
            }
        }
    }

    /**
     * Enforce business logic that is common to all event bookings / waiting list entries.
     *
     * @param event                  of interest
     * @param user                   user to book on to the event.
     * @param enforceBookingDeadline - whether or not to enforce the booking deadline of the event
     * @throws SegueDatabaseException       - if there is a database error
     * @throws EmailMustBeVerifiedException - if this method requires a validated e-mail address.
     * @throws DuplicateBookingException    - Duplicate booking, only unique bookings.
     * @throws EventDeadlineException       - The deadline for booking has passed.
     */
    private void ensureValidBooking(final IsaacEventPageDTO event, final RegisteredUserDTO user, final boolean
            enforceBookingDeadline) throws SegueDatabaseException, EmailMustBeVerifiedException,
            DuplicateBookingException, EventDeadlineException {
        Date now = new Date();

        // check if if the end date has passed. Allowed to add to wait list after deadline.
        if (event.getEndDate() != null && now.after(event.getEndDate())
                || event.getDate() != null && now.after(event.getDate())) {
            throw new EventDeadlineException("The event is in the past.");
        }

        // if we are enforcing the booking deadline then enforce it.
        if (enforceBookingDeadline && event.getBookingDeadline() != null && now.after(event.getBookingDeadline())) {
            throw new EventDeadlineException("The booking deadline has passed.");
        }

        // check if already booked
        if (this.isUserBooked(event.getId(), user.getId())) {
            throw new DuplicateBookingException(String.format("Unable to book onto event (%s) as user (%s) is already"
                    + " booked on to it.", event.getId(), user.getEmail()));
        }

        // must have verified email
        if (!EmailVerificationStatus.VERIFIED.equals(user.getEmailVerificationStatus())) {
            throw new EmailMustBeVerifiedException(String.format("Unable to book onto event (%s) without a "
                            + "verified email address for user (%s).",
                    event.getId(),
                    user.getEmail()));
        }
    }

    /**
     * Helper method to generate an ics file for emailing to users who have booked on to an event.
     *
     * Note: This method may return null in the event we cannot communicate with a third party service.
     *
     * @param event - the event booked on
     * @param bookingDetails - the booking details.
     * @return email attachment containing an ics file.
     */
    private EmailAttachment generateEventICSFile(IsaacEventPageDTO event, EventBookingDTO bookingDetails) {

        try {
            // note this library will go out to a third part to get a sensible timezone value.
            TimezoneAssignment london = TimezoneAssignment.download(TimeZone.getTimeZone(DEFAULT_TIME_LOCALITY), false);

            ICalendar ical = new ICalendar();
            ical.getTimezoneInfo().setDefaultTimezone(london);

            VEvent icalEvent = new VEvent();
            icalEvent.setSummary(event.getTitle());
            icalEvent.setDateStart(event.getDate(), true);
            icalEvent.setDateEnd(event.getEndDate(), true);
            icalEvent.setDescription(event.getSubtitle());

            icalEvent.setOrganizer(new Organizer(propertiesLoader.getProperty(MAIL_NAME),
                    propertiesLoader.getProperty(EVENT_ADMIN_EMAIL)));
            icalEvent.setUid(String.format("%s@%s.%s", bookingDetails.getUserBooked().getId(),
                    event.getId(), propertiesLoader.getProperty(EVENT_ICAL_UID_DOMAIN)));
            icalEvent.setUrl(String.format("https://%s/events/%s",
                    propertiesLoader.getProperty(HOST_NAME), event.getId()));

            if (event.getLocation() != null && event.getAddress() != null) {
                icalEvent.setLocation(event.getLocation().getAddress().toString());
            }

            ical.addEvent(icalEvent);
            return new EmailAttachment("event.ics",
                    "text/calendar; charset=\"utf-8\"; method=PUBLISH", Biweekly.write(ical).go());
        } catch (IllegalArgumentException e) {
            log.error("Unable to generate ics file for event email", e);
            return null;
        }
    }

    /**
     * Helper to generate a url with a pre-generated subject field for the contact page
     * @param event - the event of interest
     * @return customised contactUs url for the event.
     */
    private String generateEventContactUsURL(IsaacEventPageDTO event){
        String defaultURL = String.format("https://%s/contact", propertiesLoader.getProperty(HOST_NAME));
        if (event.getDate() == null) {
            return defaultURL;
        }

        try {
            DateFormat shortDateFormatter = DateFormat.getDateInstance(DateFormat.SHORT);
            String location = event.getLocation() != null &&
                    event.getLocation().getAddress() != null &&
                    event.getLocation().getAddress().getAddressLine1() != null
                    ? event.getLocation().getAddress().getAddressLine1()
                    : "";

            String contactUsSubject = "Event - " + location + " - " + shortDateFormatter.format(event.getDate());

            return String.format("https://%s/contact?subject=%s",
                    propertiesLoader.getProperty(HOST_NAME),
                    URLEncoder.encode(contactUsSubject, java.nio.charset.StandardCharsets.UTF_8.toString()));

        } catch (UnsupportedEncodingException e) {
            log.error("Unable to encode url for contact us link, using default url instead", e);
            return defaultURL;
        }
    }

    /**
     * Helper method to undo the group association made when a user books on an event.
     * @param event context
     * @param user to remove
     * @throws SegueDatabaseException if there is a database error.
     */
    private void removeUserFromEventGroup(final IsaacEventPageDTO event, final RegisteredUserDTO user)
            throws SegueDatabaseException{
        try {
            // auto remove them from the group
            if (event.getIsaacGroupToken() != null && !event.getIsaacGroupToken().isEmpty()) {
                AssociationToken associationToken = this.userAssociationManager.lookupTokenDetails(user, event.getIsaacGroupToken());
                UserGroupDTO group = this.groupManager.getGroupById(associationToken.getGroupId());
                if (group != null) {
                    this.groupManager.removeUserFromGroup(group, user);
                }
            }
        } catch (InvalidUserAssociationTokenException e) {
            log.error(String.format("Unable to auto remove user (%s) using token (%s) as the token is invalid.",
                    user.getEmail(), event.getIsaacGroupToken()));
        }
    }
}<|MERGE_RESOLUTION|>--- conflicted
+++ resolved
@@ -269,7 +269,6 @@
             booking = this.bookingPersistenceManager.createBooking(event.getId(), user.getId(), status,
                     additionalEventInformation);
 
-<<<<<<< HEAD
             // Send an email notifying the user (unless they are being added after the event for the sake of our records)
             Date bookingDate = new Date();
             if (bookingDate.before(event.getEndDate())) {
@@ -285,7 +284,6 @@
                                     .build(),
                             EmailType.SYSTEM,
                             Arrays.asList(generateEventICSFile(event, booking)));
-
                 } else if (BookingStatus.WAITING_LIST.equals(status)) {
                     emailManager.sendTemplatedEmailToUser(user,
                             emailManager.getEmailTemplateDTO("email-event-waiting-list-addition-notification"),
@@ -296,29 +294,6 @@
                                     .build(),
                             EmailType.SYSTEM);
                 }
-=======
-            if (BookingStatus.CONFIRMED.equals(status)) {
-                emailManager.sendTemplatedEmailToUser(user,
-                        emailManager.getEmailTemplateDTO("email-event-booking-confirmed"),
-                        new ImmutableMap.Builder<String, Object>()
-                                .put("contactUsURL", generateEventContactUsURL(event))
-                                .put("authorizationLink", String.format("https://%s/account?authToken=%s",
-                                        propertiesLoader.getProperty(HOST_NAME), event.getIsaacGroupToken()))
-                                .put("event.emailEventDetails", event.getEmailEventDetails() == null ? "" : event.getEmailEventDetails())
-                                .put("event", event)
-                                .build(),
-                        EmailType.SYSTEM,
-                        Arrays.asList(generateEventICSFile(event, booking)));
-            } else if (BookingStatus.WAITING_LIST.equals(status)) {
-                emailManager.sendTemplatedEmailToUser(user,
-                        emailManager.getEmailTemplateDTO("email-event-waiting-list-addition-notification"),
-                        new ImmutableMap.Builder<String, Object>()
-                                .put("contactUsURL", generateEventContactUsURL(event))
-                                .put("event.emailEventDetails", event.getEmailEventDetails() == null ? "" : event.getEmailEventDetails())
-                                .put("event", event)
-                                .build(),
-                        EmailType.SYSTEM);
->>>>>>> 0eec64a6
             }
         } catch (ContentManagerException e) {
             log.error(String.format("Unable to send booking confirmation email (%s) to user (%s)", event.getId(), user
@@ -549,7 +524,6 @@
                 updatedStatus = this.bookingPersistenceManager.updateBookingStatus(eventBooking.getEventId(), userDTO
                         .getId(), BookingStatus.CONFIRMED, eventBooking.getAdditionalInformation());
 
-<<<<<<< HEAD
                 // Send an email notifying the user (unless they are being promoted after the event for the sake of our records)
                 Date promotionDate = new Date();
                 if (promotionDate.before(event.getEndDate())) {
@@ -565,29 +539,11 @@
                             EmailType.SYSTEM,
                             Arrays.asList(generateEventICSFile(event, updatedStatus)));
                 }
-        } catch (ContentManagerException e) {
-            log.error(String.format("Unable to send welcome email (%s) to user (%s)", event.getId(),
-                    userDTO.getEmail()), e);
-            throw new EventBookingUpdateException("Unable to send welcome email, failed to update event booking");
-=======
-                emailManager.sendTemplatedEmailToUser(userDTO,
-                        emailManager.getEmailTemplateDTO("email-event-booking-waiting-list-promotion-confirmed"),
-                        new ImmutableMap.Builder<String, Object>()
-                                .put("contactUsURL", generateEventContactUsURL(event))
-                                .put("authorizationLink", String.format("https://%s/account?authToken=%s",
-                                        propertiesLoader.getProperty(HOST_NAME), event.getIsaacGroupToken()))
-                                .put("event.emailEventDetails", event.getEmailEventDetails() == null ? "" : event.getEmailEventDetails())
-                                .put("event", event)
-                                .build(),
-                        EmailType.SYSTEM,
-                        Arrays.asList(generateEventICSFile(event, updatedStatus)));
-
             } catch (ContentManagerException e) {
                 log.error(String.format("Unable to send welcome email (%s) to user (%s)", event.getId(),
                         userDTO.getEmail()), e);
                 throw new EventBookingUpdateException("Unable to send welcome email, failed to update event booking");
             }
->>>>>>> 0eec64a6
         } finally {
             this.bookingPersistenceManager.releaseDistributedLock(event.getId());
         }
