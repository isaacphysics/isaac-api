--- conflicted
+++ resolved
@@ -111,11 +111,8 @@
     //private static IStatisticsManager statsManager = null;
 	private static GroupManager groupManager = null;
 	private static IUserAlerts userAlerts = null;
-<<<<<<< HEAD
+	private static IUserStreaksManager userStreaksManager = null;
 	private static IUserBadgePersistenceManager userBadgePersitenceManager = null;
-=======
-	private static IUserStreaksManager userStreaksManager = null;
->>>>>>> 2d26eede
 
 	// kafka streams applications
     private static SiteStatisticsStreamsApplication statisticsStreamsApplication;
@@ -769,7 +766,6 @@
         return userStatsStreamsApplication;
     }
 
-<<<<<<< HEAD
     /**
      *
      * @return
@@ -777,13 +773,19 @@
     @Provides
     @Singleton
     @Inject
-    private static IUserBadgePersistenceManager getUserBadgePersistenceManager() {
+    private static IUserBadgePersistenceManager getUserBadgePersistenceManager(final PostgresSqlDb postgresDB) {
 
         if (null == userBadgePersitenceManager) {
             userBadgePersitenceManager = new PgUserBadgePersistenceManager(postgresDB);
         }
         return userBadgePersitenceManager;
-=======
+    }
+
+
+    /**
+     *
+     * @return
+     */
     @Provides
     @Singleton
     @Inject
@@ -793,7 +795,6 @@
             userStreaksManager = new PgUserStreakManager(postgresDB);
         }
         return userStreaksManager;
->>>>>>> 2d26eede
     }
 
     /**
