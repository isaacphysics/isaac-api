/**
 * Copyright 2014 Stephen Cummins
 *
 * Licensed under the Apache License, Version 2.0 (the "License");
 * you may not use this file except in compliance with the License.
 *
 * You may obtain a copy of the License at
 * 		http://www.apache.org/licenses/LICENSE-2.0
 *
 * Unless required by applicable law or agreed to in writing, software
 * distributed under the License is distributed on an "AS IS" BASIS,
 * WITHOUT WARRANTIES OR CONDITIONS OF ANY KIND, either express or implied.
 * See the License for the specific language governing permissions and
 * limitations under the License.
 */
package uk.ac.cam.cl.dtg.segue.configuration;

import java.io.IOException;
import java.net.UnknownHostException;
import java.sql.SQLException;
import java.util.Collection;
import java.util.Map;
import java.util.Set;

import javax.servlet.ServletContextEvent;
import javax.servlet.ServletContextListener;

import com.google.api.client.util.Maps;
import com.google.common.collect.ImmutableMap;
import ma.glasnost.orika.MapperFacade;

import org.elasticsearch.client.Client;
import org.reflections.Reflections;
import org.slf4j.Logger;
import org.slf4j.LoggerFactory;

import uk.ac.cam.cl.dtg.isaac.api.managers.GameManager;
import uk.ac.cam.cl.dtg.segue.api.Constants;
import uk.ac.cam.cl.dtg.segue.api.managers.*;
import uk.ac.cam.cl.dtg.segue.api.monitors.*;
import uk.ac.cam.cl.dtg.segue.auth.*;
import uk.ac.cam.cl.dtg.segue.comm.EmailCommunicator;
import uk.ac.cam.cl.dtg.segue.comm.EmailManager;
import uk.ac.cam.cl.dtg.segue.comm.ICommunicator;
import uk.ac.cam.cl.dtg.segue.dao.*;
import uk.ac.cam.cl.dtg.segue.dao.associations.IAssociationDataManager;
import uk.ac.cam.cl.dtg.segue.dao.associations.PgAssociationDataManager;
import uk.ac.cam.cl.dtg.segue.dao.content.ContentMapper;
import uk.ac.cam.cl.dtg.segue.dao.content.GitContentManager;
import uk.ac.cam.cl.dtg.segue.dao.content.IContentManager;
import uk.ac.cam.cl.dtg.segue.dao.schools.SchoolListReader;
<<<<<<< HEAD
import uk.ac.cam.cl.dtg.segue.dao.kafkaStreams.KafkaTopicManager;
import uk.ac.cam.cl.dtg.segue.dao.kafkaStreams.SiteStatisticsStreamsApplication;
import uk.ac.cam.cl.dtg.segue.dao.userBadges.IUserBadgePersistenceManager;
import uk.ac.cam.cl.dtg.segue.dao.userBadges.PgUserBadgePersistenceManager;
=======
>>>>>>> af3c496d
import uk.ac.cam.cl.dtg.segue.dao.users.*;
import uk.ac.cam.cl.dtg.segue.database.GitDb;
import uk.ac.cam.cl.dtg.segue.database.PostgresSqlDb;
import uk.ac.cam.cl.dtg.segue.dos.*;
import uk.ac.cam.cl.dtg.segue.quiz.IQuestionAttemptManager;
import uk.ac.cam.cl.dtg.segue.quiz.PgQuestionAttempts;
import uk.ac.cam.cl.dtg.segue.search.ElasticSearchProvider;
import uk.ac.cam.cl.dtg.segue.search.ISearchProvider;
import uk.ac.cam.cl.dtg.util.PropertiesLoader;
import uk.ac.cam.cl.dtg.util.locations.IPLocationResolver;
import uk.ac.cam.cl.dtg.util.locations.IPInfoDBLocationResolver;
import uk.ac.cam.cl.dtg.util.locations.PostCodeIOLocationResolver;
import uk.ac.cam.cl.dtg.util.locations.PostCodeLocationResolver;

import com.fasterxml.jackson.databind.ObjectMapper;
import com.fasterxml.jackson.annotation.JsonInclude;
import com.google.api.client.util.Lists;
import com.google.inject.AbstractModule;
import com.google.inject.Inject;
import com.google.inject.Provides;
import com.google.inject.Singleton;
import com.google.inject.multibindings.MapBinder;
import com.google.inject.name.Named;
import com.google.inject.name.Names;

import static uk.ac.cam.cl.dtg.segue.api.Constants.CONTENT_INDEX;
import static uk.ac.cam.cl.dtg.segue.api.Constants.HOST_NAME;

/**
 * This class is responsible for injecting configuration values for persistence related classes.
 * 
 */
public class SegueGuiceConfigurationModule extends AbstractModule implements ServletContextListener {
    private static final Logger log = LoggerFactory.getLogger(SegueGuiceConfigurationModule.class);

    private static PropertiesLoader globalProperties = null;
    
    // Singletons - we only ever want there to be one instance of each of these.
    private static PostgresSqlDb postgresDB;
    private static ContentMapper mapper = null;
    private static GitContentManager contentManager = null;
    private static Client elasticSearchClient = null;
    private static UserAccountManager userManager = null;
    private static IQuestionAttemptManager questionPersistenceManager = null;
    //private static ILogManager logManager;
    private static LogManagerEventPublisher logManager;
    private static EmailManager emailCommunicationQueue = null;
    private static IMisuseMonitor misuseMonitor = null;
    private static StatisticsManager statsManager = null;
    //private static IStatisticsManager statsManager = null;
	private static GroupManager groupManager = null;
	private static IUserAlerts userAlerts = null;
	private static IUserStreaksManager userStreaksManager = null;
	private static IUserBadgePersistenceManager userBadgePersitenceManager = null;

    private static Collection<Class<? extends ServletContextListener>> contextListeners;
    private static Map<String, Reflections> reflections = com.google.common.collect.Maps.newHashMap();
    
    /**
     * Create a SegueGuiceConfigurationModule.
     */
    public SegueGuiceConfigurationModule() {
        if (globalProperties == null) {
            try {
                globalProperties = new PropertiesLoader(System.getProperty("config.location"));
            } catch (IOException e) {
                log.error("Error loading properties file.", e);
            }
        }
    }

    @Override
    protected void configure() {
        try {
            this.configureProperties();
            this.configureDataPersistence();
            this.configureSegueSearch();
            this.configureAuthenticationProviders();
            this.configureApplicationManagers();

        } catch (IOException e) {
            e.printStackTrace();
            log.error("IOException during setup process.");
        }
    }

    /**
     * Extract properties and bind them to constants.
     */
    private void configureProperties() {
        // Properties loader
        bind(PropertiesLoader.class).toInstance(globalProperties);

        this.bindConstantToProperty(Constants.SEARCH_CLUSTER_NAME, globalProperties);
        this.bindConstantToProperty(Constants.SEARCH_CLUSTER_ADDRESS, globalProperties);
        this.bindConstantToProperty(Constants.SEARCH_CLUSTER_PORT, globalProperties);

        this.bindConstantToProperty(Constants.HOST_NAME, globalProperties);
        this.bindConstantToProperty(Constants.MAILER_SMTP_SERVER, globalProperties);
        this.bindConstantToProperty(Constants.MAIL_FROM_ADDRESS, globalProperties);
        this.bindConstantToProperty(Constants.MAIL_NAME, globalProperties);
        this.bindConstantToProperty(Constants.SERVER_ADMIN_ADDRESS, globalProperties);

        this.bindConstantToProperty(Constants.LOGGING_ENABLED, globalProperties);

        // IP address geocoding
        this.bindConstantToProperty(Constants.IP_INFO_DB_API_KEY, globalProperties);
        
        this.bindConstantToProperty(Constants.SCHOOL_CSV_LIST_PATH, globalProperties);

        this.bindConstantToProperty(CONTENT_INDEX, globalProperties);
    }

    /**
     * Configure all things persistency.
     * 
     * @throws IOException
     *             - when we cannot load the database.
     */
    private void configureDataPersistence() throws IOException {
        this.bindConstantToProperty(Constants.SEGUE_DB_NAME, globalProperties);

        // postgres
        this.bindConstantToProperty(Constants.POSTGRES_DB_URL, globalProperties);
        this.bindConstantToProperty(Constants.POSTGRES_DB_USER, globalProperties);
        this.bindConstantToProperty(Constants.POSTGRES_DB_PASSWORD, globalProperties);

        // GitDb
        bind(GitDb.class).toInstance(
                new GitDb(globalProperties.getProperty(Constants.LOCAL_GIT_DB), globalProperties
                        .getProperty(Constants.REMOTE_GIT_SSH_URL), globalProperties
                        .getProperty(Constants.REMOTE_GIT_SSH_KEY_PATH)));

        bind(IUserGroupPersistenceManager.class).to(PgUserGroupPersistenceManager.class);

        bind(IAssociationDataManager.class).to(PgAssociationDataManager.class);
    }

    /**
     * Configure segue search classes.
     */
    private void configureSegueSearch() {
        bind(ISearchProvider.class).to(ElasticSearchProvider.class);
    }

    /**
     * Configure user security related classes.
     */
    private void configureAuthenticationProviders() {
        this.bindConstantToProperty(Constants.HMAC_SALT, globalProperties);

        // Configure security providers
        // Google
        this.bindConstantToProperty(Constants.GOOGLE_CLIENT_SECRET_LOCATION, globalProperties);
        this.bindConstantToProperty(Constants.GOOGLE_CALLBACK_URI, globalProperties);
        this.bindConstantToProperty(Constants.GOOGLE_OAUTH_SCOPES, globalProperties);

        // Facebook
        this.bindConstantToProperty(Constants.FACEBOOK_SECRET, globalProperties);
        this.bindConstantToProperty(Constants.FACEBOOK_CLIENT_ID, globalProperties);
        this.bindConstantToProperty(Constants.FACEBOOK_CALLBACK_URI, globalProperties);
        this.bindConstantToProperty(Constants.FACEBOOK_OAUTH_SCOPES, globalProperties);
        this.bindConstantToProperty(Constants.FACEBOOK_USER_FIELDS, globalProperties);

        // Twitter
        this.bindConstantToProperty(Constants.TWITTER_SECRET, globalProperties);
        this.bindConstantToProperty(Constants.TWITTER_CLIENT_ID, globalProperties);
        this.bindConstantToProperty(Constants.TWITTER_CALLBACK_URI, globalProperties);

        // Register a map of security providers
        MapBinder<AuthenticationProvider, IAuthenticator> mapBinder = MapBinder.newMapBinder(binder(),
                AuthenticationProvider.class, IAuthenticator.class);
        mapBinder.addBinding(AuthenticationProvider.GOOGLE).to(GoogleAuthenticator.class);
        mapBinder.addBinding(AuthenticationProvider.FACEBOOK).to(FacebookAuthenticator.class);
        mapBinder.addBinding(AuthenticationProvider.TWITTER).to(TwitterAuthenticator.class);
        mapBinder.addBinding(AuthenticationProvider.SEGUE).to(SegueLocalAuthenticator.class);

    }

    /**
     * Deals with application data managers.
     */
    private void configureApplicationManagers() {
        // Allows GitDb to take over content Management
        bind(IContentManager.class).to(GitContentManager.class);

        bind(LocationHistory.class).to(PgLocationHistory.class);
        
        bind(PostCodeLocationResolver.class).to(PostCodeIOLocationResolver.class);

        bind(IUserDataManager.class).to(PgUsers.class);

        bind(IPasswordDataManager.class).to(PgPasswordDataManager.class);

        bind(ICommunicator.class).to(EmailCommunicator.class);

        bind(AbstractUserPreferenceManager.class).to(PgUserPreferenceManager.class);

        bind(IUserAlerts.class).to(PgUserAlerts.class);

        bind(IStatisticsManager.class).to(StatisticsManager.class);
    }

    /**
     * This provides a singleton of the elasticSearch client that can be used by Guice.
     * 
     * The client is threadsafe so we don't need to keep creating new ones.
     * 
     * @param clusterName
     *            - The name of the cluster to create.
     * @param address
     *            - address of the cluster to create.
     * @param port
     *            - port of the custer to create.
     * @return Client to be injected into ElasticSearch Provider.
     */
    @Inject
    @Provides
    @Singleton
    private static Client getSearchConnectionInformation(
            @Named(Constants.SEARCH_CLUSTER_NAME) final String clusterName,
            @Named(Constants.SEARCH_CLUSTER_ADDRESS) final String address,
            @Named(Constants.SEARCH_CLUSTER_PORT) final int port) {
        if (null == elasticSearchClient) {
            try {
                elasticSearchClient = ElasticSearchProvider.getTransportClient(clusterName, address, port);
                log.info("Creating singleton of ElasticSearchProvider");
            } catch (UnknownHostException e) {
                log.error("Could not create ElasticSearchProvider");
                return null;
            }
        }
        // eventually we want to do something like the below to make sure we get updated clients        
//        if (elasticSearchClient instanceof TransportClient) {
//            TransportClient tc = (TransportClient) elasticSearchClient;
//            if (tc.connectedNodes().isEmpty()) {
//                tc.close();        
//                log.error("The elasticsearch client is not connected to any nodes. Trying to reconnect...");
//                elasticSearchClient = null;
//                return getSearchConnectionInformation(clusterName, address, port);
//            }
//        }

        return elasticSearchClient;
    }

    /**
     * This provides a singleton of the git content manager for the segue facade.
     * 
     * TODO: This is a singleton as the units and tags are stored in memory. If we move these out it can be an instance.
     * This would be better as then we can give it a new search provider if the client has closed.
     * 
     * @param database
     *            - database reference
     * @param searchProvider
     *            - search provider to use
     * @param contentMapper
     *            - content mapper to use.
     * @return a fully configured content Manager.
     */
    @Inject
    @Provides
    @Singleton
    private static GitContentManager getContentManager(final GitDb database, final ISearchProvider searchProvider,
            final ContentMapper contentMapper, final PropertiesLoader globalProperties) {
        if (null == contentManager) {
            contentManager = new GitContentManager(database, searchProvider, contentMapper, globalProperties);
            log.info("Creating singleton of ContentManager");
        }

        return contentManager;
    }

    /**
     * This provides a singleton of the LogManager for the Segue facade.
     * 
     * Note: This is a singleton as logs are created very often and we wanted to minimise the overhead in class
     * creation. Although we can convert this to instances if we want to tidy this up.
     * 
     * @param database
     *            - database reference
     * @param loggingEnabled
     *            - boolean to determine if we should persist log messages.
     * @param lhm
     *            - location history manager
     * @return A fully configured LogManager
     */
    @Inject
    @Provides
    @Singleton
    private static ILogManager getLogManager(final PostgresSqlDb database,
                                             @Named(Constants.LOGGING_ENABLED) final boolean loggingEnabled,
                                             final LocationManager lhm) {

        if (null == logManager) {
            //logManager = new MongoLogManager(database, new ObjectMapper(), loggingEnabled, lhm);
            
            ObjectMapper objectMapper = new ObjectMapper();
            objectMapper.setSerializationInclusion(JsonInclude.Include.NON_NULL);
            //logManager = new PgLogManager(database, objectMapper, loggingEnabled, lhm);

            logManager = new PgLogManagerEventListener(new PgLogManager(database, objectMapper, loggingEnabled, lhm));

            log.info("Creating singleton of LogManager");
            if (loggingEnabled) {
                log.info("Log manager configured to record logging.");
            } else {
                log.info("Log manager configured NOT to record logging.");
            }
        }

        return logManager;
    }

    /**
     * This provides a singleton of the contentVersionController for the segue facade. 
     * Note: This is a singleton because this content mapper has to use reflection to register all content classes.
     * 
     * @return Content version controller with associated dependencies.
     */
    @Inject
    @Provides
    @Singleton
    private static ContentMapper getContentMapper() {
        if (null == mapper) {
            mapper = new ContentMapper(getReflectionsClass("uk.ac.cam.cl.dtg.segue"));
            log.info("Creating Singleton of the Content Mapper");
        }

        return mapper;
    }

    /**
     * This provides an instance of the SegueLocalAuthenticator.
     *
     *
     * @param database
     * 			- the database to access userInformation
     * @param passwordDataManager
     * 			- the database to access passwords
     * @param properties
     * 			- the global system properties
     * @return an instance of the queue
     */
    @Inject
    @Provides
    private static SegueLocalAuthenticator getSegueLocalAuthenticator(final IUserDataManager database, final IPasswordDataManager passwordDataManager,
                                                             final PropertiesLoader properties) {
        ISegueHashingAlgorithm preferredAlgorithm = new SeguePBKDF2v2();
        ISegueHashingAlgorithm oldAlgorithm = new SeguePBKDF2v1();

        Map<String, ISegueHashingAlgorithm> possibleAlgorithms
                = ImmutableMap.of(preferredAlgorithm.hashingAlgorithmName(), preferredAlgorithm,
                oldAlgorithm.hashingAlgorithmName(), oldAlgorithm);

        return new SegueLocalAuthenticator(database, passwordDataManager, properties, possibleAlgorithms, preferredAlgorithm);
    }

    /**
     * This provides a singleton of the e-mail manager class.
     *
     * Note: This has to be a singleton because it manages all emails sent using this JVM.
     *
     * @param database
     * 			- the database to access preferences
     * @param properties
     * 			- the properties so we can generate email
     * @param emailCommunicator
     *            the class the queue will send messages with
     * @param userPreferenceManager
     * 			- the class providing email preferences
     * @param contentManager
     * 			- the content so we can access email templates
     * @param authenticator
     * 			- the authenticator
     * @param logManager
     * 			- the logManager to log email sent
     * @return an instance of the queue
     */
    @Inject
    @Provides
    @Singleton
    private static EmailManager getMessageCommunicationQueue(final IUserDataManager database,
            final PropertiesLoader properties, final EmailCommunicator emailCommunicator,
            final AbstractUserPreferenceManager userPreferenceManager,
            final IContentManager contentManager, @Named(CONTENT_INDEX) final String contentIndex, final SegueLocalAuthenticator authenticator,
            final ILogManager logManager) {

        Map<String, String> globalTokens = Maps.newHashMap();
        globalTokens.put("sig", "Isaac Physics Project");
        globalTokens.put("emailPreferencesURL", String.format("https://%s/account#emailpreferences",
                properties.getProperty(HOST_NAME)));
        globalTokens.put("myAssignmentsURL", String.format("https://%s/assignments",
                properties.getProperty(HOST_NAME)));
        globalTokens.put("myBookedEventsURL", String.format("https://%s/events?show_booked_only=true",
                properties.getProperty(HOST_NAME)));
        globalTokens.put("contactUsURL", String.format("https://%s/contact",
                properties.getProperty(HOST_NAME)));

        if (null == emailCommunicationQueue) {
            emailCommunicationQueue = new EmailManager(emailCommunicator, userPreferenceManager, properties,
            				contentManager, logManager, globalTokens);
            log.info("Creating singleton of EmailCommunicationQueue");
        }
        return emailCommunicationQueue;
    }

    /**
     * This provides a singleton of the UserManager for various facades.
     *
     * Note: This has to be a a singleton as the User Manager keeps a temporary cache of anonymous users.
     *
     * @param database
     *            - the user persistence manager.
     * @param questionManager
     *            - IUserManager
     * @param properties
     *            - properties loader
     * @param providersToRegister
     *            - list of known providers.
     * @param emailQueue
     *            - so that we can send e-mails.
     * @param logManager
     *            - so that we can log interesting user based events.
     * @param mapperFacade
     *            - for DO and DTO mapping.
     * @param userAuthenticationManager
     *            - Responsible for handling the various authentication functions.
     * @return Content version controller with associated dependencies.
     */
    @Inject
    @Provides
    @Singleton
    private UserAccountManager getUserManager(final IUserDataManager database, final QuestionManager questionManager,
            final PropertiesLoader properties, final Map<AuthenticationProvider, IAuthenticator> providersToRegister,
            final EmailManager emailQueue, final ILogManager logManager, final MapperFacade mapperFacade,
            final UserAuthenticationManager userAuthenticationManager) {

        if (null == userManager) {
            userManager = new UserAccountManager(database, questionManager, properties, providersToRegister,
                    mapperFacade, emailQueue, logManager, userAuthenticationManager);
            log.info("Creating singleton of UserManager");
        }

        return userManager;
    }

    /**
     * QuestionManager.
     * Note: This has to be a singleton as the question manager keeps anonymous question attempts in memory.
     *
     * @param ds - postgres data source
     * @param objectMapper - mapper
     * @return a singleton for question persistence.
     */
    @Inject
    @Provides
    @Singleton
    private IQuestionAttemptManager getQuestionManager(final PostgresSqlDb ds, final ContentMapper objectMapper) {
        // this needs to be a singleton as it provides a temporary cache for anonymous question attempts.
        if (null == questionPersistenceManager) {
            questionPersistenceManager = new PgQuestionAttempts(ds, objectMapper);
            log.info("Creating singleton of IQuestionAttemptManager");
        }

        return questionPersistenceManager;
    }

    /**
     * This provides a singleton of the GroupManager.
     *
     * Note: This needs to be a singleton as we register observers for groups.
     *
     * @param userGroupDataManager
     *            - user group data manager
     * @param userManager
     *            - user manager
     * @param dtoMapper
     *            - dtoMapper
     * @return group manager
     */
    @Inject
    @Provides
    @Singleton
    private GroupManager getGroupManager(final IUserGroupPersistenceManager userGroupDataManager,
            final UserAccountManager userManager, final MapperFacade dtoMapper) {

        if (null == groupManager) {
            groupManager = new GroupManager(userGroupDataManager, userManager, dtoMapper);
            log.info("Creating singleton of GroupManager");
        }

        return groupManager;
    }

    /**
     * Get singleton of misuseMonitor.
     *
     * Note: this has to be a singleton as it tracks (in memory) the number of misuses.
     *
     * @param emailManager
     *            - so that the monitors can send e-mails.
     * @param properties
     *            - so that the monitors can look up email settings etc.
     * @return gets the singleton of the misuse manager.
     */
    @Inject
    @Provides
    @Singleton
    private IMisuseMonitor getMisuseMonitor(final EmailManager emailManager, final PropertiesLoader properties) {
        if (null == misuseMonitor) {
            misuseMonitor = new InMemoryMisuseMonitor();
            log.info("Creating singleton of MisuseMonitor");

            // TODO: We should automatically register all handlers that implement this interface using reflection?
            // register handlers segue specific handlers
            misuseMonitor.registerHandler(TokenOwnerLookupMisuseHandler.class.toString(),
                    new TokenOwnerLookupMisuseHandler(emailManager, properties));

            misuseMonitor.registerHandler(EmailVerificationMisuseHandler.class.toString(),
                    new EmailVerificationMisuseHandler());

            misuseMonitor.registerHandler(EmailVerificationRequestMisuseHandler.class.toString(),
                    new EmailVerificationRequestMisuseHandler());

            misuseMonitor.registerHandler(PasswordResetRequestMisuseHandler.class.toString(),
                    new PasswordResetRequestMisuseHandler());

            misuseMonitor.registerHandler(RegistrationMisuseHandler.class.toString(),
                    new RegistrationMisuseHandler(emailManager, properties));

            misuseMonitor.registerHandler(SegueLoginMisuseHandler.class.toString(),
                    new SegueLoginMisuseHandler(emailManager, properties));

            misuseMonitor.registerHandler(LogEventMisuseHandler.class.toString(),
                    new LogEventMisuseHandler(emailManager, properties));

            misuseMonitor.registerHandler(QuestionAttemptMisuseHandler.class.toString(),
                    new QuestionAttemptMisuseHandler(emailManager, properties));

            misuseMonitor.registerHandler(AnonQuestionAttemptMisuseHandler.class.toString(),
                    new AnonQuestionAttemptMisuseHandler());

            misuseMonitor.registerHandler(IPQuestionAttemptMisuseHandler.class.toString(),
                    new IPQuestionAttemptMisuseHandler(emailManager, properties));
        }

        return misuseMonitor;
    }

    /**
     * Gets the instance of the dozer mapper object.
     * 
     * @return a preconfigured instance of an Auto Mapper. This is specialised for mapping SegueObjects.
     */
    @Provides
    @Singleton
    @Inject
    public static MapperFacade getDOtoDTOMapper() {
        return SegueGuiceConfigurationModule.getContentMapper().getAutoMapper();
    }

    /**
     * @return segue version currently running.
     */
    public static String getSegueVersion() {
        return System.getProperty("segue.version");
    }

    /**
     * Gets the instance of the postgres connection wrapper.
     * 
     * Note: This needs to be a singleton as it contains a connection pool.
     * 
     * @param databaseUrl
     *            - database to connect to.
     * @param username
     *            - port that the mongodb service is running on.
     * @param password
     *            - the name of the database to configure the wrapper to use.
     * @return PostgresSqlDb db object preconfigured to work with the segue database.
     * @throws SQLException
     *             - If we cannot create the connection.
     */
    @Provides
    @Singleton
    @Inject
    private static PostgresSqlDb getPostgresDB(@Named(Constants.POSTGRES_DB_URL) final String databaseUrl,
            @Named(Constants.POSTGRES_DB_USER) final String username,
            @Named(Constants.POSTGRES_DB_PASSWORD) final String password) throws SQLException {

        if (null == postgresDB) {
            try {
                postgresDB = new PostgresSqlDb(databaseUrl, username, password);
                log.info("Created Singleton of PostgresDb wrapper");
            } catch (ClassNotFoundException e) {
                log.error("Unable to locate postgres driver.", e);
            }
        }

        return postgresDB;
    }

    @Provides
    @Singleton
    @Inject
<<<<<<< HEAD
    private static KafkaTopicManager getKafkaTopicManager() {
        if (null == kafkaTopicManager) {
            kafkaTopicManager = new KafkaTopicManager(globalProperties);
        }
        return kafkaTopicManager;
    }

    /**
     * Gets the instance of the kafka connection wrapper.
     *
     * @param kafkaHost
     *            - host to connect to.
     * @param kafkaPort
     *            - port that the kafka service is running on.
     * @return KafkaProducer object.
     */
    @Provides
    @Singleton
    @Inject
    private static KafkaStreamsProducer getKafkaProducer(@Named(Constants.KAFKA_HOSTNAME) final String kafkaHost,
                                                         @Named(Constants.KAFKA_PORT) final String kafkaPort,
                                                         final KafkaTopicManager topicManager) {

        if (null == kafkaProducer) {
            kafkaProducer = new KafkaStreamsProducer(kafkaHost, kafkaPort, topicManager);
            log.info("Creating singleton of KafkaProducer.");
        }
        return kafkaProducer;
    }

    /**
     * Gets the instance of the site statistics kafka stream application
     * @return Site Statistics Stream App object
     */
    @Provides
    @Singleton
    @Inject
    private static SiteStatisticsStreamsApplication getSiteStatsStreamsApp(final PropertiesLoader globalProperties,
                                                                           final KafkaTopicManager kafkaTopicManager,
                                                                           UserAccountManager userManager) {

        if (null == statisticsStreamsApplication) {

            log.info("Creating singleton of Site Stats Kafka Streams Application.");
            statisticsStreamsApplication = new SiteStatisticsStreamsApplication(globalProperties, kafkaTopicManager, userManager);
        }
        return statisticsStreamsApplication;
    }

    /**
     * Gets the instance of the anonymous events kafka stream application
     * @return Site Statistics Stream App object
     */
    @Provides
    @Singleton
    @Inject
    private static AnonymousEventsStreamsApplication getAnonEventsStreamsApp(final PropertiesLoader globalProperties,
                                                                             final KafkaTopicManager kafkaTopicManager) {

        if (null == anonEventsStreamsApplication) {

            log.info("Creating singleton of Anonymous events Kafka Streams Application.");
            anonEventsStreamsApplication = new AnonymousEventsStreamsApplication(globalProperties, kafkaTopicManager);
        }
        return anonEventsStreamsApplication;
    }

    /**
     * Gets the instance of the anonymous events kafka stream application
     * @return Site Statistics Stream App object
     */
    @Provides
    @Singleton
    @Inject
    private static UserStatisticsStreamsApplication getUserStatsEventsStreamsApp(final PropertiesLoader globalProperties,
                                                                            final KafkaTopicManager kafkaTopicManager,
                                                                                 final ILogManager logManager) {

        if (null == userStatsStreamsApplication) {

            log.info("Creating singleton of User Stats events Kafka Streams Application.");
            userStatsStreamsApplication = new UserStatisticsStreamsApplication(globalProperties, kafkaTopicManager,
                    questionPersistenceManager, userManager, logManager);
            userStatsStreamsApplication.start();
        }
        return userStatsStreamsApplication;
    }

    /**
     *
     * @return
     */
    @Provides
    @Singleton
    @Inject
    private static IUserBadgePersistenceManager getUserBadgePersistenceManager(final PostgresSqlDb postgresDB) {

        if (null == userBadgePersitenceManager) {
            userBadgePersitenceManager = new PgUserBadgePersistenceManager(postgresDB);
        }
        return userBadgePersitenceManager;
    }


    /**
     *
     * @return
     */
    @Provides
    @Singleton
    @Inject
=======
>>>>>>> af3c496d
    private static IUserStreaksManager getUserStreaksManager(final PostgresSqlDb postgresDB) {

        if (null == userStreaksManager) {
            userStreaksManager = new PgUserStreakManager(postgresDB);
        }
        return userStreaksManager;
    }

    /**
     * Gets the instance of the StatisticsManager. Note: this class is a hack and needs to be refactored.... It is
     * currently only a singleton as it keeps a cache.
     * 
     * @param userManager
     *            - dependency
     * @param logManager
     *            - dependency
     * @param schoolManager
     *            - dependency
     * @param contentManager
     *            - dependency
     * @param locationHistoryManager
     *            - dependency
     * @param groupManager
     *            - dependency
     * @param questionManager
     *            - dependency
     * @param gameManager
     *            - dependency
     * @return stats manager
     */
    @Provides
    @Singleton
    @Inject
    private static StatisticsManager getStatsManager(final UserAccountManager userManager,
                                                     final ILogManager logManager, final SchoolListReader schoolManager,
                                                     final IContentManager contentManager, @Named(CONTENT_INDEX) final String contentIndex, final LocationManager locationHistoryManager,
                                                     final GroupManager groupManager, final QuestionManager questionManager, final GameManager gameManager,
                                                     final IUserStreaksManager userStreaksManager) {

        if (null == statsManager) {
            statsManager = new StatisticsManager(userManager, logManager, schoolManager, contentManager, contentIndex,
                    locationHistoryManager, groupManager, questionManager, gameManager, userStreaksManager);
            log.info("Created Singleton of Statistics Manager");
        }

        return statsManager;
    }
    
    /**
     * This provides a new instance of the location resolver.
     *
     * @param apiKey
     *            - for using the third party service.
     * @return The singleton instance of EmailCommunicator
     */
    @Inject
    @Provides
    private IPLocationResolver getIPLocator(@Named(Constants.IP_INFO_DB_API_KEY) final String apiKey) {
        return new IPInfoDBLocationResolver(apiKey);
    }

    /**
     * Utility method to make the syntax of property bindings clearer.
     * 
     * @param propertyLabel
     *            - Key for a given property
     * @param propertyLoader
     *            - property loader to use
     */
    private void bindConstantToProperty(final String propertyLabel, final PropertiesLoader propertyLoader) {
        bindConstant().annotatedWith(Names.named(propertyLabel)).to(propertyLoader.getProperty(propertyLabel));
    }

    /**
     * Utility method to get a pre-generated reflections class for the uk.ac.cam.cl.dtg.segue package.
     *
     * @return reflections.
     */
    public static Reflections getReflectionsClass(String pkg) {
        if (!reflections.containsKey(pkg)) {
            log.info("Caching reflections scan on uk.ac.cam.cl.dtg.segue....");
            reflections.put(pkg, new Reflections(pkg));
        }
        return reflections.get(pkg);
    }

    /**
     * Gets the segue classes that should be registered as context listeners.
     *
     * @return the list of context listener classes (these should all be singletons).
     */
    public static Collection<Class<? extends ServletContextListener>> getRegisteredContextListenerClasses() {

        if (null == contextListeners) {
            contextListeners = Lists.newArrayList();

            Set<Class<? extends ServletContextListener>> subTypes = getReflectionsClass("uk.ac.cam.cl.dtg.segue")
                    .getSubTypesOf(ServletContextListener.class);

            Set<Class<? extends ServletContextListener>> etlSubTypes = getReflectionsClass("uk.ac.cam.cl.dtg.segue.etl")
                    .getSubTypesOf(ServletContextListener.class);

            subTypes.removeAll(etlSubTypes);

            for (Class<? extends ServletContextListener> contextListener : subTypes) {

                contextListeners.add(contextListener);
            }
        }

        return contextListeners;
    }

    @Override
    public void contextInitialized(final ServletContextEvent sce) {
        // nothing needed
    }

    @Override
    public void contextDestroyed(final ServletContextEvent sce) {
        // Close all resources we hold.
        log.info("Segue Config Module notified of shutdown. Releasing resources");
        elasticSearchClient.close();
        elasticSearchClient = null;

        try {
            postgresDB.close();
            postgresDB = null;
        } catch (IOException e) {
            log.error("Unable to close external connection", e);
        }
    }
}<|MERGE_RESOLUTION|>--- conflicted
+++ resolved
@@ -49,13 +49,8 @@
 import uk.ac.cam.cl.dtg.segue.dao.content.GitContentManager;
 import uk.ac.cam.cl.dtg.segue.dao.content.IContentManager;
 import uk.ac.cam.cl.dtg.segue.dao.schools.SchoolListReader;
-<<<<<<< HEAD
-import uk.ac.cam.cl.dtg.segue.dao.kafkaStreams.KafkaTopicManager;
-import uk.ac.cam.cl.dtg.segue.dao.kafkaStreams.SiteStatisticsStreamsApplication;
 import uk.ac.cam.cl.dtg.segue.dao.userBadges.IUserBadgePersistenceManager;
 import uk.ac.cam.cl.dtg.segue.dao.userBadges.PgUserBadgePersistenceManager;
-=======
->>>>>>> af3c496d
 import uk.ac.cam.cl.dtg.segue.dao.users.*;
 import uk.ac.cam.cl.dtg.segue.database.GitDb;
 import uk.ac.cam.cl.dtg.segue.database.PostgresSqlDb;
@@ -662,95 +657,6 @@
     @Provides
     @Singleton
     @Inject
-<<<<<<< HEAD
-    private static KafkaTopicManager getKafkaTopicManager() {
-        if (null == kafkaTopicManager) {
-            kafkaTopicManager = new KafkaTopicManager(globalProperties);
-        }
-        return kafkaTopicManager;
-    }
-
-    /**
-     * Gets the instance of the kafka connection wrapper.
-     *
-     * @param kafkaHost
-     *            - host to connect to.
-     * @param kafkaPort
-     *            - port that the kafka service is running on.
-     * @return KafkaProducer object.
-     */
-    @Provides
-    @Singleton
-    @Inject
-    private static KafkaStreamsProducer getKafkaProducer(@Named(Constants.KAFKA_HOSTNAME) final String kafkaHost,
-                                                         @Named(Constants.KAFKA_PORT) final String kafkaPort,
-                                                         final KafkaTopicManager topicManager) {
-
-        if (null == kafkaProducer) {
-            kafkaProducer = new KafkaStreamsProducer(kafkaHost, kafkaPort, topicManager);
-            log.info("Creating singleton of KafkaProducer.");
-        }
-        return kafkaProducer;
-    }
-
-    /**
-     * Gets the instance of the site statistics kafka stream application
-     * @return Site Statistics Stream App object
-     */
-    @Provides
-    @Singleton
-    @Inject
-    private static SiteStatisticsStreamsApplication getSiteStatsStreamsApp(final PropertiesLoader globalProperties,
-                                                                           final KafkaTopicManager kafkaTopicManager,
-                                                                           UserAccountManager userManager) {
-
-        if (null == statisticsStreamsApplication) {
-
-            log.info("Creating singleton of Site Stats Kafka Streams Application.");
-            statisticsStreamsApplication = new SiteStatisticsStreamsApplication(globalProperties, kafkaTopicManager, userManager);
-        }
-        return statisticsStreamsApplication;
-    }
-
-    /**
-     * Gets the instance of the anonymous events kafka stream application
-     * @return Site Statistics Stream App object
-     */
-    @Provides
-    @Singleton
-    @Inject
-    private static AnonymousEventsStreamsApplication getAnonEventsStreamsApp(final PropertiesLoader globalProperties,
-                                                                             final KafkaTopicManager kafkaTopicManager) {
-
-        if (null == anonEventsStreamsApplication) {
-
-            log.info("Creating singleton of Anonymous events Kafka Streams Application.");
-            anonEventsStreamsApplication = new AnonymousEventsStreamsApplication(globalProperties, kafkaTopicManager);
-        }
-        return anonEventsStreamsApplication;
-    }
-
-    /**
-     * Gets the instance of the anonymous events kafka stream application
-     * @return Site Statistics Stream App object
-     */
-    @Provides
-    @Singleton
-    @Inject
-    private static UserStatisticsStreamsApplication getUserStatsEventsStreamsApp(final PropertiesLoader globalProperties,
-                                                                            final KafkaTopicManager kafkaTopicManager,
-                                                                                 final ILogManager logManager) {
-
-        if (null == userStatsStreamsApplication) {
-
-            log.info("Creating singleton of User Stats events Kafka Streams Application.");
-            userStatsStreamsApplication = new UserStatisticsStreamsApplication(globalProperties, kafkaTopicManager,
-                    questionPersistenceManager, userManager, logManager);
-            userStatsStreamsApplication.start();
-        }
-        return userStatsStreamsApplication;
-    }
-
     /**
      *
      * @return
@@ -773,10 +679,7 @@
      */
     @Provides
     @Singleton
-    @Inject
-=======
->>>>>>> af3c496d
-    private static IUserStreaksManager getUserStreaksManager(final PostgresSqlDb postgresDB) {
+    @Inject    private static IUserStreaksManager getUserStreaksManager(final PostgresSqlDb postgresDB) {
 
         if (null == userStreaksManager) {
             userStreaksManager = new PgUserStreakManager(postgresDB);
