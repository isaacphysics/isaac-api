/**
 * Copyright 2014 Stephen Cummins
 *
 * Licensed under the Apache License, Version 2.0 (the "License");
 * you may not use this file except in compliance with the License.
 *
 * You may obtain a copy of the License at
 * 		http://www.apache.org/licenses/LICENSE-2.0
 *
 * Unless required by applicable law or agreed to in writing, software
 * distributed under the License is distributed on an "AS IS" BASIS,
 * WITHOUT WARRANTIES OR CONDITIONS OF ANY KIND, either express or implied.
 * See the License for the specific language governing permissions and
 * limitations under the License.
 */
package uk.ac.cam.cl.dtg.segue.configuration;

import java.io.FileInputStream;
import java.io.IOException;
import java.io.InputStream;
import java.io.InputStreamReader;
import java.net.UnknownHostException;
import java.sql.SQLException;
import java.util.Collection;
import java.util.Map;
import java.util.Set;

import javax.servlet.ServletContextEvent;
import javax.servlet.ServletContextListener;

import ma.glasnost.orika.MapperFacade;

import org.apache.commons.lang3.Validate;
import org.elasticsearch.client.Client;
import org.reflections.Reflections;
import org.slf4j.Logger;
import org.slf4j.LoggerFactory;

import uk.ac.cam.cl.dtg.segue.api.Constants;
import uk.ac.cam.cl.dtg.segue.api.managers.ContentVersionController;
import uk.ac.cam.cl.dtg.segue.api.managers.GroupManager;
import uk.ac.cam.cl.dtg.segue.api.managers.TokenOwnerLookupMisuseHandler;
import uk.ac.cam.cl.dtg.segue.api.managers.UserAssociationManager;
import uk.ac.cam.cl.dtg.segue.api.managers.UserManager;
import uk.ac.cam.cl.dtg.segue.api.monitors.IMisuseMonitor;
import uk.ac.cam.cl.dtg.segue.api.monitors.InMemoryMisuseMonitor;
import uk.ac.cam.cl.dtg.segue.auth.AuthenticationProvider;
import uk.ac.cam.cl.dtg.segue.auth.FacebookAuthenticator;
import uk.ac.cam.cl.dtg.segue.auth.GoogleAuthenticator;
import uk.ac.cam.cl.dtg.segue.auth.IAuthenticator;
import uk.ac.cam.cl.dtg.segue.auth.SegueLocalAuthenticator;
import uk.ac.cam.cl.dtg.segue.auth.TwitterAuthenticator;
import uk.ac.cam.cl.dtg.segue.comm.EmailCommunicator;
import uk.ac.cam.cl.dtg.segue.comm.EmailManager;
import uk.ac.cam.cl.dtg.segue.comm.ICommunicator;
import uk.ac.cam.cl.dtg.segue.dao.IAppDatabaseManager;
import uk.ac.cam.cl.dtg.segue.dao.ILogManager;
import uk.ac.cam.cl.dtg.segue.dao.LocationHistoryManager;
import uk.ac.cam.cl.dtg.segue.dao.MongoAppDataManager;
import uk.ac.cam.cl.dtg.segue.dao.MongoLogManager;
import uk.ac.cam.cl.dtg.segue.dao.associations.IAssociationDataManager;
import uk.ac.cam.cl.dtg.segue.dao.associations.MongoAssociationDataManager;
import uk.ac.cam.cl.dtg.segue.dao.content.ContentMapper;
import uk.ac.cam.cl.dtg.segue.dao.content.GitContentManager;
import uk.ac.cam.cl.dtg.segue.dao.content.IContentManager;
import uk.ac.cam.cl.dtg.segue.dao.users.IUserDataManager;
import uk.ac.cam.cl.dtg.segue.dao.users.IUserGroupDataManager;
import uk.ac.cam.cl.dtg.segue.dao.users.MongoGroupDataManager;
import uk.ac.cam.cl.dtg.segue.dao.users.MongoUserDataManager;
import uk.ac.cam.cl.dtg.segue.database.GitDb;
import uk.ac.cam.cl.dtg.segue.database.MongoDb;
import uk.ac.cam.cl.dtg.segue.database.PostgresSqlDb;
import uk.ac.cam.cl.dtg.segue.dos.LocationHistory;
import uk.ac.cam.cl.dtg.segue.dos.PgLocationHistory;
import uk.ac.cam.cl.dtg.segue.search.ElasticSearchProvider;
import uk.ac.cam.cl.dtg.segue.search.ISearchProvider;
import uk.ac.cam.cl.dtg.util.PropertiesLoader;
import uk.ac.cam.cl.dtg.util.PropertiesManager;
import uk.ac.cam.cl.dtg.util.locations.ILocationResolver;
import uk.ac.cam.cl.dtg.util.locations.IPInfoDBLocationResolver;

import com.fasterxml.jackson.databind.ObjectMapper;
import com.google.api.client.googleapis.auth.oauth2.GoogleClientSecrets;
import com.google.api.client.json.jackson2.JacksonFactory;
import com.google.api.client.util.Lists;
import com.google.inject.AbstractModule;
import com.google.inject.Inject;
import com.google.inject.Provides;
import com.google.inject.Singleton;
import com.google.inject.multibindings.MapBinder;
import com.google.inject.name.Named;
import com.google.inject.name.Names;
import com.mongodb.MongoClientOptions;

/**
 * This class is responsible for injecting configuration values for persistence related classes.
 * 
 */
public class SegueGuiceConfigurationModule extends AbstractModule implements ServletContextListener {
    private static final Logger log = LoggerFactory.getLogger(SegueGuiceConfigurationModule.class);

    // we only ever want there to be one instance of each of these.
    private static MongoDb mongoDB = null;
    private static PostgresSqlDb postgresDB;

    private static ContentMapper mapper = null;
    private static ContentVersionController contentVersionController = null;

    private static GitContentManager contentManager = null;
    private static Client elasticSearchClient = null;

    private static UserManager userManager = null;

    private static GoogleClientSecrets googleClientSecrets = null;

    private static PropertiesLoader configLocationProperties;
    private static PropertiesLoader globalProperties = null;

    private UserAssociationManager userAssociationManager = null;

<<<<<<< HEAD
    private static ILogManager logManager;

    private static EmailManager emailCommunicationQueue = null;
=======
    private static IMisuseMonitor misuseMonitor = null;

    private static ILogManager logManager;
>>>>>>> e3d5bfdb

    private static Collection<Class<? extends ServletContextListener>> contextListeners;

    /**
     * Create a SegueGuiceConfigurationModule.
     */
    public SegueGuiceConfigurationModule() {
        if (globalProperties == null || configLocationProperties == null) {
            try {
                configLocationProperties = new PropertiesLoader("/config/segue-config-location.properties");

                globalProperties = new PropertiesLoader(
                        configLocationProperties.getProperty(Constants.GENERAL_CONFIG_LOCATION));

            } catch (IOException e) {
                log.error("Error loading properties file.", e);
            }
        }
    }

    @Override
    protected void configure() {
        try {
            this.configureProperties();
            this.configureDataPersistence();
            this.configureSegueSearch();
            this.configureAuthenticationProviders();
            this.configureApplicationManagers();

        } catch (IOException e) {
            e.printStackTrace();
            log.error("IOException during setup process.");
        }
    }

    /**
     * Extract properties and bind them to constants.
     */
    private void configureProperties() {
        // Properties loader
        bind(PropertiesLoader.class).toInstance(globalProperties);

        this.bindConstantToProperty(Constants.SEARCH_CLUSTER_NAME, globalProperties);
        this.bindConstantToProperty(Constants.SEARCH_CLUSTER_ADDRESS, globalProperties);
        this.bindConstantToProperty(Constants.SEARCH_CLUSTER_PORT, globalProperties);

        this.bindConstantToProperty(Constants.HOST_NAME, globalProperties);
        this.bindConstantToProperty(Constants.MAILER_SMTP_SERVER, globalProperties);
        this.bindConstantToProperty(Constants.MAIL_FROM_ADDRESS, globalProperties);

        this.bindConstantToProperty(Constants.LOGGING_ENABLED, globalProperties);

        // IP address geocoding
        this.bindConstantToProperty(Constants.IP_INFO_DB_API_KEY, globalProperties);
    }

    /**
     * Configure all things persistency.
     * 
     * @throws IOException
     *             - when we cannot load the database.
     */
    private void configureDataPersistence() throws IOException {
        // Setup different persistence bindings
        // MongoDb
        this.bindConstantToProperty(Constants.MONGO_DB_HOSTNAME, globalProperties);
        this.bindConstantToProperty(Constants.MONGO_DB_PORT, globalProperties);
        this.bindConstantToProperty(Constants.MONGO_CONNECTIONS_PER_HOST, globalProperties);
        this.bindConstantToProperty(Constants.MONGO_CONNECTION_TIMEOUT, globalProperties);
        this.bindConstantToProperty(Constants.MONGO_SOCKET_TIMEOUT, globalProperties);

        this.bindConstantToProperty(Constants.SEGUE_DB_NAME, globalProperties);

        // postgres
        this.bindConstantToProperty(Constants.POSTGRES_DB_URL, globalProperties);
        this.bindConstantToProperty(Constants.POSTGRES_DB_USER, globalProperties);
        this.bindConstantToProperty(Constants.POSTGRES_DB_PASSWORD, globalProperties);

        // GitDb
        bind(GitDb.class).toInstance(
                new GitDb(globalProperties.getProperty(Constants.LOCAL_GIT_DB), globalProperties
                        .getProperty(Constants.REMOTE_GIT_SSH_URL), globalProperties
                        .getProperty(Constants.REMOTE_GIT_SSH_KEY_PATH)));

        bind(IUserGroupDataManager.class).to(MongoGroupDataManager.class);

        bind(IAssociationDataManager.class).to(MongoAssociationDataManager.class);
    }

    /**
     * Configure segue search classes.
     */
    private void configureSegueSearch() {
        bind(ISearchProvider.class).to(ElasticSearchProvider.class);
    }

    /**
     * Configure user security related classes.
     */
    private void configureAuthenticationProviders() {
        this.bindConstantToProperty(Constants.HMAC_SALT, globalProperties);

        // Configure security providers
        // Google
        this.bindConstantToProperty(Constants.GOOGLE_CLIENT_SECRET_LOCATION, globalProperties);
        this.bindConstantToProperty(Constants.GOOGLE_CALLBACK_URI, globalProperties);
        this.bindConstantToProperty(Constants.GOOGLE_OAUTH_SCOPES, globalProperties);

        // Facebook
        this.bindConstantToProperty(Constants.FACEBOOK_SECRET, globalProperties);
        this.bindConstantToProperty(Constants.FACEBOOK_CLIENT_ID, globalProperties);
        this.bindConstantToProperty(Constants.FACEBOOK_CALLBACK_URI, globalProperties);
        this.bindConstantToProperty(Constants.FACEBOOK_OAUTH_SCOPES, globalProperties);

        // Twitter
        this.bindConstantToProperty(Constants.TWITTER_SECRET, globalProperties);
        this.bindConstantToProperty(Constants.TWITTER_CLIENT_ID, globalProperties);
        this.bindConstantToProperty(Constants.TWITTER_CALLBACK_URI, globalProperties);

        // Register a map of security providers
        MapBinder<AuthenticationProvider, IAuthenticator> mapBinder = MapBinder.newMapBinder(binder(),
                AuthenticationProvider.class, IAuthenticator.class);
        mapBinder.addBinding(AuthenticationProvider.GOOGLE).to(GoogleAuthenticator.class);
        mapBinder.addBinding(AuthenticationProvider.FACEBOOK).to(FacebookAuthenticator.class);
        mapBinder.addBinding(AuthenticationProvider.TWITTER).to(TwitterAuthenticator.class);
        mapBinder.addBinding(AuthenticationProvider.SEGUE).to(SegueLocalAuthenticator.class);

    }

    /**
     * Deals with application data managers.
     */
    private void configureApplicationManagers() {
        // Allows Mongo to take over Content Management
        // bind(IContentManager.class).to(MongoContentManager.class);

        // Allows GitDb to take over content Management
        bind(IContentManager.class).to(GitContentManager.class);

        bind(LocationHistory.class).to(PgLocationHistory.class);

        bind(IUserDataManager.class).to(MongoUserDataManager.class);

        bind(ICommunicator.class).to(EmailCommunicator.class);
    }

    /**
     * This provides a singleton of the elasticSearch client that can be used by Guice.
     * 
     * The client is threadsafe so we don't need to keep creating new ones.
     * 
     * @param clusterName
     *            - The name of the cluster to create.
     * @param address
     *            - address of the cluster to create.
     * @param port
     *            - port of the custer to create.
     * @return Client to be injected into ElasticSearch Provider.
     */
    @Inject
    @Provides
    @Singleton
    private static Client getSearchConnectionInformation(
            @Named(Constants.SEARCH_CLUSTER_NAME) final String clusterName,
            @Named(Constants.SEARCH_CLUSTER_ADDRESS) final String address,
            @Named(Constants.SEARCH_CLUSTER_PORT) final int port) {
        if (null == elasticSearchClient) {
            elasticSearchClient = ElasticSearchProvider.getTransportClient(clusterName, address, port);
            log.info("Creating singleton of ElasticSearchProvider");
        }

        return elasticSearchClient;
    }

    /**
     * This provides a singleton of the contentVersionController for the segue facade.
     * 
     * @param generalProperties
     *            - properties loader
     * @param contentManager
     *            - content manager (with associated persistence links).
     * @return Content version controller with associated dependencies.
     * @throws IOException
     *             - if we can't load the properties file for live version.
     */
    @Inject
    @Provides
    @Singleton
    private static ContentVersionController getContentVersionController(final PropertiesLoader generalProperties,
            final IContentManager contentManager) throws IOException {

        PropertiesManager versionPropertiesLoader = new PropertiesManager(
                configLocationProperties.getProperty(Constants.LIVE_VERSION_CONFIG_LOCATION));

        if (null == contentVersionController) {
            contentVersionController = new ContentVersionController(generalProperties, versionPropertiesLoader,
                    contentManager);
            log.info("Creating singleton of ContentVersionController");
        }
        return contentVersionController;
    }

    /**
     * This provides a singleton of the git content manager for the segue facade.
     * 
     * @param database
     *            - database reference
     * @param searchProvider
     *            - search provider to use
     * @param contentMapper
     *            - content mapper to use.
     * @return a fully configured content Manager.
     */
    @Inject
    @Provides
    @Singleton
    private static GitContentManager getContentManager(final GitDb database, final ISearchProvider searchProvider,
            final ContentMapper contentMapper) {
        if (null == contentManager) {
            contentManager = new GitContentManager(database, searchProvider, contentMapper);
            log.info("Creating singleton of ContentManager");
        }

        return contentManager;
    }

    /**
     * This provides a singleton of the LogManager for the Segue facade.
     * 
     * @param database
     *            - database reference
     * @param objectMapper
     *            - A configured object mapper so that we can serialize objects logged.
     * @param loggingEnabled
     *            - boolean to determine if we should persist log messages.
     * @param lhm
     *            - location history manager
     * @return A fully configured LogManager
     */
    @Inject
    @Provides
    @Singleton
    private static ILogManager getLogManager(final MongoDb database, final ObjectMapper objectMapper,
            @Named(Constants.LOGGING_ENABLED) final boolean loggingEnabled, final LocationHistoryManager lhm) {
        if (null == logManager) {
            logManager = new MongoLogManager(database, objectMapper, loggingEnabled, lhm);
            log.info("Creating singleton of LogManager");
            if (loggingEnabled) {
                log.info("Log manager configured to record logging.");
            } else {
                log.info("Log manager configured NOT to record logging.");
            }
        }

        return logManager;
    }

    /**
     * This provides a singleton of the contentVersionController for the segue facade.
     * 
     * @return Content version controller with associated dependencies.
     */
    @Inject
    @Provides
    @Singleton
    private static ContentMapper getContentMapper() {
        if (null == mapper) {
            String packageToSearchForValidContentDOs = "uk.ac.cam.cl.dtg.segue";
            mapper = new ContentMapper(packageToSearchForValidContentDOs);
            log.info("Initialising Content Mapper");
        }

        return mapper;
    }

    /**
<<<<<<< HEAD
     * @param emailCommunicator
     *            the class the queue will send messages with
     * @return an instance of the queue
     */
    @Inject
    @Provides
    @Singleton
    private static EmailManager getMessageCommunicationQueue(final IUserDataManager database,
            final PropertiesLoader properties, final EmailCommunicator emailCommunicator,
            final ContentVersionController contentVersionController) {
        if (null == emailCommunicationQueue) {
            emailCommunicationQueue = new EmailManager(emailCommunicator, properties, database,
                    contentVersionController);
            log.info("Creating singleton of EmailCommunicationQueue");
        }
        return emailCommunicationQueue;
    }

    /**
=======
>>>>>>> e3d5bfdb
     * This provides a singleton of the UserManager for various facades.
     * 
     * @param database
     *            - IUserManager
     * @param properties
     *            - properties loader
     * @param providersToRegister
     *            - list of known providers.
     * @param communicator
     *            - so that we can send e-mails.
     * @param logManager
     *            - so that we can log interesting user based events.
     * @param mapperFacade
     *            - for DO and DTO mapping.
     * @return Content version controller with associated dependencies.
     */
    @Inject
    @Provides
    @Singleton
    private UserManager getUserManager(final IUserDataManager database, final PropertiesLoader properties,
<<<<<<< HEAD
            final Map<AuthenticationProvider, IAuthenticator> providersToRegister, final EmailManager emailQueue,
            final ILogManager logManager, final MapperFacade mapperFacade) {

        if (null == userManager) {
            userManager = new UserManager(database, properties, providersToRegister, mapperFacade, emailQueue,
=======
            final Map<AuthenticationProvider, IAuthenticator> providersToRegister, final ICommunicator communicator,
            final ILogManager logManager, final MapperFacade mapperFacade) {

        if (null == userManager) {
            userManager = new UserManager(database, properties, providersToRegister, mapperFacade, communicator,
>>>>>>> e3d5bfdb
                    logManager);
            log.info("Creating singleton of UserManager");
        }

        return userManager;
    }

    /**
     * This provides a singleton of the UserAssociationManager for the Authorisation facade.
     * 
     * @param database
     *            - IUserManager
     * @param userGroupDatabase
     *            - group database
     * 
     * @return Content version controller with associated dependencies.
     */
    @Inject
    @Provides
    @Singleton
    private UserAssociationManager getAssociationManager(final IAssociationDataManager database,
            final GroupManager userGroupDatabase) {
        if (null == userAssociationManager) {
            userAssociationManager = new UserAssociationManager(database, userGroupDatabase);
            log.info("Creating singleton of UserAssociationManager");
        }

        return userAssociationManager;
    }

    /**
<<<<<<< HEAD
=======
     * Get singleton of misuseMonitor.
     * 
     * @param communicator
     *            - so that the monitors can send e-mails.
     * @param properties
     *            - so that the monitors can look up email settings etc.
     * @return gets the singleton of the misuse manager.
     */
    @Inject
    @Provides
    @Singleton
    private IMisuseMonitor getMisuseMonitor(final ICommunicator communicator, final PropertiesLoader properties) {
        if (null == misuseMonitor) {
            misuseMonitor = new InMemoryMisuseMonitor();
            log.info("Creating singleton of MisuseMonitor");

            // register handlers segue specific handlers
            misuseMonitor.registerHandler(TokenOwnerLookupMisuseHandler.class.toString(),
                    new TokenOwnerLookupMisuseHandler(communicator, properties));
        }

        return misuseMonitor;
    }

    /**
>>>>>>> e3d5bfdb
     * Gets the instance of the dozer mapper object.
     * 
     * @return a preconfigured instance of an Auto Mapper. This is specialised for mapping SegueObjects.
     */
    @Provides
    @Singleton
    @Inject
    public static MapperFacade getDOtoDTOMapper() {
        return SegueGuiceConfigurationModule.getContentMapper().getAutoMapper();
    }

    /**
     * @return segue version currently running.
     */
    public static String getSegueVersion() {
        if (configLocationProperties != null) {
            return configLocationProperties.getProperty(Constants.SEGUE_APP_VERSION);
        }
        log.warn("Unable to read segue version property");
        return "UNKNOWN";
    }

    /**
     * Gets the instance of the GoogleClientSecrets object.
     * 
     * @param clientSecretLocation
     *            - The path to the client secrets json file
     * @return GoogleClientSecrets
     * @throws IOException
     *             - when we are unable to access the google client file.
     */
    @Provides
    @Singleton
    @Inject
    private static GoogleClientSecrets getGoogleClientSecrets(
            @Named(Constants.GOOGLE_CLIENT_SECRET_LOCATION) final String clientSecretLocation) throws IOException {
        if (null == googleClientSecrets) {
            Validate.notNull(clientSecretLocation, "Missing resource %s", clientSecretLocation);

            // load up the client secrets from the file system.
            InputStream inputStream = new FileInputStream(clientSecretLocation);
            InputStreamReader isr = new InputStreamReader(inputStream);

            googleClientSecrets = GoogleClientSecrets.load(new JacksonFactory(), isr);
        }

        return googleClientSecrets;
    }

    /**
     * Gets the instance of the mongodb client object.
     * 
     * @param host
     *            - database host to connect to.
     * @param port
     *            - port that the mongodb service is running on.
     * @param dbName
     *            - the name of the database to configure the wrapper to use.
     * @param connectionsPerHost
     *            - the number of connections available from the pool
     * @param connectTimeout
     *            - time out for individual tcp connections
     * @param socketTimeout
     *            - socket timeout
     * @return MongoDB db object preconfigured to work with the segue database.
     * @throws UnknownHostException
     *             - when we are unable to access the host.
     */
    @Provides
    @Singleton
    @Inject
    private static MongoDb getMongoDB(@Named(Constants.MONGO_DB_HOSTNAME) final String host,
            @Named(Constants.MONGO_DB_PORT) final String port, @Named(Constants.SEGUE_DB_NAME) final String dbName,
            @Named(Constants.MONGO_CONNECTIONS_PER_HOST) final String connectionsPerHost,
            @Named(Constants.MONGO_CONNECTION_TIMEOUT) final String connectTimeout,
            @Named(Constants.MONGO_SOCKET_TIMEOUT) final String socketTimeout) throws UnknownHostException {
        if (null == mongoDB) {
            MongoClientOptions options = MongoClientOptions.builder().autoConnectRetry(true)
                    .connectionsPerHost(Integer.parseInt(connectionsPerHost))
                    .connectTimeout(Integer.parseInt(connectTimeout)).socketTimeout(Integer.parseInt(socketTimeout))
                    .build();

            mongoDB = new MongoDb(host, Integer.parseInt(port), dbName, options);
            log.info("Created Singleton of MongoDb wrapper");
        }

        return mongoDB;
    }

    /**
     * Gets the instance of the postgres connection wrapper.
     * 
     * @param databaseUrl
     *            - database to connect to.
     * @param username
     *            - port that the mongodb service is running on.
     * @param password
     *            - the name of the database to configure the wrapper to use.
     * @return PostgresSqlDb db object preconfigured to work with the segue database.
     * @throws SQLException
     *             - If we cannot create the connection.
     */
    @Provides
    @Singleton
    @Inject
    private static PostgresSqlDb getPostgresDB(@Named(Constants.POSTGRES_DB_URL) final String databaseUrl,
            @Named(Constants.POSTGRES_DB_USER) final String username,
            @Named(Constants.POSTGRES_DB_PASSWORD) final String password) throws SQLException {

        if (null == postgresDB) {
            try {
                postgresDB = new PostgresSqlDb(databaseUrl, username, password);
                log.info("Created Singleton of PostgresDb wrapper");
            } catch (ClassNotFoundException e) {
                log.error("Unable to locate postgres driver.", e);
            }
        }

        return postgresDB;
    }

    /**
     * This provides an instance of the location resolver.
     *
     * @param apiKey
     *            - for using the third party service.
     * @return The singleton instance of EmailCommunicator
     */
    @Inject
    @Provides
    private ILocationResolver getIPLocator(@Named(Constants.IP_INFO_DB_API_KEY) final String apiKey) {
        return new IPInfoDBLocationResolver(apiKey);
    }

    /**
     * Utility method to make the syntax of property bindings clearer.
     * 
     * @param propertyLabel
     *            - Key for a given property
     * @param propertyLoader
     *            - property loader to use
     */
    private void bindConstantToProperty(final String propertyLabel, final PropertiesLoader propertyLoader) {
        bindConstant().annotatedWith(Names.named(propertyLabel)).to(propertyLoader.getProperty(propertyLabel));
    }

    /**
     * Gets the segue classes that should be registered as context listeners.
     * 
     * @return the list of context listener classes (these should all be singletons).
     */
    public static Collection<Class<? extends ServletContextListener>> getRegisteredContextListenerClasses() {

        if (null == contextListeners) {
            contextListeners = Lists.newArrayList();
            Reflections reflections = new Reflections("uk.ac.cam.cl.dtg.segue");
            Set<Class<? extends ServletContextListener>> subTypes = reflections
                    .getSubTypesOf(ServletContextListener.class);

            for (Class<? extends ServletContextListener> contextListener : subTypes) {
                contextListeners.add(contextListener);
            }
        }

        return contextListeners;
    }

    /**
     * Segue utility method for providing a new instance of an application manager.
     * 
     * @param databaseName
     *            - the database / table name - should be unique.
     * @param classType
     *            - the class type that represents what can be managed by this app manager.
     * @param <T>
     *            the type that can be managed by this App Manager.
     * @return the application manager ready to use.
     */
    public static <T> IAppDatabaseManager<T> getAppDataManager(final String databaseName, final Class<T> classType) {
        Validate.notNull(mongoDB, "Error: mongoDB has not yet been initialised.");

        return new MongoAppDataManager<T>(mongoDB, databaseName, classType);
    }

    @Override
    public void contextInitialized(final ServletContextEvent sce) {
        // nothing needed
    }

    @Override
    public void contextDestroyed(final ServletContextEvent sce) {
        // Close all resoureces we hold.
        log.info("Segue Config Module notified of shutdown. Releasing resources");
        elasticSearchClient.close();
        elasticSearchClient = null;

        try {
            mongoDB.close();
            mongoDB = null;
        } catch (IOException e) {
            log.error("Unable to close external connection", e);
        }

        try {
            postgresDB.close();
            postgresDB = null;
        } catch (IOException e) {
            log.error("Unable to close external connection", e);
        }
    }
}<|MERGE_RESOLUTION|>--- conflicted
+++ resolved
@@ -118,15 +118,11 @@
 
     private UserAssociationManager userAssociationManager = null;
 
-<<<<<<< HEAD
     private static ILogManager logManager;
 
     private static EmailManager emailCommunicationQueue = null;
-=======
+
     private static IMisuseMonitor misuseMonitor = null;
-
-    private static ILogManager logManager;
->>>>>>> e3d5bfdb
 
     private static Collection<Class<? extends ServletContextListener>> contextListeners;
 
@@ -403,7 +399,8 @@
     }
 
     /**
-<<<<<<< HEAD
+     * <<<<<<< HEAD
+     * 
      * @param emailCommunicator
      *            the class the queue will send messages with
      * @return an instance of the queue
@@ -423,9 +420,8 @@
     }
 
     /**
-=======
->>>>>>> e3d5bfdb
-     * This provides a singleton of the UserManager for various facades.
+     * ======= >>>>>>> e3d5bfdb07b499af637cb1f3ebf9d7bbf816349d This provides a singleton of the UserManager for various
+     * facades.
      * 
      * @param database
      *            - IUserManager
@@ -445,19 +441,11 @@
     @Provides
     @Singleton
     private UserManager getUserManager(final IUserDataManager database, final PropertiesLoader properties,
-<<<<<<< HEAD
             final Map<AuthenticationProvider, IAuthenticator> providersToRegister, final EmailManager emailQueue,
             final ILogManager logManager, final MapperFacade mapperFacade) {
 
         if (null == userManager) {
             userManager = new UserManager(database, properties, providersToRegister, mapperFacade, emailQueue,
-=======
-            final Map<AuthenticationProvider, IAuthenticator> providersToRegister, final ICommunicator communicator,
-            final ILogManager logManager, final MapperFacade mapperFacade) {
-
-        if (null == userManager) {
-            userManager = new UserManager(database, properties, providersToRegister, mapperFacade, communicator,
->>>>>>> e3d5bfdb
                     logManager);
             log.info("Creating singleton of UserManager");
         }
@@ -489,8 +477,6 @@
     }
 
     /**
-<<<<<<< HEAD
-=======
      * Get singleton of misuseMonitor.
      * 
      * @param communicator
@@ -502,21 +488,20 @@
     @Inject
     @Provides
     @Singleton
-    private IMisuseMonitor getMisuseMonitor(final ICommunicator communicator, final PropertiesLoader properties) {
+    private IMisuseMonitor getMisuseMonitor(final EmailManager emailManager, final PropertiesLoader properties) {
         if (null == misuseMonitor) {
             misuseMonitor = new InMemoryMisuseMonitor();
             log.info("Creating singleton of MisuseMonitor");
 
             // register handlers segue specific handlers
             misuseMonitor.registerHandler(TokenOwnerLookupMisuseHandler.class.toString(),
-                    new TokenOwnerLookupMisuseHandler(communicator, properties));
+                    new TokenOwnerLookupMisuseHandler(emailManager, properties));
         }
 
         return misuseMonitor;
     }
 
     /**
->>>>>>> e3d5bfdb
      * Gets the instance of the dozer mapper object.
      * 
      * @return a preconfigured instance of an Auto Mapper. This is specialised for mapping SegueObjects.
