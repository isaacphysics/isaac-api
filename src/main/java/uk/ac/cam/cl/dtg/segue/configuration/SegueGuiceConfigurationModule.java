/**
 * Copyright 2014 Stephen Cummins
 *
 * Licensed under the Apache License, Version 2.0 (the "License");
 * you may not use this file except in compliance with the License.
 *
 * You may obtain a copy of the License at
 * 		http://www.apache.org/licenses/LICENSE-2.0
 *
 * Unless required by applicable law or agreed to in writing, software
 * distributed under the License is distributed on an "AS IS" BASIS,
 * WITHOUT WARRANTIES OR CONDITIONS OF ANY KIND, either express or implied.
 * See the License for the specific language governing permissions and
 * limitations under the License.
 */
package uk.ac.cam.cl.dtg.segue.configuration;

import java.io.FileInputStream;
import java.io.IOException;
import java.io.InputStream;
import java.io.InputStreamReader;
import java.net.UnknownHostException;
import java.sql.SQLException;
import java.util.Collection;
import java.util.Map;
import java.util.Set;

import javax.servlet.ServletContextEvent;
import javax.servlet.ServletContextListener;

import ma.glasnost.orika.MapperFacade;

import org.apache.commons.lang3.Validate;
import org.elasticsearch.client.Client;
import org.reflections.Reflections;
import org.slf4j.Logger;
import org.slf4j.LoggerFactory;

import uk.ac.cam.cl.dtg.segue.api.Constants;
import uk.ac.cam.cl.dtg.segue.api.managers.ContentVersionController;
import uk.ac.cam.cl.dtg.segue.api.managers.GroupManager;
import uk.ac.cam.cl.dtg.segue.api.managers.TokenOwnerLookupMisuseHandler;
import uk.ac.cam.cl.dtg.segue.api.managers.UserAssociationManager;
import uk.ac.cam.cl.dtg.segue.api.managers.UserManager;
import uk.ac.cam.cl.dtg.segue.api.monitors.IMisuseMonitor;
import uk.ac.cam.cl.dtg.segue.api.monitors.InMemoryMisuseMonitor;
import uk.ac.cam.cl.dtg.segue.auth.AuthenticationProvider;
import uk.ac.cam.cl.dtg.segue.auth.FacebookAuthenticator;
import uk.ac.cam.cl.dtg.segue.auth.GoogleAuthenticator;
import uk.ac.cam.cl.dtg.segue.auth.IAuthenticator;
import uk.ac.cam.cl.dtg.segue.auth.SegueLocalAuthenticator;
import uk.ac.cam.cl.dtg.segue.auth.TwitterAuthenticator;
import uk.ac.cam.cl.dtg.segue.comm.EmailCommunicator;
import uk.ac.cam.cl.dtg.segue.comm.EmailManager;
import uk.ac.cam.cl.dtg.segue.comm.ICommunicator;
import uk.ac.cam.cl.dtg.segue.dao.IAppDatabaseManager;
import uk.ac.cam.cl.dtg.segue.dao.ILogManager;
import uk.ac.cam.cl.dtg.segue.dao.LocationHistoryManager;
import uk.ac.cam.cl.dtg.segue.dao.MongoAppDataManager;
import uk.ac.cam.cl.dtg.segue.dao.MongoLogManager;
import uk.ac.cam.cl.dtg.segue.dao.associations.IAssociationDataManager;
import uk.ac.cam.cl.dtg.segue.dao.associations.MongoAssociationDataManager;
import uk.ac.cam.cl.dtg.segue.dao.content.ContentMapper;
import uk.ac.cam.cl.dtg.segue.dao.content.GitContentManager;
import uk.ac.cam.cl.dtg.segue.dao.content.IContentManager;
import uk.ac.cam.cl.dtg.segue.dao.users.IUserDataManager;
import uk.ac.cam.cl.dtg.segue.dao.users.IUserGroupDataManager;
import uk.ac.cam.cl.dtg.segue.dao.users.MongoGroupDataManager;
import uk.ac.cam.cl.dtg.segue.dao.users.MongoUserDataManager;
import uk.ac.cam.cl.dtg.segue.database.GitDb;
import uk.ac.cam.cl.dtg.segue.database.MongoDb;
import uk.ac.cam.cl.dtg.segue.database.PostgresSqlDb;
import uk.ac.cam.cl.dtg.segue.dos.LocationHistory;
import uk.ac.cam.cl.dtg.segue.dos.PgLocationHistory;
import uk.ac.cam.cl.dtg.segue.search.ElasticSearchProvider;
import uk.ac.cam.cl.dtg.segue.search.ISearchProvider;
import uk.ac.cam.cl.dtg.util.PropertiesLoader;
import uk.ac.cam.cl.dtg.util.PropertiesManager;
import uk.ac.cam.cl.dtg.util.locations.ILocationResolver;
import uk.ac.cam.cl.dtg.util.locations.IPInfoDBLocationResolver;

import com.fasterxml.jackson.databind.ObjectMapper;
import com.google.api.client.googleapis.auth.oauth2.GoogleClientSecrets;
import com.google.api.client.json.jackson2.JacksonFactory;
import com.google.api.client.util.Lists;
import com.google.inject.AbstractModule;
import com.google.inject.Inject;
import com.google.inject.Provides;
import com.google.inject.Singleton;
import com.google.inject.multibindings.MapBinder;
import com.google.inject.name.Named;
import com.google.inject.name.Names;
import com.mongodb.MongoClientOptions;

/**
 * This class is responsible for injecting configuration values for persistence related classes.
 * 
 */
<<<<<<< HEAD
public class SegueGuiceConfigurationModule extends AbstractModule implements ServletContextListener {
    private static final Logger log = LoggerFactory.getLogger(SegueGuiceConfigurationModule.class);

    // we only ever want there to be one instance of each of these.
    private static MongoDb mongoDB = null;
    private static PostgresSqlDb postgresDB;

    private static ContentMapper mapper = null;
    private static ContentVersionController contentVersionController = null;

    private static GitContentManager contentManager = null;
    private static Client elasticSearchClient = null;

    private static UserManager userManager = null;

    private static GoogleClientSecrets googleClientSecrets = null;

    private static PropertiesLoader configLocationProperties;
    private static PropertiesLoader globalProperties = null;

    private UserAssociationManager userAssociationManager = null;

    private static ILogManager logManager;

    private static EmailManager emailCommunicationQueue = null;

    private static IMisuseMonitor misuseMonitor = null;

    private static Collection<Class<? extends ServletContextListener>> contextListeners;

    /**
     * Create a SegueGuiceConfigurationModule.
     */
    public SegueGuiceConfigurationModule() {
        if (globalProperties == null || configLocationProperties == null) {
            try {
                configLocationProperties = new PropertiesLoader("/config/segue-config-location.properties");

                globalProperties = new PropertiesLoader(
                        configLocationProperties.getProperty(Constants.GENERAL_CONFIG_LOCATION));

            } catch (IOException e) {
                log.error("Error loading properties file.", e);
            }
        }
    }

    @Override
    protected void configure() {
        try {
            this.configureProperties();
            this.configureDataPersistence();
            this.configureSegueSearch();
            this.configureAuthenticationProviders();
            this.configureApplicationManagers();

        } catch (IOException e) {
            e.printStackTrace();
            log.error("IOException during setup process.");
        }
    }

    /**
     * Extract properties and bind them to constants.
     */
    private void configureProperties() {
        // Properties loader
        bind(PropertiesLoader.class).toInstance(globalProperties);

        this.bindConstantToProperty(Constants.SEARCH_CLUSTER_NAME, globalProperties);
        this.bindConstantToProperty(Constants.SEARCH_CLUSTER_ADDRESS, globalProperties);
        this.bindConstantToProperty(Constants.SEARCH_CLUSTER_PORT, globalProperties);

        this.bindConstantToProperty(Constants.HOST_NAME, globalProperties);
        this.bindConstantToProperty(Constants.MAILER_SMTP_SERVER, globalProperties);
        this.bindConstantToProperty(Constants.MAIL_FROM_ADDRESS, globalProperties);

        this.bindConstantToProperty(Constants.LOGGING_ENABLED, globalProperties);

        // IP address geocoding
        this.bindConstantToProperty(Constants.IP_INFO_DB_API_KEY, globalProperties);
    }

    /**
     * Configure all things persistency.
     * 
     * @throws IOException
     *             - when we cannot load the database.
     */
    private void configureDataPersistence() throws IOException {
        // Setup different persistence bindings
        // MongoDb
        this.bindConstantToProperty(Constants.MONGO_DB_HOSTNAME, globalProperties);
        this.bindConstantToProperty(Constants.MONGO_DB_PORT, globalProperties);
        this.bindConstantToProperty(Constants.MONGO_CONNECTIONS_PER_HOST, globalProperties);
        this.bindConstantToProperty(Constants.MONGO_CONNECTION_TIMEOUT, globalProperties);
        this.bindConstantToProperty(Constants.MONGO_SOCKET_TIMEOUT, globalProperties);

        this.bindConstantToProperty(Constants.SEGUE_DB_NAME, globalProperties);

        // postgres
        this.bindConstantToProperty(Constants.POSTGRES_DB_URL, globalProperties);
        this.bindConstantToProperty(Constants.POSTGRES_DB_USER, globalProperties);
        this.bindConstantToProperty(Constants.POSTGRES_DB_PASSWORD, globalProperties);

        // GitDb
        bind(GitDb.class).toInstance(
                new GitDb(globalProperties.getProperty(Constants.LOCAL_GIT_DB), globalProperties
                        .getProperty(Constants.REMOTE_GIT_SSH_URL), globalProperties
                        .getProperty(Constants.REMOTE_GIT_SSH_KEY_PATH)));

        bind(IUserGroupDataManager.class).to(MongoGroupDataManager.class);

        bind(IAssociationDataManager.class).to(MongoAssociationDataManager.class);
    }

    /**
     * Configure segue search classes.
     */
    private void configureSegueSearch() {
        bind(ISearchProvider.class).to(ElasticSearchProvider.class);
    }

    /**
     * Configure user security related classes.
     */
    private void configureAuthenticationProviders() {
        this.bindConstantToProperty(Constants.HMAC_SALT, globalProperties);

        // Configure security providers
        // Google
        this.bindConstantToProperty(Constants.GOOGLE_CLIENT_SECRET_LOCATION, globalProperties);
        this.bindConstantToProperty(Constants.GOOGLE_CALLBACK_URI, globalProperties);
        this.bindConstantToProperty(Constants.GOOGLE_OAUTH_SCOPES, globalProperties);

        // Facebook
        this.bindConstantToProperty(Constants.FACEBOOK_SECRET, globalProperties);
        this.bindConstantToProperty(Constants.FACEBOOK_CLIENT_ID, globalProperties);
        this.bindConstantToProperty(Constants.FACEBOOK_CALLBACK_URI, globalProperties);
        this.bindConstantToProperty(Constants.FACEBOOK_OAUTH_SCOPES, globalProperties);

        // Twitter
        this.bindConstantToProperty(Constants.TWITTER_SECRET, globalProperties);
        this.bindConstantToProperty(Constants.TWITTER_CLIENT_ID, globalProperties);
        this.bindConstantToProperty(Constants.TWITTER_CALLBACK_URI, globalProperties);

        // Register a map of security providers
        MapBinder<AuthenticationProvider, IAuthenticator> mapBinder = MapBinder.newMapBinder(binder(),
                AuthenticationProvider.class, IAuthenticator.class);
        mapBinder.addBinding(AuthenticationProvider.GOOGLE).to(GoogleAuthenticator.class);
        mapBinder.addBinding(AuthenticationProvider.FACEBOOK).to(FacebookAuthenticator.class);
        mapBinder.addBinding(AuthenticationProvider.TWITTER).to(TwitterAuthenticator.class);
        mapBinder.addBinding(AuthenticationProvider.SEGUE).to(SegueLocalAuthenticator.class);

    }

    /**
     * Deals with application data managers.
     */
    private void configureApplicationManagers() {
        // Allows Mongo to take over Content Management
        // bind(IContentManager.class).to(MongoContentManager.class);

        // Allows GitDb to take over content Management
        bind(IContentManager.class).to(GitContentManager.class);

        bind(LocationHistory.class).to(PgLocationHistory.class);

        bind(IUserDataManager.class).to(MongoUserDataManager.class);

        bind(ICommunicator.class).to(EmailCommunicator.class);
    }

    /**
     * This provides a singleton of the elasticSearch client that can be used by Guice.
     * 
     * The client is threadsafe so we don't need to keep creating new ones.
     * 
     * @param clusterName
     *            - The name of the cluster to create.
     * @param address
     *            - address of the cluster to create.
     * @param port
     *            - port of the custer to create.
     * @return Client to be injected into ElasticSearch Provider.
     */
    @Inject
    @Provides
    @Singleton
    private static Client getSearchConnectionInformation(
            @Named(Constants.SEARCH_CLUSTER_NAME) final String clusterName,
            @Named(Constants.SEARCH_CLUSTER_ADDRESS) final String address,
            @Named(Constants.SEARCH_CLUSTER_PORT) final int port) {
        if (null == elasticSearchClient) {
            elasticSearchClient = ElasticSearchProvider.getTransportClient(clusterName, address, port);
            log.info("Creating singleton of ElasticSearchProvider");
        }

        return elasticSearchClient;
    }

    /**
     * This provides a singleton of the contentVersionController for the segue facade.
     * 
     * @param generalProperties
     *            - properties loader
     * @param contentManager
     *            - content manager (with associated persistence links).
     * @return Content version controller with associated dependencies.
     * @throws IOException
     *             - if we can't load the properties file for live version.
     */
    @Inject
    @Provides
    @Singleton
    private static ContentVersionController getContentVersionController(final PropertiesLoader generalProperties,
            final IContentManager contentManager) throws IOException {

        PropertiesManager versionPropertiesLoader = new PropertiesManager(
                configLocationProperties.getProperty(Constants.LIVE_VERSION_CONFIG_LOCATION));

        if (null == contentVersionController) {
            contentVersionController = new ContentVersionController(generalProperties, versionPropertiesLoader,
                    contentManager);
            log.info("Creating singleton of ContentVersionController");
        }
        return contentVersionController;
    }

    /**
     * This provides a singleton of the git content manager for the segue facade.
     * 
     * @param database
     *            - database reference
     * @param searchProvider
     *            - search provider to use
     * @param contentMapper
     *            - content mapper to use.
     * @return a fully configured content Manager.
     */
    @Inject
    @Provides
    @Singleton
    private static GitContentManager getContentManager(final GitDb database, final ISearchProvider searchProvider,
            final ContentMapper contentMapper) {
        if (null == contentManager) {
            contentManager = new GitContentManager(database, searchProvider, contentMapper);
            log.info("Creating singleton of ContentManager");
        }

        return contentManager;
    }

    /**
     * This provides a singleton of the LogManager for the Segue facade.
     * 
     * @param database
     *            - database reference
     * @param objectMapper
     *            - A configured object mapper so that we can serialize objects logged.
     * @param loggingEnabled
     *            - boolean to determine if we should persist log messages.
     * @param lhm
     *            - location history manager
     * @return A fully configured LogManager
     */
    @Inject
    @Provides
    @Singleton
    private static ILogManager getLogManager(final MongoDb database, final ObjectMapper objectMapper,
            @Named(Constants.LOGGING_ENABLED) final boolean loggingEnabled, final LocationHistoryManager lhm) {
        if (null == logManager) {
            logManager = new MongoLogManager(database, objectMapper, loggingEnabled, lhm);
            log.info("Creating singleton of LogManager");
            if (loggingEnabled) {
                log.info("Log manager configured to record logging.");
            } else {
                log.info("Log manager configured NOT to record logging.");
            }
        }

        return logManager;
    }

    /**
     * This provides a singleton of the contentVersionController for the segue facade.
     * 
     * @return Content version controller with associated dependencies.
     */
    @Inject
    @Provides
    @Singleton
    private static ContentMapper getContentMapper() {
        if (null == mapper) {
            String packageToSearchForValidContentDOs = "uk.ac.cam.cl.dtg.segue";
            mapper = new ContentMapper(packageToSearchForValidContentDOs);
            log.info("Initialising Content Mapper");
        }

        return mapper;
    }

    /**
     * <<<<<<< HEAD
     * 
     * @param emailCommunicator
     *            the class the queue will send messages with
     * @return an instance of the queue
     */
    @Inject
    @Provides
    @Singleton
    private static EmailManager getMessageCommunicationQueue(final IUserDataManager database,
            final PropertiesLoader properties, final EmailCommunicator emailCommunicator,
            final ContentVersionController contentVersionController) {
        if (null == emailCommunicationQueue) {
            emailCommunicationQueue = new EmailManager(emailCommunicator, properties, database,
                    contentVersionController);
            log.info("Creating singleton of EmailCommunicationQueue");
        }
        return emailCommunicationQueue;
    }

    /**
     * ======= >>>>>>> e3d5bfdb07b499af637cb1f3ebf9d7bbf816349d This provides a singleton of the UserManager for various
     * facades.
     * 
     * @param database
     *            - IUserManager
     * @param properties
     *            - properties loader
     * @param providersToRegister
     *            - list of known providers.
     * @param communicator
     *            - so that we can send e-mails.
     * @param logManager
     *            - so that we can log interesting user based events.
     * @param mapperFacade
     *            - for DO and DTO mapping.
     * @return Content version controller with associated dependencies.
     */
    @Inject
    @Provides
    @Singleton
    private UserManager getUserManager(final IUserDataManager database, final PropertiesLoader properties,
            final Map<AuthenticationProvider, IAuthenticator> providersToRegister, final EmailManager emailQueue,
            final ILogManager logManager, final MapperFacade mapperFacade) {

        if (null == userManager) {
            userManager = new UserManager(database, properties, providersToRegister, mapperFacade, emailQueue,
                    logManager);
            log.info("Creating singleton of UserManager");
        }

        return userManager;
    }

    /**
     * This provides a singleton of the UserAssociationManager for the Authorisation facade.
     * 
     * @param database
     *            - IUserManager
     * @param userGroupDatabase
     *            - group database
     * 
     * @return Content version controller with associated dependencies.
     */
    @Inject
    @Provides
    @Singleton
    private UserAssociationManager getAssociationManager(final IAssociationDataManager database,
            final GroupManager userGroupDatabase) {
        if (null == userAssociationManager) {
            userAssociationManager = new UserAssociationManager(database, userGroupDatabase);
            log.info("Creating singleton of UserAssociationManager");
        }

        return userAssociationManager;
    }

    /**
     * Get singleton of misuseMonitor.
     * 
     * @param communicator
     *            - so that the monitors can send e-mails.
     * @param properties
     *            - so that the monitors can look up email settings etc.
     * @return gets the singleton of the misuse manager.
     */
    @Inject
    @Provides
    @Singleton
    private IMisuseMonitor getMisuseMonitor(final EmailManager emailManager, final PropertiesLoader properties) {
        if (null == misuseMonitor) {
            misuseMonitor = new InMemoryMisuseMonitor();
            log.info("Creating singleton of MisuseMonitor");

            // register handlers segue specific handlers
            misuseMonitor.registerHandler(TokenOwnerLookupMisuseHandler.class.toString(),
                    new TokenOwnerLookupMisuseHandler(emailManager, properties));
        }

        return misuseMonitor;
    }

    /**
     * Gets the instance of the dozer mapper object.
     * 
     * @return a preconfigured instance of an Auto Mapper. This is specialised for mapping SegueObjects.
     */
    @Provides
    @Singleton
    @Inject
    public static MapperFacade getDOtoDTOMapper() {
        return SegueGuiceConfigurationModule.getContentMapper().getAutoMapper();
    }

    /**
     * @return segue version currently running.
     */
    public static String getSegueVersion() {
        if (configLocationProperties != null) {
            return configLocationProperties.getProperty(Constants.SEGUE_APP_VERSION);
        }
        log.warn("Unable to read segue version property");
        return "UNKNOWN";
    }

    /**
     * Gets the instance of the GoogleClientSecrets object.
     * 
     * @param clientSecretLocation
     *            - The path to the client secrets json file
     * @return GoogleClientSecrets
     * @throws IOException
     *             - when we are unable to access the google client file.
     */
    @Provides
    @Singleton
    @Inject
    private static GoogleClientSecrets getGoogleClientSecrets(
            @Named(Constants.GOOGLE_CLIENT_SECRET_LOCATION) final String clientSecretLocation) throws IOException {
        if (null == googleClientSecrets) {
            Validate.notNull(clientSecretLocation, "Missing resource %s", clientSecretLocation);

            // load up the client secrets from the file system.
            InputStream inputStream = new FileInputStream(clientSecretLocation);
            InputStreamReader isr = new InputStreamReader(inputStream);

            googleClientSecrets = GoogleClientSecrets.load(new JacksonFactory(), isr);
        }

        return googleClientSecrets;
    }

    /**
     * Gets the instance of the mongodb client object.
     * 
     * @param host
     *            - database host to connect to.
     * @param port
     *            - port that the mongodb service is running on.
     * @param dbName
     *            - the name of the database to configure the wrapper to use.
     * @param connectionsPerHost
     *            - the number of connections available from the pool
     * @param connectTimeout
     *            - time out for individual tcp connections
     * @param socketTimeout
     *            - socket timeout
     * @return MongoDB db object preconfigured to work with the segue database.
     * @throws UnknownHostException
     *             - when we are unable to access the host.
     */
    @Provides
    @Singleton
    @Inject
    private static MongoDb getMongoDB(@Named(Constants.MONGO_DB_HOSTNAME) final String host,
            @Named(Constants.MONGO_DB_PORT) final String port, @Named(Constants.SEGUE_DB_NAME) final String dbName,
            @Named(Constants.MONGO_CONNECTIONS_PER_HOST) final String connectionsPerHost,
            @Named(Constants.MONGO_CONNECTION_TIMEOUT) final String connectTimeout,
            @Named(Constants.MONGO_SOCKET_TIMEOUT) final String socketTimeout) throws UnknownHostException {
        if (null == mongoDB) {
            MongoClientOptions options = MongoClientOptions.builder().autoConnectRetry(true)
                    .connectionsPerHost(Integer.parseInt(connectionsPerHost))
                    .connectTimeout(Integer.parseInt(connectTimeout)).socketTimeout(Integer.parseInt(socketTimeout))
                    .build();

            mongoDB = new MongoDb(host, Integer.parseInt(port), dbName, options);
            log.info("Created Singleton of MongoDb wrapper");
        }

        return mongoDB;
    }

    /**
     * Gets the instance of the postgres connection wrapper.
     * 
     * @param databaseUrl
     *            - database to connect to.
     * @param username
     *            - port that the mongodb service is running on.
     * @param password
     *            - the name of the database to configure the wrapper to use.
     * @return PostgresSqlDb db object preconfigured to work with the segue database.
     * @throws SQLException
     *             - If we cannot create the connection.
     */
    @Provides
    @Singleton
    @Inject
    private static PostgresSqlDb getPostgresDB(@Named(Constants.POSTGRES_DB_URL) final String databaseUrl,
            @Named(Constants.POSTGRES_DB_USER) final String username,
            @Named(Constants.POSTGRES_DB_PASSWORD) final String password) throws SQLException {

        if (null == postgresDB) {
            try {
                postgresDB = new PostgresSqlDb(databaseUrl, username, password);
                log.info("Created Singleton of PostgresDb wrapper");
            } catch (ClassNotFoundException e) {
                log.error("Unable to locate postgres driver.", e);
            }
        }

        return postgresDB;
    }

    /**
     * This provides an instance of the location resolver.
     *
     * @param apiKey
     *            - for using the third party service.
     * @return The singleton instance of EmailCommunicator
     */
    @Inject
    @Provides
    private ILocationResolver getIPLocator(@Named(Constants.IP_INFO_DB_API_KEY) final String apiKey) {
        return new IPInfoDBLocationResolver(apiKey);
    }

    /**
     * Utility method to make the syntax of property bindings clearer.
     * 
     * @param propertyLabel
     *            - Key for a given property
     * @param propertyLoader
     *            - property loader to use
     */
    private void bindConstantToProperty(final String propertyLabel, final PropertiesLoader propertyLoader) {
        bindConstant().annotatedWith(Names.named(propertyLabel)).to(propertyLoader.getProperty(propertyLabel));
    }

    /**
     * Gets the segue classes that should be registered as context listeners.
     * 
     * @return the list of context listener classes (these should all be singletons).
     */
    public static Collection<Class<? extends ServletContextListener>> getRegisteredContextListenerClasses() {

        if (null == contextListeners) {
            contextListeners = Lists.newArrayList();
            Reflections reflections = new Reflections("uk.ac.cam.cl.dtg.segue");
            Set<Class<? extends ServletContextListener>> subTypes = reflections
                    .getSubTypesOf(ServletContextListener.class);

            for (Class<? extends ServletContextListener> contextListener : subTypes) {
                contextListeners.add(contextListener);
            }
        }

        return contextListeners;
    }

    /**
     * Segue utility method for providing a new instance of an application manager.
     * 
     * @param databaseName
     *            - the database / table name - should be unique.
     * @param classType
     *            - the class type that represents what can be managed by this app manager.
     * @param <T>
     *            the type that can be managed by this App Manager.
     * @return the application manager ready to use.
     */
    public static <T> IAppDatabaseManager<T> getAppDataManager(final String databaseName, final Class<T> classType) {
        Validate.notNull(mongoDB, "Error: mongoDB has not yet been initialised.");

        return new MongoAppDataManager<T>(mongoDB, databaseName, classType);
    }

    @Override
    public void contextInitialized(final ServletContextEvent sce) {
        // nothing needed
    }

    @Override
    public void contextDestroyed(final ServletContextEvent sce) {
        // Close all resoureces we hold.
        log.info("Segue Config Module notified of shutdown. Releasing resources");
        elasticSearchClient.close();
        elasticSearchClient = null;

        try {
            mongoDB.close();
            mongoDB = null;
        } catch (IOException e) {
            log.error("Unable to close external connection", e);
        }

        try {
            postgresDB.close();
            postgresDB = null;
        } catch (IOException e) {
            log.error("Unable to close external connection", e);
        }
    }
=======
public class SegueGuiceConfigurationModule extends AbstractModule {
	private static final Logger log = LoggerFactory
			.getLogger(SegueGuiceConfigurationModule.class);

	// we only ever want there to be one instance of each of these.
	private static MongoDb mongoDB = null;
	
	private static ContentMapper mapper = null;
	private static ContentVersionController contentVersionController = null;
	
	private static GitContentManager contentManager = null;
	private static Client elasticSearchClient = null;
	
	private static UserManager userManager = null;
	private static IUserDataManager userDataManager = null;
	private static GoogleClientSecrets googleClientSecrets = null;

	private static ICommunicator communicator = null;

	private static PropertiesLoader configLocationProperties = null;
	
	private static PropertiesLoader globalProperties = null;

	private static UserAssociationManager userAssociationManager = null;

	private static ILogManager logManager;

	private static PostgresSqlDb postgresclient;

	/**
	 * Create a SegueGuiceConfigurationModule.
	 */
	public SegueGuiceConfigurationModule() {
		try {
			if (null == configLocationProperties) {
	            configLocationProperties = new PropertiesLoader(
	                    "/config/segue-config-location.properties");
			    
			}

			if (null == globalProperties) {
	            globalProperties = new PropertiesLoader(
	                    configLocationProperties.getProperty(Constants.GENERAL_CONFIG_LOCATION));			    
			}
		} catch (IOException e) {
			log.error("Error loading properties file.", e);
		}
	}

	@Override
	protected void configure() {
		try {
			this.configureProperties();
			this.configureDataPersistence();
			this.configureSegueSearch();
			this.configureAuthenticationProviders();
			this.configureApplicationManagers();

		} catch (IOException e) {
			e.printStackTrace();
			log.error("IOException during setup process.");
		}
	}

	/**
	 * Extract properties and bind them to constants.
	 */
	private void configureProperties() {
		// Properties loader
		bind(PropertiesLoader.class).toInstance(globalProperties);

		this.bindConstantToProperty(Constants.SEARCH_CLUSTER_NAME,
				globalProperties);
		this.bindConstantToProperty(Constants.SEARCH_CLUSTER_ADDRESS,
				globalProperties);
		this.bindConstantToProperty(Constants.SEARCH_CLUSTER_PORT,
				globalProperties);

		this.bindConstantToProperty(Constants.HOST_NAME, globalProperties);
		this.bindConstantToProperty(Constants.MAILER_SMTP_SERVER, globalProperties);
		this.bindConstantToProperty(Constants.MAIL_FROM_ADDRESS, globalProperties);
		
		this.bindConstantToProperty(Constants.LOGGING_ENABLED, globalProperties);
		
		// IP address geocoding
		this.bindConstantToProperty(Constants.IP_INFO_DB_API_KEY, globalProperties);
	}

	/**
	 * Configure all things persistency.
	 * 
	 * @throws IOException
	 *             - when we cannot load the database.
	 */
	private void configureDataPersistence() throws IOException {
		// Setup different persistence bindings
		// MongoDb
		this.bindConstantToProperty(Constants.MONGO_DB_HOSTNAME,
				globalProperties);
		this.bindConstantToProperty(Constants.MONGO_DB_PORT, globalProperties);
		this.bindConstantToProperty(Constants.SEGUE_DB_NAME, globalProperties);

		// postgres
		this.bindConstantToProperty(Constants.POSTGRES_DB_URL, globalProperties);
		this.bindConstantToProperty(Constants.POSTGRES_DB_USER, globalProperties);
		this.bindConstantToProperty(Constants.POSTGRES_DB_PASSWORD, globalProperties);
		
		// GitDb
		bind(GitDb.class)
				.toInstance(
						new GitDb(
								globalProperties
										.getProperty(Constants.LOCAL_GIT_DB),
								globalProperties
										.getProperty(Constants.REMOTE_GIT_SSH_URL),
								globalProperties
										.getProperty(Constants.REMOTE_GIT_SSH_KEY_PATH)));
		
		bind(IUserGroupDataManager.class).to(MongoGroupDataManager.class);
		
		bind(IAssociationDataManager.class).to(MongoAssociationDataManager.class);
	}

	/**
	 * Configure segue search classes.
	 */
	private void configureSegueSearch() {
		bind(ISearchProvider.class).to(ElasticSearchProvider.class);
	}
	
	/**
	 * Configure user security related classes.
	 */
	private void configureAuthenticationProviders() {
		this.bindConstantToProperty(Constants.HMAC_SALT, globalProperties);

		// Configure security providers
		// Google
		this.bindConstantToProperty(Constants.GOOGLE_CLIENT_SECRET_LOCATION,
				globalProperties);
		this.bindConstantToProperty(Constants.GOOGLE_CALLBACK_URI,
				globalProperties);
		this.bindConstantToProperty(Constants.GOOGLE_OAUTH_SCOPES,
				globalProperties);

		// Facebook
		this.bindConstantToProperty(Constants.FACEBOOK_SECRET, globalProperties);
		this.bindConstantToProperty(Constants.FACEBOOK_CLIENT_ID,
				globalProperties);
		this.bindConstantToProperty(Constants.FACEBOOK_CALLBACK_URI,
				globalProperties);
		this.bindConstantToProperty(Constants.FACEBOOK_OAUTH_SCOPES,
				globalProperties);

		// Twitter
		this.bindConstantToProperty(Constants.TWITTER_SECRET, globalProperties);
		this.bindConstantToProperty(Constants.TWITTER_CLIENT_ID,
				globalProperties);
		this.bindConstantToProperty(Constants.TWITTER_CALLBACK_URI,
				globalProperties);

		// Register a map of security providers
		MapBinder<AuthenticationProvider, IAuthenticator> mapBinder = MapBinder
				.newMapBinder(binder(), AuthenticationProvider.class,
						IAuthenticator.class);
		mapBinder.addBinding(AuthenticationProvider.GOOGLE).to(
				GoogleAuthenticator.class);
		mapBinder.addBinding(AuthenticationProvider.FACEBOOK).to(
				FacebookAuthenticator.class);
		mapBinder.addBinding(AuthenticationProvider.TWITTER).to(
				TwitterAuthenticator.class);
		mapBinder.addBinding(AuthenticationProvider.SEGUE).to(
				SegueLocalAuthenticator.class);

	}

	/**
	 * Deals with application data managers.
	 */
	private void configureApplicationManagers() {
		// Allows Mongo to take over Content Management
		// bind(IContentManager.class).to(MongoContentManager.class);

		// Allows GitDb to take over content Management
		bind(IContentManager.class).to(GitContentManager.class);
		
		bind(LocationHistory.class).to(PgLocationHistory.class);
	}

	/**
	 * This provides a singleton of the elasticSearch client that can be used by
	 * Guice.
	 * 
	 * The client is threadsafe so we don't need to keep creating new ones.
	 * 
	 * @param clusterName
	 *            - The name of the cluster to create.
	 * @param address
	 *            - address of the cluster to create.
	 * @param port
	 *            - port of the custer to create.
	 * @return Client to be injected into ElasticSearch Provider.
	 */
	@Inject
	@Provides
	@Singleton
	private static Client getSearchConnectionInformation(
			@Named(Constants.SEARCH_CLUSTER_NAME) final String clusterName,
			@Named(Constants.SEARCH_CLUSTER_ADDRESS) final String address,
			@Named(Constants.SEARCH_CLUSTER_PORT) final int port) {
		if (null == elasticSearchClient) {
			elasticSearchClient = ElasticSearchProvider.getTransportClient(
					clusterName, address, port);
			log.info("Creating singleton of ElasticSearchProvider");
		}

		return elasticSearchClient;
	}

	/**
	 * This provides a singleton of the contentVersionController for the segue
	 * facade.
	 * 
	 * @param generalProperties
	 *            - properties loader
	 * @param contentManager
	 *            - content manager (with associated persistence links).
	 * @return Content version controller with associated dependencies.
	 * @throws IOException - if we can't load the properties file for live version.
	 */
	@Inject
	@Provides
	@Singleton
	private static ContentVersionController getContentVersionController(
			final PropertiesLoader generalProperties,
			final IContentManager contentManager) throws IOException {
		
		PropertiesManager versionPropertiesLoader = new PropertiesManager(
				configLocationProperties.getProperty(Constants.LIVE_VERSION_CONFIG_LOCATION));
		
		if (null == contentVersionController) {
			contentVersionController = new ContentVersionController(generalProperties, versionPropertiesLoader,
					contentManager);
			log.info("Creating singleton of ContentVersionController");
		}
		return contentVersionController;
	}

	/**
	 * This provides a singleton of the git content manager for the segue
	 * facade.
	 * 
	 * @param database
	 *            - database reference
	 * @param searchProvider
	 *            - search provider to use
	 * @param contentMapper
	 *            - content mapper to use.
	 * @return a fully configured content Manager.
	 */
	@Inject
	@Provides
	@Singleton
	private GitContentManager getContentManager(final GitDb database,
			final ISearchProvider searchProvider,
			final ContentMapper contentMapper) {
		if (null == contentManager) {
			contentManager = new GitContentManager(database, searchProvider,
					contentMapper);
			log.info("Creating singleton of ContentManager");
		}

		return contentManager;
	}
	
	/**
	 * This provides a singleton of the LogManager for the Segue
	 * facade.
	 * 
	 * @param database
	 *            - database reference
	 * @param objectMapper - A configured object mapper so that we can serialize objects logged.
	 * @param loggingEnabled - boolean to determine if we should persist log messages.
	 * @param lhm - location history manager
	 * @return A fully configured LogManager
	 */
	@Inject
	@Provides
	@Singleton
	private ILogManager getLogManager(final MongoDb database, final ObjectMapper objectMapper,
			@Named(Constants.LOGGING_ENABLED) final boolean loggingEnabled, final LocationHistoryManager lhm) {
		if (null == logManager) {
			logManager = new MongoLogManager(database,
					objectMapper, loggingEnabled, lhm);
			log.info("Creating singleton of LogManager");
			if (loggingEnabled) {
				log.info("Log manager configured to record logging.");
			} else {
				log.info("Log manager configured NOT to record logging.");
			}
		}

		return logManager;
	}

	/**
	 * This provides a singleton of the contentVersionController for the segue
	 * facade.
	 * 
	 * @return Content version controller with associated dependencies.
	 */
	@Inject
	@Provides
	@Singleton
	private ContentMapper getContentMapper() {
		if (null == mapper) {
			mapper = new ContentMapper();
			this.buildDefaultJsonTypeMap();
			log.info("Initialising Content Mapper");
		}

		return mapper;
	}

	/**
	 * This provides a singleton of the UserManager for various
	 * facades.
	 * 
	 * @param database
	 *            - IUserManager
	 * @param properties
	 *            - properties loader
	 * @param providersToRegister
	 *            - list of known providers.
	 * @param communicator - so that we can send e-mails.
	 * @param logManager - so that we can log interesting user based events.
	 * @return Content version controller with associated dependencies.
	 */
	@Inject
	@Provides
	@Singleton
	private UserManager getUserManager(
			final IUserDataManager database,
			final PropertiesLoader properties,
			final Map<AuthenticationProvider, IAuthenticator> providersToRegister,
			final ICommunicator communicator, final ILogManager logManager) {

		if (null == userManager) {
			userManager = new UserManager(database, properties, providersToRegister,
					this.getDOtoDTOMapper(), communicator, logManager);
			log.info("Creating singleton of UserManager");
		}

		return userManager;
	}

	/**
	 * This provides a singleton of the IUserDataManager for the segue
	 * facade.
	 * 
	 * @param database
	 *            - to use for persistence.
	 * @param contentMapper
	 *            - the instance of a content mapper to use.
	 * @return Content version controller with associated dependencies.
	 */
	@Inject
	@Provides
	@Singleton
	private static IUserDataManager getUserDataManager(
			final MongoDb database, final ContentMapper contentMapper) {
		if (null == userDataManager) {
			userDataManager = new MongoUserDataManager(database, contentMapper);
			log.info("Creating singleton of MongoUserDataManager");
		}

		return userDataManager;
	}


	/**
	 * This provides a singleton of the UserAssociationManager for the Authorisation
	 * facade.
	 * 
	 * @param database
	 *            - IUserManager
	 * @param userGroupDatabase
	 *            - group database
	 *            
	 * @return Content version controller with associated dependencies.
	 */
	@Inject
	@Provides
	@Singleton
	private UserAssociationManager getAssociationManager(
			final IAssociationDataManager database, final GroupManager userGroupDatabase) {
		if (null == userAssociationManager) {
			userAssociationManager = new UserAssociationManager(database, userGroupDatabase);
			log.info("Creating singleton of UserAssociationManager");
		}

		return userAssociationManager;
	}
	
	/**
	 * Gets the instance of the dozer mapper object.
	 * 
	 * @return a preconfigured instance of an Auto Mapper. This is specialised
	 *         for mapping SegueObjects.
	 */
	@Provides
	@Singleton
	@Inject
	public MapperFacade getDOtoDTOMapper() {
		return this.getContentMapper().getAutoMapper();
	}

	/**
	 * @return segue version currently running.
	 */
	public static String getSegueVersion() {
		if (configLocationProperties != null) {
			return configLocationProperties.getProperty(Constants.SEGUE_APP_VERSION);
		}
		log.warn("Unable to read segue version property");
		return "UNKNOWN";
	}
	
	/**
	 * Gets the instance of the GoogleClientSecrets object.
	 * 
	 * @param clientSecretLocation
	 *            - The path to the client secrets json file
	 * @return GoogleClientSecrets
	 * @throws IOException
	 *             - when we are unable to access the google client file.
	 */
	@Provides
	@Singleton
	@Inject
	private static GoogleClientSecrets getGoogleClientSecrets(
			@Named(Constants.GOOGLE_CLIENT_SECRET_LOCATION) final String clientSecretLocation)
		throws IOException {
		if (null == googleClientSecrets) {
			Validate.notNull(clientSecretLocation, "Missing resource %s",
					clientSecretLocation);

			// load up the client secrets from the file system.
			InputStream inputStream = new FileInputStream(clientSecretLocation);
			InputStreamReader isr = new InputStreamReader(inputStream);

			googleClientSecrets = GoogleClientSecrets.load(
					new JacksonFactory(), isr);
		}

		return googleClientSecrets;
	}

	/**
	 * Gets the instance of the mongodb client object.
	 * 
	 * @param host
	 *            - database host to connect to.
	 * @param port
	 *            - port that the mongodb service is running on.
	 * @param dbName
	 *            - the name of the database to configure the wrapper to use.
	 * @return MongoDB db object preconfigured to work with the segue database.
	 * @throws UnknownHostException
	 *             - when we are unable to access the host.
	 */
	@Provides
	@Singleton
	@Inject
	private static MongoDb getMongoDB(
			@Named(Constants.MONGO_DB_HOSTNAME) final String host,
			@Named(Constants.MONGO_DB_PORT) final String port,
			@Named(Constants.SEGUE_DB_NAME) final String dbName)
		throws UnknownHostException {

		if (null == mongoDB) {
			MongoClient client = new MongoClient(host, Integer.parseInt(port));
			MongoDb newMongoDB = new MongoDb(client, dbName);
			mongoDB = newMongoDB;
			log.info("Created Singleton of MongoDb wrapper");
		}

		return mongoDB;
	}

	/**
	 * Gets the instance of the postgres connection wrapper.
	 * 
	 * @param databaseUrl
	 *            - database to connect to.
	 * @param username
	 *            - port that the mongodb service is running on.
	 * @param password
	 *            - the name of the database to configure the wrapper to use.
	 * @return PostgresSqlDb db object preconfigured to work with the segue database.
	 * @throws SQLException - If we cannot create the connection.
	 */
	@Provides
	@Singleton
	@Inject
	private static PostgresSqlDb getPostgresDB(
			@Named(Constants.POSTGRES_DB_URL) final String databaseUrl,
			@Named(Constants.POSTGRES_DB_USER) final String username,
			@Named(Constants.POSTGRES_DB_PASSWORD) final String password) throws SQLException {

		if (null == postgresclient) {
			try {
				postgresclient = new PostgresSqlDb(databaseUrl, username, password);
				log.info("Created Singleton of PostgresDb wrapper");
			} catch (ClassNotFoundException e) {
				log.error("Unable to locate postgres driver.", e);
			}
		}

		return postgresclient;
	}

	/**
	 * This provides a singleton of the ICommunicator for the segue
	 * facade.
	 *
	 * @param smtpServer
	 *            - SMTP Server Address
	 * @param mailFromAddress
	 *            - The default address emails should be sent from
	 * @return The singleton instance of EmailCommunicator
	 */
	@Inject
	@Provides
	@Singleton
	private ICommunicator getCommunicator(
			@Named(Constants.MAILER_SMTP_SERVER) final String smtpServer,
			@Named(Constants.MAIL_FROM_ADDRESS) final String mailFromAddress) {

		if (null == communicator) {
			communicator = new EmailCommunicator(smtpServer, mailFromAddress);
			log.info("Creating singleton of EmailCommunicator");
		}

		return communicator;
	}
	
	/**
	 * This provides an instance of the location resolver.
	 *
	 * @param apiKey
	 *            - for using the third party service.
	 * @return The singleton instance of EmailCommunicator
	 */
	@Inject
	@Provides
	private ILocationResolver getIPLocator(
			@Named(Constants.IP_INFO_DB_API_KEY) final String apiKey) {
		log.info("Creating new location resolver");
		return new IPInfoDBLocationResolver(apiKey);
	}	

	/**
	 * This method will pre-register the mapper class so that content objects
	 * can be mapped.
	 * 
	 * It requires that the class definition has the JsonType("XYZ") annotation
	 */
	private void buildDefaultJsonTypeMap() {
		// We need to pre-register different content objects here for the
		// auto-mapping to work
		mapper.registerJsonTypeAndDTOMapping(Content.class);
		mapper.registerJsonTypeAndDTOMapping(SeguePage.class);
		mapper.registerJsonTypeAndDTOMapping(Choice.class);
		mapper.registerJsonTypeAndDTOMapping(Quantity.class);
		mapper.registerJsonTypeAndDTOMapping(Question.class);
		mapper.registerJsonTypeAndDTOMapping(ChoiceQuestion.class);
		mapper.registerJsonTypeAndDTOMapping(Image.class);
		mapper.registerJsonTypeAndDTOMapping(Figure.class);
		mapper.registerJsonTypeAndDTOMapping(Video.class);
	}

	/**
	 * Utility method to make the syntax of property bindings clearer.
	 * 
	 * @param propertyLabel
	 *            - Key for a given property
	 * @param propertyLoader
	 *            - property loader to use
	 */
	private void bindConstantToProperty(final String propertyLabel,
			final PropertiesLoader propertyLoader) {
		bindConstant().annotatedWith(Names.named(propertyLabel)).to(
				propertyLoader.getProperty(propertyLabel));
	}

	/**
	 * Gets the segue classes that should be registered as context listeners.
	 * 
	 * TODO: we probably want to make this so that apps can register things too.
	 * @return the list of context listener classes (these should all be singletons).
	 */
	public static List<Class <? extends ServletContextListener>> getRegisteredContextListenerClasses() {
		List<Class <? extends ServletContextListener>> contextListeners = Lists.newArrayList();
		contextListeners.add(ContentVersionController.class);
		return contextListeners;
	}
	
	/**
	 * Segue utility method for providing a new instance of an application
	 * manager.
	 * 
	 * @param databaseName
	 *            - the database / table name - should be unique.
	 * @param classType
	 *            - the class type that represents what can be managed by this
	 *            app manager.
	 * @param <T>
	 *            the type that can be managed by this App Manager.
	 * @return the application manager ready to use.
	 */
	public static <T> IAppDatabaseManager<T> getAppDataManager(
			final String databaseName, final Class<T> classType) {
		Validate.notNull(mongoDB, "Error: mongoDB has not yet been initialised.");

		return new MongoAppDataManager<T>(mongoDB, databaseName,
				classType);
	}
>>>>>>> 25809ae9
}<|MERGE_RESOLUTION|>--- conflicted
+++ resolved
@@ -96,7 +96,6 @@
  * This class is responsible for injecting configuration values for persistence related classes.
  * 
  */
-<<<<<<< HEAD
 public class SegueGuiceConfigurationModule extends AbstractModule implements ServletContextListener {
     private static final Logger log = LoggerFactory.getLogger(SegueGuiceConfigurationModule.class);
 
@@ -114,10 +113,10 @@
 
     private static GoogleClientSecrets googleClientSecrets = null;
 
-    private static PropertiesLoader configLocationProperties;
+    private static PropertiesLoader configLocationProperties = null;
     private static PropertiesLoader globalProperties = null;
 
-    private UserAssociationManager userAssociationManager = null;
+    private static UserAssociationManager userAssociationManager = null;
 
     private static ILogManager logManager;
 
@@ -133,11 +132,15 @@
     public SegueGuiceConfigurationModule() {
         if (globalProperties == null || configLocationProperties == null) {
             try {
-                configLocationProperties = new PropertiesLoader("/config/segue-config-location.properties");
-
-                globalProperties = new PropertiesLoader(
-                        configLocationProperties.getProperty(Constants.GENERAL_CONFIG_LOCATION));
-
+                if (null == configLocationProperties) {
+                    configLocationProperties = new PropertiesLoader("/config/segue-config-location.properties");
+
+                }
+
+                if (null == globalProperties) {
+                    globalProperties = new PropertiesLoader(
+                            configLocationProperties.getProperty(Constants.GENERAL_CONFIG_LOCATION));
+                }
             } catch (IOException e) {
                 log.error("Error loading properties file.", e);
             }
@@ -400,7 +403,6 @@
     }
 
     /**
-     * <<<<<<< HEAD
      * 
      * @param emailCommunicator
      *            the class the queue will send messages with
@@ -421,8 +423,7 @@
     }
 
     /**
-     * ======= >>>>>>> e3d5bfdb07b499af637cb1f3ebf9d7bbf816349d This provides a singleton of the UserManager for various
-     * facades.
+     * This provides a singleton of the UserManager for various facades.
      * 
      * @param database
      *            - IUserManager
@@ -430,7 +431,7 @@
      *            - properties loader
      * @param providersToRegister
      *            - list of known providers.
-     * @param communicator
+     * @param emailQueue
      *            - so that we can send e-mails.
      * @param logManager
      *            - so that we can log interesting user based events.
@@ -634,6 +635,7 @@
     @Inject
     @Provides
     private ILocationResolver getIPLocator(@Named(Constants.IP_INFO_DB_API_KEY) final String apiKey) {
+        log.info("Creating new location resolver");
         return new IPInfoDBLocationResolver(apiKey);
     }
 
@@ -713,634 +715,4 @@
             log.error("Unable to close external connection", e);
         }
     }
-=======
-public class SegueGuiceConfigurationModule extends AbstractModule {
-	private static final Logger log = LoggerFactory
-			.getLogger(SegueGuiceConfigurationModule.class);
-
-	// we only ever want there to be one instance of each of these.
-	private static MongoDb mongoDB = null;
-	
-	private static ContentMapper mapper = null;
-	private static ContentVersionController contentVersionController = null;
-	
-	private static GitContentManager contentManager = null;
-	private static Client elasticSearchClient = null;
-	
-	private static UserManager userManager = null;
-	private static IUserDataManager userDataManager = null;
-	private static GoogleClientSecrets googleClientSecrets = null;
-
-	private static ICommunicator communicator = null;
-
-	private static PropertiesLoader configLocationProperties = null;
-	
-	private static PropertiesLoader globalProperties = null;
-
-	private static UserAssociationManager userAssociationManager = null;
-
-	private static ILogManager logManager;
-
-	private static PostgresSqlDb postgresclient;
-
-	/**
-	 * Create a SegueGuiceConfigurationModule.
-	 */
-	public SegueGuiceConfigurationModule() {
-		try {
-			if (null == configLocationProperties) {
-	            configLocationProperties = new PropertiesLoader(
-	                    "/config/segue-config-location.properties");
-			    
-			}
-
-			if (null == globalProperties) {
-	            globalProperties = new PropertiesLoader(
-	                    configLocationProperties.getProperty(Constants.GENERAL_CONFIG_LOCATION));			    
-			}
-		} catch (IOException e) {
-			log.error("Error loading properties file.", e);
-		}
-	}
-
-	@Override
-	protected void configure() {
-		try {
-			this.configureProperties();
-			this.configureDataPersistence();
-			this.configureSegueSearch();
-			this.configureAuthenticationProviders();
-			this.configureApplicationManagers();
-
-		} catch (IOException e) {
-			e.printStackTrace();
-			log.error("IOException during setup process.");
-		}
-	}
-
-	/**
-	 * Extract properties and bind them to constants.
-	 */
-	private void configureProperties() {
-		// Properties loader
-		bind(PropertiesLoader.class).toInstance(globalProperties);
-
-		this.bindConstantToProperty(Constants.SEARCH_CLUSTER_NAME,
-				globalProperties);
-		this.bindConstantToProperty(Constants.SEARCH_CLUSTER_ADDRESS,
-				globalProperties);
-		this.bindConstantToProperty(Constants.SEARCH_CLUSTER_PORT,
-				globalProperties);
-
-		this.bindConstantToProperty(Constants.HOST_NAME, globalProperties);
-		this.bindConstantToProperty(Constants.MAILER_SMTP_SERVER, globalProperties);
-		this.bindConstantToProperty(Constants.MAIL_FROM_ADDRESS, globalProperties);
-		
-		this.bindConstantToProperty(Constants.LOGGING_ENABLED, globalProperties);
-		
-		// IP address geocoding
-		this.bindConstantToProperty(Constants.IP_INFO_DB_API_KEY, globalProperties);
-	}
-
-	/**
-	 * Configure all things persistency.
-	 * 
-	 * @throws IOException
-	 *             - when we cannot load the database.
-	 */
-	private void configureDataPersistence() throws IOException {
-		// Setup different persistence bindings
-		// MongoDb
-		this.bindConstantToProperty(Constants.MONGO_DB_HOSTNAME,
-				globalProperties);
-		this.bindConstantToProperty(Constants.MONGO_DB_PORT, globalProperties);
-		this.bindConstantToProperty(Constants.SEGUE_DB_NAME, globalProperties);
-
-		// postgres
-		this.bindConstantToProperty(Constants.POSTGRES_DB_URL, globalProperties);
-		this.bindConstantToProperty(Constants.POSTGRES_DB_USER, globalProperties);
-		this.bindConstantToProperty(Constants.POSTGRES_DB_PASSWORD, globalProperties);
-		
-		// GitDb
-		bind(GitDb.class)
-				.toInstance(
-						new GitDb(
-								globalProperties
-										.getProperty(Constants.LOCAL_GIT_DB),
-								globalProperties
-										.getProperty(Constants.REMOTE_GIT_SSH_URL),
-								globalProperties
-										.getProperty(Constants.REMOTE_GIT_SSH_KEY_PATH)));
-		
-		bind(IUserGroupDataManager.class).to(MongoGroupDataManager.class);
-		
-		bind(IAssociationDataManager.class).to(MongoAssociationDataManager.class);
-	}
-
-	/**
-	 * Configure segue search classes.
-	 */
-	private void configureSegueSearch() {
-		bind(ISearchProvider.class).to(ElasticSearchProvider.class);
-	}
-	
-	/**
-	 * Configure user security related classes.
-	 */
-	private void configureAuthenticationProviders() {
-		this.bindConstantToProperty(Constants.HMAC_SALT, globalProperties);
-
-		// Configure security providers
-		// Google
-		this.bindConstantToProperty(Constants.GOOGLE_CLIENT_SECRET_LOCATION,
-				globalProperties);
-		this.bindConstantToProperty(Constants.GOOGLE_CALLBACK_URI,
-				globalProperties);
-		this.bindConstantToProperty(Constants.GOOGLE_OAUTH_SCOPES,
-				globalProperties);
-
-		// Facebook
-		this.bindConstantToProperty(Constants.FACEBOOK_SECRET, globalProperties);
-		this.bindConstantToProperty(Constants.FACEBOOK_CLIENT_ID,
-				globalProperties);
-		this.bindConstantToProperty(Constants.FACEBOOK_CALLBACK_URI,
-				globalProperties);
-		this.bindConstantToProperty(Constants.FACEBOOK_OAUTH_SCOPES,
-				globalProperties);
-
-		// Twitter
-		this.bindConstantToProperty(Constants.TWITTER_SECRET, globalProperties);
-		this.bindConstantToProperty(Constants.TWITTER_CLIENT_ID,
-				globalProperties);
-		this.bindConstantToProperty(Constants.TWITTER_CALLBACK_URI,
-				globalProperties);
-
-		// Register a map of security providers
-		MapBinder<AuthenticationProvider, IAuthenticator> mapBinder = MapBinder
-				.newMapBinder(binder(), AuthenticationProvider.class,
-						IAuthenticator.class);
-		mapBinder.addBinding(AuthenticationProvider.GOOGLE).to(
-				GoogleAuthenticator.class);
-		mapBinder.addBinding(AuthenticationProvider.FACEBOOK).to(
-				FacebookAuthenticator.class);
-		mapBinder.addBinding(AuthenticationProvider.TWITTER).to(
-				TwitterAuthenticator.class);
-		mapBinder.addBinding(AuthenticationProvider.SEGUE).to(
-				SegueLocalAuthenticator.class);
-
-	}
-
-	/**
-	 * Deals with application data managers.
-	 */
-	private void configureApplicationManagers() {
-		// Allows Mongo to take over Content Management
-		// bind(IContentManager.class).to(MongoContentManager.class);
-
-		// Allows GitDb to take over content Management
-		bind(IContentManager.class).to(GitContentManager.class);
-		
-		bind(LocationHistory.class).to(PgLocationHistory.class);
-	}
-
-	/**
-	 * This provides a singleton of the elasticSearch client that can be used by
-	 * Guice.
-	 * 
-	 * The client is threadsafe so we don't need to keep creating new ones.
-	 * 
-	 * @param clusterName
-	 *            - The name of the cluster to create.
-	 * @param address
-	 *            - address of the cluster to create.
-	 * @param port
-	 *            - port of the custer to create.
-	 * @return Client to be injected into ElasticSearch Provider.
-	 */
-	@Inject
-	@Provides
-	@Singleton
-	private static Client getSearchConnectionInformation(
-			@Named(Constants.SEARCH_CLUSTER_NAME) final String clusterName,
-			@Named(Constants.SEARCH_CLUSTER_ADDRESS) final String address,
-			@Named(Constants.SEARCH_CLUSTER_PORT) final int port) {
-		if (null == elasticSearchClient) {
-			elasticSearchClient = ElasticSearchProvider.getTransportClient(
-					clusterName, address, port);
-			log.info("Creating singleton of ElasticSearchProvider");
-		}
-
-		return elasticSearchClient;
-	}
-
-	/**
-	 * This provides a singleton of the contentVersionController for the segue
-	 * facade.
-	 * 
-	 * @param generalProperties
-	 *            - properties loader
-	 * @param contentManager
-	 *            - content manager (with associated persistence links).
-	 * @return Content version controller with associated dependencies.
-	 * @throws IOException - if we can't load the properties file for live version.
-	 */
-	@Inject
-	@Provides
-	@Singleton
-	private static ContentVersionController getContentVersionController(
-			final PropertiesLoader generalProperties,
-			final IContentManager contentManager) throws IOException {
-		
-		PropertiesManager versionPropertiesLoader = new PropertiesManager(
-				configLocationProperties.getProperty(Constants.LIVE_VERSION_CONFIG_LOCATION));
-		
-		if (null == contentVersionController) {
-			contentVersionController = new ContentVersionController(generalProperties, versionPropertiesLoader,
-					contentManager);
-			log.info("Creating singleton of ContentVersionController");
-		}
-		return contentVersionController;
-	}
-
-	/**
-	 * This provides a singleton of the git content manager for the segue
-	 * facade.
-	 * 
-	 * @param database
-	 *            - database reference
-	 * @param searchProvider
-	 *            - search provider to use
-	 * @param contentMapper
-	 *            - content mapper to use.
-	 * @return a fully configured content Manager.
-	 */
-	@Inject
-	@Provides
-	@Singleton
-	private GitContentManager getContentManager(final GitDb database,
-			final ISearchProvider searchProvider,
-			final ContentMapper contentMapper) {
-		if (null == contentManager) {
-			contentManager = new GitContentManager(database, searchProvider,
-					contentMapper);
-			log.info("Creating singleton of ContentManager");
-		}
-
-		return contentManager;
-	}
-	
-	/**
-	 * This provides a singleton of the LogManager for the Segue
-	 * facade.
-	 * 
-	 * @param database
-	 *            - database reference
-	 * @param objectMapper - A configured object mapper so that we can serialize objects logged.
-	 * @param loggingEnabled - boolean to determine if we should persist log messages.
-	 * @param lhm - location history manager
-	 * @return A fully configured LogManager
-	 */
-	@Inject
-	@Provides
-	@Singleton
-	private ILogManager getLogManager(final MongoDb database, final ObjectMapper objectMapper,
-			@Named(Constants.LOGGING_ENABLED) final boolean loggingEnabled, final LocationHistoryManager lhm) {
-		if (null == logManager) {
-			logManager = new MongoLogManager(database,
-					objectMapper, loggingEnabled, lhm);
-			log.info("Creating singleton of LogManager");
-			if (loggingEnabled) {
-				log.info("Log manager configured to record logging.");
-			} else {
-				log.info("Log manager configured NOT to record logging.");
-			}
-		}
-
-		return logManager;
-	}
-
-	/**
-	 * This provides a singleton of the contentVersionController for the segue
-	 * facade.
-	 * 
-	 * @return Content version controller with associated dependencies.
-	 */
-	@Inject
-	@Provides
-	@Singleton
-	private ContentMapper getContentMapper() {
-		if (null == mapper) {
-			mapper = new ContentMapper();
-			this.buildDefaultJsonTypeMap();
-			log.info("Initialising Content Mapper");
-		}
-
-		return mapper;
-	}
-
-	/**
-	 * This provides a singleton of the UserManager for various
-	 * facades.
-	 * 
-	 * @param database
-	 *            - IUserManager
-	 * @param properties
-	 *            - properties loader
-	 * @param providersToRegister
-	 *            - list of known providers.
-	 * @param communicator - so that we can send e-mails.
-	 * @param logManager - so that we can log interesting user based events.
-	 * @return Content version controller with associated dependencies.
-	 */
-	@Inject
-	@Provides
-	@Singleton
-	private UserManager getUserManager(
-			final IUserDataManager database,
-			final PropertiesLoader properties,
-			final Map<AuthenticationProvider, IAuthenticator> providersToRegister,
-			final ICommunicator communicator, final ILogManager logManager) {
-
-		if (null == userManager) {
-			userManager = new UserManager(database, properties, providersToRegister,
-					this.getDOtoDTOMapper(), communicator, logManager);
-			log.info("Creating singleton of UserManager");
-		}
-
-		return userManager;
-	}
-
-	/**
-	 * This provides a singleton of the IUserDataManager for the segue
-	 * facade.
-	 * 
-	 * @param database
-	 *            - to use for persistence.
-	 * @param contentMapper
-	 *            - the instance of a content mapper to use.
-	 * @return Content version controller with associated dependencies.
-	 */
-	@Inject
-	@Provides
-	@Singleton
-	private static IUserDataManager getUserDataManager(
-			final MongoDb database, final ContentMapper contentMapper) {
-		if (null == userDataManager) {
-			userDataManager = new MongoUserDataManager(database, contentMapper);
-			log.info("Creating singleton of MongoUserDataManager");
-		}
-
-		return userDataManager;
-	}
-
-
-	/**
-	 * This provides a singleton of the UserAssociationManager for the Authorisation
-	 * facade.
-	 * 
-	 * @param database
-	 *            - IUserManager
-	 * @param userGroupDatabase
-	 *            - group database
-	 *            
-	 * @return Content version controller with associated dependencies.
-	 */
-	@Inject
-	@Provides
-	@Singleton
-	private UserAssociationManager getAssociationManager(
-			final IAssociationDataManager database, final GroupManager userGroupDatabase) {
-		if (null == userAssociationManager) {
-			userAssociationManager = new UserAssociationManager(database, userGroupDatabase);
-			log.info("Creating singleton of UserAssociationManager");
-		}
-
-		return userAssociationManager;
-	}
-	
-	/**
-	 * Gets the instance of the dozer mapper object.
-	 * 
-	 * @return a preconfigured instance of an Auto Mapper. This is specialised
-	 *         for mapping SegueObjects.
-	 */
-	@Provides
-	@Singleton
-	@Inject
-	public MapperFacade getDOtoDTOMapper() {
-		return this.getContentMapper().getAutoMapper();
-	}
-
-	/**
-	 * @return segue version currently running.
-	 */
-	public static String getSegueVersion() {
-		if (configLocationProperties != null) {
-			return configLocationProperties.getProperty(Constants.SEGUE_APP_VERSION);
-		}
-		log.warn("Unable to read segue version property");
-		return "UNKNOWN";
-	}
-	
-	/**
-	 * Gets the instance of the GoogleClientSecrets object.
-	 * 
-	 * @param clientSecretLocation
-	 *            - The path to the client secrets json file
-	 * @return GoogleClientSecrets
-	 * @throws IOException
-	 *             - when we are unable to access the google client file.
-	 */
-	@Provides
-	@Singleton
-	@Inject
-	private static GoogleClientSecrets getGoogleClientSecrets(
-			@Named(Constants.GOOGLE_CLIENT_SECRET_LOCATION) final String clientSecretLocation)
-		throws IOException {
-		if (null == googleClientSecrets) {
-			Validate.notNull(clientSecretLocation, "Missing resource %s",
-					clientSecretLocation);
-
-			// load up the client secrets from the file system.
-			InputStream inputStream = new FileInputStream(clientSecretLocation);
-			InputStreamReader isr = new InputStreamReader(inputStream);
-
-			googleClientSecrets = GoogleClientSecrets.load(
-					new JacksonFactory(), isr);
-		}
-
-		return googleClientSecrets;
-	}
-
-	/**
-	 * Gets the instance of the mongodb client object.
-	 * 
-	 * @param host
-	 *            - database host to connect to.
-	 * @param port
-	 *            - port that the mongodb service is running on.
-	 * @param dbName
-	 *            - the name of the database to configure the wrapper to use.
-	 * @return MongoDB db object preconfigured to work with the segue database.
-	 * @throws UnknownHostException
-	 *             - when we are unable to access the host.
-	 */
-	@Provides
-	@Singleton
-	@Inject
-	private static MongoDb getMongoDB(
-			@Named(Constants.MONGO_DB_HOSTNAME) final String host,
-			@Named(Constants.MONGO_DB_PORT) final String port,
-			@Named(Constants.SEGUE_DB_NAME) final String dbName)
-		throws UnknownHostException {
-
-		if (null == mongoDB) {
-			MongoClient client = new MongoClient(host, Integer.parseInt(port));
-			MongoDb newMongoDB = new MongoDb(client, dbName);
-			mongoDB = newMongoDB;
-			log.info("Created Singleton of MongoDb wrapper");
-		}
-
-		return mongoDB;
-	}
-
-	/**
-	 * Gets the instance of the postgres connection wrapper.
-	 * 
-	 * @param databaseUrl
-	 *            - database to connect to.
-	 * @param username
-	 *            - port that the mongodb service is running on.
-	 * @param password
-	 *            - the name of the database to configure the wrapper to use.
-	 * @return PostgresSqlDb db object preconfigured to work with the segue database.
-	 * @throws SQLException - If we cannot create the connection.
-	 */
-	@Provides
-	@Singleton
-	@Inject
-	private static PostgresSqlDb getPostgresDB(
-			@Named(Constants.POSTGRES_DB_URL) final String databaseUrl,
-			@Named(Constants.POSTGRES_DB_USER) final String username,
-			@Named(Constants.POSTGRES_DB_PASSWORD) final String password) throws SQLException {
-
-		if (null == postgresclient) {
-			try {
-				postgresclient = new PostgresSqlDb(databaseUrl, username, password);
-				log.info("Created Singleton of PostgresDb wrapper");
-			} catch (ClassNotFoundException e) {
-				log.error("Unable to locate postgres driver.", e);
-			}
-		}
-
-		return postgresclient;
-	}
-
-	/**
-	 * This provides a singleton of the ICommunicator for the segue
-	 * facade.
-	 *
-	 * @param smtpServer
-	 *            - SMTP Server Address
-	 * @param mailFromAddress
-	 *            - The default address emails should be sent from
-	 * @return The singleton instance of EmailCommunicator
-	 */
-	@Inject
-	@Provides
-	@Singleton
-	private ICommunicator getCommunicator(
-			@Named(Constants.MAILER_SMTP_SERVER) final String smtpServer,
-			@Named(Constants.MAIL_FROM_ADDRESS) final String mailFromAddress) {
-
-		if (null == communicator) {
-			communicator = new EmailCommunicator(smtpServer, mailFromAddress);
-			log.info("Creating singleton of EmailCommunicator");
-		}
-
-		return communicator;
-	}
-	
-	/**
-	 * This provides an instance of the location resolver.
-	 *
-	 * @param apiKey
-	 *            - for using the third party service.
-	 * @return The singleton instance of EmailCommunicator
-	 */
-	@Inject
-	@Provides
-	private ILocationResolver getIPLocator(
-			@Named(Constants.IP_INFO_DB_API_KEY) final String apiKey) {
-		log.info("Creating new location resolver");
-		return new IPInfoDBLocationResolver(apiKey);
-	}	
-
-	/**
-	 * This method will pre-register the mapper class so that content objects
-	 * can be mapped.
-	 * 
-	 * It requires that the class definition has the JsonType("XYZ") annotation
-	 */
-	private void buildDefaultJsonTypeMap() {
-		// We need to pre-register different content objects here for the
-		// auto-mapping to work
-		mapper.registerJsonTypeAndDTOMapping(Content.class);
-		mapper.registerJsonTypeAndDTOMapping(SeguePage.class);
-		mapper.registerJsonTypeAndDTOMapping(Choice.class);
-		mapper.registerJsonTypeAndDTOMapping(Quantity.class);
-		mapper.registerJsonTypeAndDTOMapping(Question.class);
-		mapper.registerJsonTypeAndDTOMapping(ChoiceQuestion.class);
-		mapper.registerJsonTypeAndDTOMapping(Image.class);
-		mapper.registerJsonTypeAndDTOMapping(Figure.class);
-		mapper.registerJsonTypeAndDTOMapping(Video.class);
-	}
-
-	/**
-	 * Utility method to make the syntax of property bindings clearer.
-	 * 
-	 * @param propertyLabel
-	 *            - Key for a given property
-	 * @param propertyLoader
-	 *            - property loader to use
-	 */
-	private void bindConstantToProperty(final String propertyLabel,
-			final PropertiesLoader propertyLoader) {
-		bindConstant().annotatedWith(Names.named(propertyLabel)).to(
-				propertyLoader.getProperty(propertyLabel));
-	}
-
-	/**
-	 * Gets the segue classes that should be registered as context listeners.
-	 * 
-	 * TODO: we probably want to make this so that apps can register things too.
-	 * @return the list of context listener classes (these should all be singletons).
-	 */
-	public static List<Class <? extends ServletContextListener>> getRegisteredContextListenerClasses() {
-		List<Class <? extends ServletContextListener>> contextListeners = Lists.newArrayList();
-		contextListeners.add(ContentVersionController.class);
-		return contextListeners;
-	}
-	
-	/**
-	 * Segue utility method for providing a new instance of an application
-	 * manager.
-	 * 
-	 * @param databaseName
-	 *            - the database / table name - should be unique.
-	 * @param classType
-	 *            - the class type that represents what can be managed by this
-	 *            app manager.
-	 * @param <T>
-	 *            the type that can be managed by this App Manager.
-	 * @return the application manager ready to use.
-	 */
-	public static <T> IAppDatabaseManager<T> getAppDataManager(
-			final String databaseName, final Class<T> classType) {
-		Validate.notNull(mongoDB, "Error: mongoDB has not yet been initialised.");
-
-		return new MongoAppDataManager<T>(mongoDB, databaseName,
-				classType);
-	}
->>>>>>> 25809ae9
 }