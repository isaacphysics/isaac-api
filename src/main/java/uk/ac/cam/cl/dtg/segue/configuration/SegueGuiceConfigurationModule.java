/**
 * Copyright 2014 Stephen Cummins
 *
 * Licensed under the Apache License, Version 2.0 (the "License");
 * you may not use this file except in compliance with the License.
 *
 * You may obtain a copy of the License at
 * 		http://www.apache.org/licenses/LICENSE-2.0
 *
 * Unless required by applicable law or agreed to in writing, software
 * distributed under the License is distributed on an "AS IS" BASIS,
 * WITHOUT WARRANTIES OR CONDITIONS OF ANY KIND, either express or implied.
 * See the License for the specific language governing permissions and
 * limitations under the License.
 */
package uk.ac.cam.cl.dtg.segue.configuration;

import java.io.IOException;
import java.net.UnknownHostException;
import java.sql.SQLException;
import java.util.Collection;
import java.util.Map;
import java.util.Set;

import javax.servlet.ServletContextEvent;
import javax.servlet.ServletContextListener;

import ma.glasnost.orika.MapperFacade;

import org.elasticsearch.client.Client;
import org.reflections.Reflections;
import org.slf4j.Logger;
import org.slf4j.LoggerFactory;

import uk.ac.cam.cl.dtg.isaac.api.managers.GameManager;
import uk.ac.cam.cl.dtg.segue.api.Constants;
import uk.ac.cam.cl.dtg.segue.api.managers.GroupManager;
import uk.ac.cam.cl.dtg.segue.api.managers.QuestionManager;
import uk.ac.cam.cl.dtg.segue.api.managers.StatisticsManager;
import uk.ac.cam.cl.dtg.segue.api.managers.UserAccountManager;
import uk.ac.cam.cl.dtg.segue.api.managers.UserAuthenticationManager;
import uk.ac.cam.cl.dtg.segue.api.monitors.EmailVerificationMisuseHandler;
import uk.ac.cam.cl.dtg.segue.api.monitors.EmailVerificationRequestMisuseHandler;
import uk.ac.cam.cl.dtg.segue.api.monitors.IMisuseMonitor;
import uk.ac.cam.cl.dtg.segue.api.monitors.InMemoryMisuseMonitor;
import uk.ac.cam.cl.dtg.segue.api.monitors.LogEventMisuseHandler;
import uk.ac.cam.cl.dtg.segue.api.monitors.PasswordResetRequestMisuseHandler;
import uk.ac.cam.cl.dtg.segue.api.monitors.SegueLoginMisuseHandler;
import uk.ac.cam.cl.dtg.segue.api.monitors.TokenOwnerLookupMisuseHandler;
import uk.ac.cam.cl.dtg.segue.api.monitors.QuestionAttemptMisuseHandler;
import uk.ac.cam.cl.dtg.segue.api.monitors.AnonQuestionAttemptMisuseHandler;
import uk.ac.cam.cl.dtg.segue.auth.AuthenticationProvider;
import uk.ac.cam.cl.dtg.segue.auth.FacebookAuthenticator;
import uk.ac.cam.cl.dtg.segue.auth.GoogleAuthenticator;
import uk.ac.cam.cl.dtg.segue.auth.IAuthenticator;
import uk.ac.cam.cl.dtg.segue.auth.SegueLocalAuthenticator;
import uk.ac.cam.cl.dtg.segue.auth.TwitterAuthenticator;
import uk.ac.cam.cl.dtg.segue.comm.EmailCommunicator;
import uk.ac.cam.cl.dtg.segue.comm.EmailManager;
import uk.ac.cam.cl.dtg.segue.comm.ICommunicator;
import uk.ac.cam.cl.dtg.segue.dao.*;
import uk.ac.cam.cl.dtg.segue.dao.associations.IAssociationDataManager;
import uk.ac.cam.cl.dtg.segue.dao.associations.PgAssociationDataManager;
import uk.ac.cam.cl.dtg.segue.dao.content.ContentMapper;
import uk.ac.cam.cl.dtg.segue.dao.content.GitContentManager;
import uk.ac.cam.cl.dtg.segue.dao.content.IContentManager;
import uk.ac.cam.cl.dtg.segue.dao.schools.SchoolListReader;
import uk.ac.cam.cl.dtg.segue.dao.users.IUserDataManager;
import uk.ac.cam.cl.dtg.segue.dao.users.IUserGroupPersistenceManager;
import uk.ac.cam.cl.dtg.segue.dao.users.PgUserGroupPersistenceManager;
import uk.ac.cam.cl.dtg.segue.dao.users.PgUsers;
import uk.ac.cam.cl.dtg.segue.database.GitDb;
import uk.ac.cam.cl.dtg.segue.database.KafkaStreamsProducer;
import uk.ac.cam.cl.dtg.segue.database.PostgresSqlDb;
import uk.ac.cam.cl.dtg.segue.dos.*;
import uk.ac.cam.cl.dtg.segue.quiz.IQuestionAttemptManager;
import uk.ac.cam.cl.dtg.segue.quiz.PgQuestionAttempts;
import uk.ac.cam.cl.dtg.segue.search.ElasticSearchProvider;
import uk.ac.cam.cl.dtg.segue.search.ISearchProvider;
import uk.ac.cam.cl.dtg.util.PropertiesLoader;
import uk.ac.cam.cl.dtg.util.locations.IPLocationResolver;
import uk.ac.cam.cl.dtg.util.locations.IPInfoDBLocationResolver;
import uk.ac.cam.cl.dtg.util.locations.PostCodeIOLocationResolver;
import uk.ac.cam.cl.dtg.util.locations.PostCodeLocationResolver;

import com.fasterxml.jackson.databind.ObjectMapper;
import com.fasterxml.jackson.annotation.JsonInclude;
import com.google.api.client.util.Lists;
import com.google.inject.AbstractModule;
import com.google.inject.Inject;
import com.google.inject.Provides;
import com.google.inject.Singleton;
import com.google.inject.multibindings.MapBinder;
import com.google.inject.name.Named;
import com.google.inject.name.Names;

import static uk.ac.cam.cl.dtg.segue.api.Constants.CONTENT_INDEX;

/**
 * This class is responsible for injecting configuration values for persistence related classes.
 * 
 */
public class SegueGuiceConfigurationModule extends AbstractModule implements ServletContextListener {
    private static final Logger log = LoggerFactory.getLogger(SegueGuiceConfigurationModule.class);

    private static PropertiesLoader globalProperties = null;
    
    // Singletons - we only ever want there to be one instance of each of these.
    private static PostgresSqlDb postgresDB;
    private static KafkaStreamsProducer kafkaProducer;
    private static ContentMapper mapper = null;
    private static GitContentManager contentManager = null;
    private static Client elasticSearchClient = null;
    private static UserAccountManager userManager = null;
    private static IQuestionAttemptManager questionPersistenceManager = null;
    //private static ILogManager logManager;
    private static LogManagerEventPublisher logManager;
    private static EmailManager emailCommunicationQueue = null;
    private static IMisuseMonitor misuseMonitor = null;
    private static StatisticsManager statsManager = null;
	private static GroupManager groupManager = null;

    private static Collection<Class<? extends ServletContextListener>> contextListeners;
    private static Map<String, Reflections> reflections = com.google.common.collect.Maps.newHashMap();
    
    /**
     * Create a SegueGuiceConfigurationModule.
     */
    public SegueGuiceConfigurationModule() {
        if (globalProperties == null) {
            try {
                globalProperties = new PropertiesLoader(System.getProperty("config.location"));
            } catch (IOException e) {
                log.error("Error loading properties file.", e);
            }
        }
    }

    @Override
    protected void configure() {
        try {
            this.configureProperties();
            this.configureDataPersistence();
            this.configureSegueSearch();
            this.configureAuthenticationProviders();
            this.configureApplicationManagers();

        } catch (IOException e) {
            e.printStackTrace();
            log.error("IOException during setup process.");
        }
    }

    /**
     * Extract properties and bind them to constants.
     */
    private void configureProperties() {
        // Properties loader
        bind(PropertiesLoader.class).toInstance(globalProperties);

        this.bindConstantToProperty(Constants.SEARCH_CLUSTER_NAME, globalProperties);
        this.bindConstantToProperty(Constants.SEARCH_CLUSTER_ADDRESS, globalProperties);
        this.bindConstantToProperty(Constants.SEARCH_CLUSTER_PORT, globalProperties);

        this.bindConstantToProperty(Constants.HOST_NAME, globalProperties);
        this.bindConstantToProperty(Constants.MAILER_SMTP_SERVER, globalProperties);
        this.bindConstantToProperty(Constants.MAIL_FROM_ADDRESS, globalProperties);
        this.bindConstantToProperty(Constants.MAIL_NAME, globalProperties);
        this.bindConstantToProperty(Constants.SERVER_ADMIN_ADDRESS, globalProperties);

        this.bindConstantToProperty(Constants.LOGGING_ENABLED, globalProperties);

        // IP address geocoding
        this.bindConstantToProperty(Constants.IP_INFO_DB_API_KEY, globalProperties);
        
        this.bindConstantToProperty(Constants.SCHOOL_CSV_LIST_PATH, globalProperties);

        this.bindConstantToProperty(CONTENT_INDEX, globalProperties);
    }

    /**
     * Configure all things persistency.
     * 
     * @throws IOException
     *             - when we cannot load the database.
     */
    private void configureDataPersistence() throws IOException {
        this.bindConstantToProperty(Constants.SEGUE_DB_NAME, globalProperties);

        // postgres
        this.bindConstantToProperty(Constants.POSTGRES_DB_URL, globalProperties);
        this.bindConstantToProperty(Constants.POSTGRES_DB_USER, globalProperties);
        this.bindConstantToProperty(Constants.POSTGRES_DB_PASSWORD, globalProperties);

        // Kafka
        this.bindConstantToProperty(Constants.KAFKA_HOSTNAME, globalProperties);
        this.bindConstantToProperty(Constants.KAFKA_PORT, globalProperties);

        // GitDb
        bind(GitDb.class).toInstance(
                new GitDb(globalProperties.getProperty(Constants.LOCAL_GIT_DB), globalProperties
                        .getProperty(Constants.REMOTE_GIT_SSH_URL), globalProperties
                        .getProperty(Constants.REMOTE_GIT_SSH_KEY_PATH)));

        bind(IUserGroupPersistenceManager.class).to(PgUserGroupPersistenceManager.class);

        bind(IAssociationDataManager.class).to(PgAssociationDataManager.class);
    }

    /**
     * Configure segue search classes.
     */
    private void configureSegueSearch() {
        bind(ISearchProvider.class).to(ElasticSearchProvider.class);
    }

    /**
     * Configure user security related classes.
     */
    private void configureAuthenticationProviders() {
        this.bindConstantToProperty(Constants.HMAC_SALT, globalProperties);

        // Configure security providers
        // Google
        this.bindConstantToProperty(Constants.GOOGLE_CLIENT_SECRET_LOCATION, globalProperties);
        this.bindConstantToProperty(Constants.GOOGLE_CALLBACK_URI, globalProperties);
        this.bindConstantToProperty(Constants.GOOGLE_OAUTH_SCOPES, globalProperties);

        // Facebook
        this.bindConstantToProperty(Constants.FACEBOOK_SECRET, globalProperties);
        this.bindConstantToProperty(Constants.FACEBOOK_CLIENT_ID, globalProperties);
        this.bindConstantToProperty(Constants.FACEBOOK_CALLBACK_URI, globalProperties);
        this.bindConstantToProperty(Constants.FACEBOOK_OAUTH_SCOPES, globalProperties);

        // Twitter
        this.bindConstantToProperty(Constants.TWITTER_SECRET, globalProperties);
        this.bindConstantToProperty(Constants.TWITTER_CLIENT_ID, globalProperties);
        this.bindConstantToProperty(Constants.TWITTER_CALLBACK_URI, globalProperties);

        // Register a map of security providers
        MapBinder<AuthenticationProvider, IAuthenticator> mapBinder = MapBinder.newMapBinder(binder(),
                AuthenticationProvider.class, IAuthenticator.class);
        mapBinder.addBinding(AuthenticationProvider.GOOGLE).to(GoogleAuthenticator.class);
        mapBinder.addBinding(AuthenticationProvider.FACEBOOK).to(FacebookAuthenticator.class);
        mapBinder.addBinding(AuthenticationProvider.TWITTER).to(TwitterAuthenticator.class);
        mapBinder.addBinding(AuthenticationProvider.SEGUE).to(SegueLocalAuthenticator.class);

    }

    /**
     * Deals with application data managers.
     */
    private void configureApplicationManagers() {
        // Allows GitDb to take over content Management
        bind(IContentManager.class).to(GitContentManager.class);

        bind(LocationHistory.class).to(PgLocationHistory.class);
        
        bind(PostCodeLocationResolver.class).to(PostCodeIOLocationResolver.class);

        bind(IUserDataManager.class).to(PgUsers.class);
        
        bind(ICommunicator.class).to(EmailCommunicator.class);
        
        bind(AbstractEmailPreferenceManager.class).to(PgEmailPreferenceManager.class);

        bind(AbstractUserPreferenceManager.class).to(PgUserPreferenceManager.class);

        bind(AbstractUserAchievementManager.class).to(PgUserAchievementManager.class);

    }

    /**
     * This provides a singleton of the elasticSearch client that can be used by Guice.
     *
     * The client is threadsafe so we don't need to keep creating new ones.
     *
     * @param clusterName
     *            - The name of the cluster to create.
     * @param address
     *            - address of the cluster to create.
     * @param port
     *            - port of the custer to create.
     * @return Client to be injected into ElasticSearch Provider.
     */
    @Inject
    @Provides
    @Singleton
    private static Client getSearchConnectionInformation(
            @Named(Constants.SEARCH_CLUSTER_NAME) final String clusterName,
            @Named(Constants.SEARCH_CLUSTER_ADDRESS) final String address,
            @Named(Constants.SEARCH_CLUSTER_PORT) final int port) {
        if (null == elasticSearchClient) {
<<<<<<< HEAD
            elasticSearchClient = ElasticSearchProvider.getTransportClient(clusterName, address, port);
            log.info("Creating singleton of ElasticSearchProvider");
        }
        // eventually we want to do something like the below to make sure we get updated clients
=======
            try {
                elasticSearchClient = ElasticSearchProvider.getTransportClient(clusterName, address, port);
                log.info("Creating singleton of ElasticSearchProvider");
            } catch (UnknownHostException e) {
                log.error("Could not create ElasticSearchProvider");
                return null;
            }
        }
        // eventually we want to do something like the below to make sure we get updated clients        
>>>>>>> 3d7568d3
//        if (elasticSearchClient instanceof TransportClient) {
//            TransportClient tc = (TransportClient) elasticSearchClient;
//            if (tc.connectedNodes().isEmpty()) {
//                tc.close();
//                log.error("The elasticsearch client is not connected to any nodes. Trying to reconnect...");
//                elasticSearchClient = null;
//                return getSearchConnectionInformation(clusterName, address, port);
//            }
//        }

        return elasticSearchClient;
    }

    /**
     * This provides a singleton of the git content manager for the segue facade.
     * 
     * TODO: This is a singleton as the units and tags are stored in memory. If we move these out it can be an instance.
     * This would be better as then we can give it a new search provider if the client has closed.
     * 
     * @param database
     *            - database reference
     * @param searchProvider
     *            - search provider to use
     * @param contentMapper
     *            - content mapper to use.
     * @return a fully configured content Manager.
     */
    @Inject
    @Provides
    @Singleton
    private static GitContentManager getContentManager(final GitDb database, final ISearchProvider searchProvider,
            final ContentMapper contentMapper, final PropertiesLoader globalProperties) {
        if (null == contentManager) {
            contentManager = new GitContentManager(database, searchProvider, contentMapper, globalProperties);
            log.info("Creating singleton of ContentManager");
        }

        return contentManager;
    }

    /**
     * This provides a singleton of the LogManager for the Segue facade.
     * 
     * Note: This is a singleton as logs are created very often and we wanted to minimise the overhead in class
     * creation. Although we can convert this to instances if we want to tidy this up.
     * 
     * @param database
     *            - database reference
     * @param loggingEnabled
     *            - boolean to determine if we should persist log messages.
     * @param lhm
     *            - location history manager
     * @return A fully configured LogManager
     */
    @Inject
    @Provides
    @Singleton
    private static ILogManager getLogManager(final PostgresSqlDb database, final KafkaStreamsProducer kafkaProducer,
            @Named(Constants.LOGGING_ENABLED) final boolean loggingEnabled, final LocationManager lhm) {
        if (null == logManager) {
            //logManager = new MongoLogManager(database, new ObjectMapper(), loggingEnabled, lhm);
            
<<<<<<< HEAD
            //logManager = new PgLogManager(database, new ObjectMapper(), loggingEnabled, lhm);

            logManager = new PgLogManagerEventListener(new PgLogManager(database, new ObjectMapper(), loggingEnabled, lhm));
            logManager.addListener(new KafkaLoggingProducer(kafkaProducer, lhm, new ObjectMapper()));

=======
            ObjectMapper objectMapper = new ObjectMapper();
            objectMapper.setSerializationInclusion(JsonInclude.Include.NON_NULL);
            logManager = new PgLogManager(database, objectMapper, loggingEnabled, lhm);
            
>>>>>>> 3d7568d3
            log.info("Creating singleton of LogManager");
            if (loggingEnabled) {
                log.info("Log manager configured to record logging.");
            } else {
                log.info("Log manager configured NOT to record logging.");
            }
        }

        return logManager;
    }

    /**
     * This provides a singleton of the contentVersionController for the segue facade. 
     * Note: This is a singleton because this content mapper has to use reflection to register all content classes.
     * 
     * @return Content version controller with associated dependencies.
     */
    @Inject
    @Provides
    @Singleton
    private static ContentMapper getContentMapper() {
        if (null == mapper) {
            mapper = new ContentMapper(getReflectionsClass("uk.ac.cam.cl.dtg.segue"));
            log.info("Creating Singleton of the Content Mapper");
        }

        return mapper;
    }

    /**
     * This provides a singleton of the e-mail manager class.
     *
     * Note: This has to be a singleton because it manages all emails sent using this JVM.
     *
     * @param database
     * 			- the database to access preferences
     * @param properties
     * 			- the properties so we can generate email
     * @param emailCommunicator
     *            the class the queue will send messages with
     * @param emailPreferenceManager
     * 			- the class providing email preferences
     * @param contentManager
     * 			- the content so we can access email templates
     * @param authenticator
     * 			- the authenticator
     * @param logManager
     * 			- the logManager to log email sent
     * @return an instance of the queue
     */
    @Inject
    @Provides
    @Singleton
    private static EmailManager getMessageCommunicationQueue(final IUserDataManager database,
            final PropertiesLoader properties, final EmailCommunicator emailCommunicator,
            final AbstractEmailPreferenceManager emailPreferenceManager,
            final IContentManager contentManager, @Named(CONTENT_INDEX) final String contentIndex, final SegueLocalAuthenticator authenticator,
            final ILogManager logManager) {
        if (null == emailCommunicationQueue) {
            emailCommunicationQueue = new EmailManager(emailCommunicator, emailPreferenceManager, properties,
            				contentManager, logManager);
            log.info("Creating singleton of EmailCommunicationQueue");
        }
        return emailCommunicationQueue;
    }

    /**
     * This provides a singleton of the UserManager for various facades.
     *
     * Note: This has to be a a singleton as the User Manager keeps a temporary cache of anonymous users.
     *
     * @param database
     *            - the user persistence manager.
     * @param questionManager
     *            - IUserManager
     * @param properties
     *            - properties loader
     * @param providersToRegister
     *            - list of known providers.
     * @param emailQueue
     *            - so that we can send e-mails.
     * @param logManager
     *            - so that we can log interesting user based events.
     * @param mapperFacade
     *            - for DO and DTO mapping.
     * @param userAuthenticationManager
     *            - Responsible for handling the various authentication functions.
     * @return Content version controller with associated dependencies.
     */
    @Inject
    @Provides
    @Singleton
    private UserAccountManager getUserManager(final IUserDataManager database, final QuestionManager questionManager,
            final PropertiesLoader properties, final Map<AuthenticationProvider, IAuthenticator> providersToRegister,
            final EmailManager emailQueue, final ILogManager logManager, final MapperFacade mapperFacade,
            final UserAuthenticationManager userAuthenticationManager) {

        if (null == userManager) {
            userManager = new UserAccountManager(database, questionManager, properties, providersToRegister,
                    mapperFacade, emailQueue, logManager, userAuthenticationManager);
            log.info("Creating singleton of UserManager");
        }

        return userManager;
    }

    /**
     * QuestionManager.
     * Note: This has to be a singleton as the question manager keeps anonymous question attempts in memory.
     *
     * @param ds - postgres data source
     * @param objectMapper - mapper
     * @return a singleton for question persistence.
     */
    @Inject
    @Provides
    @Singleton
    private IQuestionAttemptManager getQuestionManager(final PostgresSqlDb ds, final ContentMapper objectMapper) {
        // this needs to be a singleton as it provides a temporary cache for anonymous question attempts.
        if (null == questionPersistenceManager) {
            questionPersistenceManager = new PgQuestionAttempts(ds, objectMapper);
            log.info("Creating singleton of IQuestionAttemptManager");
        }

        return questionPersistenceManager;
    }

    /**
     * This provides a singleton of the GroupManager.
     *
     * Note: This needs to be a singleton as we register observers for groups.
     *
     * @param userGroupDataManager
     *            - user group data manager
     * @param userManager
     *            - user manager
     * @param dtoMapper
     *            - dtoMapper
     * @return group manager
     */
    @Inject
    @Provides
    @Singleton
    private GroupManager getGroupManager(final IUserGroupPersistenceManager userGroupDataManager,
            final UserAccountManager userManager, final MapperFacade dtoMapper) {

        if (null == groupManager) {
            groupManager = new GroupManager(userGroupDataManager, userManager, dtoMapper);
            log.info("Creating singleton of GroupManager");
        }

        return groupManager;
    }

    /**
     * Get singleton of misuseMonitor.
     *
     * Note: this has to be a singleton as it tracks (in memory) the number of misuses.
     *
     * @param emailManager
     *            - so that the monitors can send e-mails.
     * @param properties
     *            - so that the monitors can look up email settings etc.
     * @return gets the singleton of the misuse manager.
     */
    @Inject
    @Provides
    @Singleton
    private IMisuseMonitor getMisuseMonitor(final EmailManager emailManager, final PropertiesLoader properties) {
        if (null == misuseMonitor) {
            misuseMonitor = new InMemoryMisuseMonitor();
            log.info("Creating singleton of MisuseMonitor");

            // TODO: We should automatically register all handlers that implement this interface using reflection?
            // register handlers segue specific handlers
            misuseMonitor.registerHandler(TokenOwnerLookupMisuseHandler.class.toString(),
                    new TokenOwnerLookupMisuseHandler(emailManager, properties));

            misuseMonitor.registerHandler(EmailVerificationMisuseHandler.class.toString(),
                    new EmailVerificationMisuseHandler());

            misuseMonitor.registerHandler(EmailVerificationRequestMisuseHandler.class.toString(),
                    new EmailVerificationRequestMisuseHandler());

            misuseMonitor.registerHandler(PasswordResetRequestMisuseHandler.class.toString(),
                    new PasswordResetRequestMisuseHandler());

            misuseMonitor.registerHandler(SegueLoginMisuseHandler.class.toString(),
                    new SegueLoginMisuseHandler(emailManager, properties));

            misuseMonitor.registerHandler(LogEventMisuseHandler.class.toString(),
                    new LogEventMisuseHandler(emailManager, properties));

            misuseMonitor.registerHandler(QuestionAttemptMisuseHandler.class.toString(),
                    new QuestionAttemptMisuseHandler(emailManager, properties));

            misuseMonitor.registerHandler(AnonQuestionAttemptMisuseHandler.class.toString(),
                    new AnonQuestionAttemptMisuseHandler());
        }

        return misuseMonitor;
    }

    /**
     * Gets the instance of the dozer mapper object.
     * 
     * @return a preconfigured instance of an Auto Mapper. This is specialised for mapping SegueObjects.
     */
    @Provides
    @Singleton
    @Inject
    public static MapperFacade getDOtoDTOMapper() {
        return SegueGuiceConfigurationModule.getContentMapper().getAutoMapper();
    }

    /**
     * @return segue version currently running.
     */
    public static String getSegueVersion() {
        return System.getProperty("segue.version");
    }

    /**
     * Gets the instance of the postgres connection wrapper.
     * 
     * Note: This needs to be a singleton as it contains a connection pool.
     * 
     * @param databaseUrl
     *            - database to connect to.
     * @param username
     *            - port that the mongodb service is running on.
     * @param password
     *            - the name of the database to configure the wrapper to use.
     * @return PostgresSqlDb db object preconfigured to work with the segue database.
     * @throws SQLException
     *             - If we cannot create the connection.
     */
    @Provides
    @Singleton
    @Inject
    private static PostgresSqlDb getPostgresDB(@Named(Constants.POSTGRES_DB_URL) final String databaseUrl,
            @Named(Constants.POSTGRES_DB_USER) final String username,
            @Named(Constants.POSTGRES_DB_PASSWORD) final String password) throws SQLException {

        if (null == postgresDB) {
            try {
                postgresDB = new PostgresSqlDb(databaseUrl, username, password);
                log.info("Created Singleton of PostgresDb wrapper");
            } catch (ClassNotFoundException e) {
                log.error("Unable to locate postgres driver.", e);
            }
        }

        return postgresDB;
    }

    /**
     * Gets the instance of the kafka connection wrapper.
     *
     * @param kafkaHost
     *            - host to connect to.
     * @param kafkaPort
     *            - port that the kafka service is running on.
     * @return KafkaProducer object.
     */
    @Provides
    @Singleton
    @Inject
    private static KafkaStreamsProducer getKafkaProducer(@Named(Constants.KAFKA_HOSTNAME) final String kafkaHost,
                                         @Named(Constants.KAFKA_PORT) final String kafkaPort) {

        if (null == kafkaProducer) {
            kafkaProducer = new KafkaStreamsProducer(kafkaHost, kafkaPort);
            log.info("Creating singleton of KafkaProducer.");
        }
        return kafkaProducer;
    }

    /**
     * Gets the instance of the StatisticsManager. Note: this class is a hack and needs to be refactored.... It is
     * currently only a singleton as it keeps a cache.
     * 
     * @param userManager
     *            - dependency
     * @param logManager
     *            - dependency
     * @param schoolManager
     *            - dependency
     * @param contentManager
     *            - dependency
     * @param locationHistoryManager
     *            - dependency
     * @param groupManager
     *            - dependency
     * @param questionManager
     *            - dependency
     * @param gameManager
     *            - dependency
     * @return stats manager
     */
    @Provides
    @Singleton
    @Inject
    private static StatisticsManager getStatsManager(final UserAccountManager userManager,
            final ILogManager logManager, final SchoolListReader schoolManager,
            final IContentManager contentManager, @Named(CONTENT_INDEX) final String contentIndex, final LocationManager locationHistoryManager,
            final GroupManager groupManager, final QuestionManager questionManager, final GameManager gameManager) {

        if (null == statsManager) {
            statsManager = new StatisticsManager(userManager, logManager, schoolManager, contentManager, contentIndex,
                    locationHistoryManager, groupManager, questionManager, gameManager);
            log.info("Created Singleton of Statistics Manager");

        }

        return statsManager;
    }
    
    /**
     * This provides a new instance of the location resolver.
     *
     * @param apiKey
     *            - for using the third party service.
     * @return The singleton instance of EmailCommunicator
     */
    @Inject
    @Provides
    private IPLocationResolver getIPLocator(@Named(Constants.IP_INFO_DB_API_KEY) final String apiKey) {
        return new IPInfoDBLocationResolver(apiKey);
    }

    /**
     * Utility method to make the syntax of property bindings clearer.
     * 
     * @param propertyLabel
     *            - Key for a given property
     * @param propertyLoader
     *            - property loader to use
     */
    private void bindConstantToProperty(final String propertyLabel, final PropertiesLoader propertyLoader) {
        bindConstant().annotatedWith(Names.named(propertyLabel)).to(propertyLoader.getProperty(propertyLabel));
    }

    /**
     * Utility method to get a pre-generated reflections class for the uk.ac.cam.cl.dtg.segue package.
     *
     * @return reflections.
     */
    public static Reflections getReflectionsClass(String pkg) {
        if (!reflections.containsKey(pkg)) {
            log.info("Caching reflections scan on uk.ac.cam.cl.dtg.segue....");
            reflections.put(pkg, new Reflections(pkg));
        }
        return reflections.get(pkg);
    }

    /**
     * Gets the segue classes that should be registered as context listeners.
     *
     * @return the list of context listener classes (these should all be singletons).
     */
    public static Collection<Class<? extends ServletContextListener>> getRegisteredContextListenerClasses() {

        if (null == contextListeners) {
            contextListeners = Lists.newArrayList();

            Set<Class<? extends ServletContextListener>> subTypes = getReflectionsClass("uk.ac.cam.cl.dtg.segue")
                    .getSubTypesOf(ServletContextListener.class);

            Set<Class<? extends ServletContextListener>> etlSubTypes = getReflectionsClass("uk.ac.cam.cl.dtg.segue.etl")
                    .getSubTypesOf(ServletContextListener.class);

            subTypes.removeAll(etlSubTypes);

            for (Class<? extends ServletContextListener> contextListener : subTypes) {

                contextListeners.add(contextListener);
            }
        }

        return contextListeners;
    }

    @Override
    public void contextInitialized(final ServletContextEvent sce) {
        // nothing needed
    }

    @Override
    public void contextDestroyed(final ServletContextEvent sce) {
        // Close all resources we hold.
        log.info("Segue Config Module notified of shutdown. Releasing resources");
        elasticSearchClient.close();
        elasticSearchClient = null;

        try {
            postgresDB.close();
            postgresDB = null;
        } catch (IOException e) {
            log.error("Unable to close external connection", e);
        }
    }
}<|MERGE_RESOLUTION|>--- conflicted
+++ resolved
@@ -291,12 +291,7 @@
             @Named(Constants.SEARCH_CLUSTER_ADDRESS) final String address,
             @Named(Constants.SEARCH_CLUSTER_PORT) final int port) {
         if (null == elasticSearchClient) {
-<<<<<<< HEAD
-            elasticSearchClient = ElasticSearchProvider.getTransportClient(clusterName, address, port);
-            log.info("Creating singleton of ElasticSearchProvider");
-        }
-        // eventually we want to do something like the below to make sure we get updated clients
-=======
+
             try {
                 elasticSearchClient = ElasticSearchProvider.getTransportClient(clusterName, address, port);
                 log.info("Creating singleton of ElasticSearchProvider");
@@ -305,8 +300,7 @@
                 return null;
             }
         }
-        // eventually we want to do something like the below to make sure we get updated clients        
->>>>>>> 3d7568d3
+        // eventually we want to do something like the below to make sure we get updated clients
 //        if (elasticSearchClient instanceof TransportClient) {
 //            TransportClient tc = (TransportClient) elasticSearchClient;
 //            if (tc.connectedNodes().isEmpty()) {
@@ -367,20 +361,15 @@
     private static ILogManager getLogManager(final PostgresSqlDb database, final KafkaStreamsProducer kafkaProducer,
             @Named(Constants.LOGGING_ENABLED) final boolean loggingEnabled, final LocationManager lhm) {
         if (null == logManager) {
-            //logManager = new MongoLogManager(database, new ObjectMapper(), loggingEnabled, lhm);
-            
-<<<<<<< HEAD
+
             //logManager = new PgLogManager(database, new ObjectMapper(), loggingEnabled, lhm);
 
-            logManager = new PgLogManagerEventListener(new PgLogManager(database, new ObjectMapper(), loggingEnabled, lhm));
-            logManager.addListener(new KafkaLoggingProducer(kafkaProducer, lhm, new ObjectMapper()));
-
-=======
             ObjectMapper objectMapper = new ObjectMapper();
             objectMapper.setSerializationInclusion(JsonInclude.Include.NON_NULL);
-            logManager = new PgLogManager(database, objectMapper, loggingEnabled, lhm);
-            
->>>>>>> 3d7568d3
+            logManager = new PgLogManagerEventListener(new PgLogManager(database, objectMapper, loggingEnabled, lhm));
+            logManager.addListener(new KafkaLoggingProducer(kafkaProducer, lhm, objectMapper));
+
+
             log.info("Creating singleton of LogManager");
             if (loggingEnabled) {
                 log.info("Log manager configured to record logging.");
