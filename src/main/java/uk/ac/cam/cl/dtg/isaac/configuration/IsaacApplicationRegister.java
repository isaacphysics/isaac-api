--- conflicted
+++ resolved
@@ -108,12 +108,7 @@
             this.singletons.add(injector.getInstance(EventsFacade.class));
             this.singletons.add(injector.getInstance(NotificationFacade.class));
             this.singletons.add(injector.getInstance(EmailFacade.class));
-<<<<<<< HEAD
-            this.singletons.add(injector.getInstance(AnonymousEventsStreamsApplication.class));
-            this.singletons.add(injector.getInstance(UserBadgeManager.class));
-
-=======
->>>>>>> af3c496d
+this.singletons.add(injector.getInstance(UserBadgeManager.class));
         }
 
         return this.singletons;
