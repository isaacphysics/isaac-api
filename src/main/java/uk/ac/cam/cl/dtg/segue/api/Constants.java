/**
 * Copyright 2014 Stephen Cummins
 *
 * Licensed under the Apache License, Version 2.0 (the "License");
 * you may not use this file except in compliance with the License.
 *
 * You may obtain a copy of the License at
 * 		http://www.apache.org/licenses/LICENSE-2.0
 *
 * Unless required by applicable law or agreed to in writing, software
 * distributed under the License is distributed on an "AS IS" BASIS,
 * WITHOUT WARRANTIES OR CONDITIONS OF ANY KIND, either express or implied.
 * See the License for the specific language governing permissions and
 * limitations under the License.
 */
package uk.ac.cam.cl.dtg.segue.api;

import com.google.common.collect.ImmutableSet;
import org.postgresql.util.PGInterval;

import java.util.Arrays;
import java.util.Set;
import java.util.stream.Collectors;

/**
 * Utility class to provide common segue-specific constants.
 * 
 */
public final class Constants {
    // General Configuration stuff

    public static final String DEFAULT_TIME_LOCALITY = "Europe/London";

    /**
     * Name to use to describe the application to external services, e.g. 3rd party authenticators.
     */
    public static final String APPLICATION_NAME = "Segue";

    /**
     * Constant representing the key for the HOST_NAME property - Used for establishing the Base URL for fully qualified
     * urls.
     */
    public static final String HOST_NAME = "HOST_NAME";

    // API Email settings

    /**
     * Constant representing the key for the MAILER_SMTP_SERVER property - Address of the SMTP server.
     */
    public static final String MAILER_SMTP_SERVER = "MAILER_SMTP_SERVER";

    /**
     * Constant representing the key for the MAIL_FROM_ADDRESS property - Email address to send mail from.
     */
    public static final String MAIL_FROM_ADDRESS = "MAIL_FROM_ADDRESS";
    
    /**
     * Constant representing reply to address for e-mails.
     */
    public static final String REPLY_TO_ADDRESS = "REPLY_TO_ADDRESS";
    
    /**
     * Constant representing the mail receiver address for contact us e-mails sent by the endpoint.
     */
    public static final String MAIL_RECEIVERS = "MAIL_RECEIVERS";

    /**
     * Constant representing the name emails will be sent from.
     */
    public static final String MAIL_NAME = "MAIL_NAME";
    
    /**
     * Constant representing the key for the SERVER_ADMIN_ADDRESS property - Email address to send admin related emails
     * to.
     */
    public static final String SERVER_ADMIN_ADDRESS = "SERVER_ADMIN_ADDRESS";

    /**
     * Constant representing the text used for {{sig}} in emails..
     */
    public static final String EMAIL_SIGNATURE = "EMAIL_SIGNATURE";

    /**
     * Constant representing the token used for automated email delivery failed updates.
     */
    public static final String EMAIL_VERIFICATION_ENDPOINT_TOKEN = "EMAIL_VERIFICATION_ENDPOINT_TOKEN";

    /**
     * The path for the csv file containing the list of schools.
     */
    public static final String SCHOOL_CSV_LIST_PATH = "SCHOOL_CSV_LIST_PATH";

    public static final String MAXMIND_CITY_DB_LOCATION = "MAXMIND_CITY_DB_LOCATION";

    // GIT stuff
    public static final String LOCAL_GIT_DB = "LOCAL_GIT_DB";
    public static final String REMOTE_GIT_SSH_KEY_PATH = "REMOTE_GIT_SSH_KEY_PATH";
    public static final String REMOTE_GIT_SSH_URL = "REMOTE_GIT_SSH_URL";

    /**
     * Constant representing the key for the configuration option indicating whether or not unpublished content should
     * be visible.
     */
    public static final String SHOW_ONLY_PUBLISHED_CONTENT = "SHOW_ONLY_PUBLISHED_CONTENT";

    /**
     * Constant representing the key for the configuration option indicating whether content tagged with
     * "regression_test" should be visible.
     */
    public static final String HIDE_REGRESSION_TEST_CONTENT = "HIDE_REGRESSION_TEST_CONTENT";


    /**
     * Constant representing the key for the location for the version config file..
     */
    public static final String CONTENT_INDICES_LOCATION = "CONTENT_INDICES_LOCATION";

    /**
     * Constant representing the segue application version.
     */
    public static final String SEGUE_APP_VERSION = "SEGUE_APP_VERSION";

    // The alias / content index of the 'live' version we should be serving up
    public static final String CONTENT_INDEX = "CONTENT_INDEX";

    // The actual git commit SHA of the content we're using
    public static final String CONTENT_SHA = "CONTENT_SHA";

    /**
     * Constant representing the segue application mode. e.g. either debug or production
     */
    public static final String SEGUE_APP_ENVIRONMENT = "SEGUE_APP_ENVIRONMENT";
    public static final String DEFAULT_LINUX_CONFIG_LOCATION = "/local/data/rutherford/conf/segue-config.properties";

    /**
     * Enum to describe types of server environment / profile.
     */
    public enum EnvironmentType {
        PROD, DEV
    };

    // HMAC stuff
    /**
     * Constant representing the key for the expiry date property - used in HMAC calculations.
     */
    public static final String DATE_EXPIRES = "expires";

    /**
     * Constant representing the key for the additional date property - used in HMAC calculations.
     */
    public static final String PARTIAL_LOGIN_FLAG = "partial";

    /**
     * Constant representing the key for the HMAC property - used in HMAC calculations.
     */
    public static final String HMAC = "HMAC";

    /**
     * Constant representing the property name for the session expiry in seconds when remember me is not set - used in HMAC calculations.
     */
    public static final String SESSION_EXPIRY_SECONDS_DEFAULT = "SESSION_EXPIRY_SECONDS_DEFAULT";

    /**
     * Constant representing the property name for the session expiry in seconds when remember me is set - used in HMAC calculations.
     */
    public static final String SESSION_EXPIRY_SECONDS_REMEMBERED = "SESSION_EXPIRY_SECONDS_REMEMBERED";

    /**
     * Constant representing the key for the SESSION USER ID - used in HMAC calculations.
     */
    public static final String SESSION_USER_ID = "id";

    /**
     * Constant representing the key for the SESSION TOKEN - used in HMAC calculations.
     */
    public static final String SESSION_TOKEN = "token";

    /**
     *  Constant representing the validation on email addresses of users attempting to register.
     */
    public static final String RESTRICTED_SIGNUP_EMAIL_REGEX = "RESTRICTED_SIGNUP_EMAIL_REGEX";

    /**
     * Constant representing the key for the HMAC Salt - used in HMAC calculations.
     */
    public static final String HMAC_SALT = "HMAC_SALT";
    public static final int TRUNCATED_TOKEN_LENGTH = 8;

    // Search stuff
    public static final String SEARCH_CLUSTER_NAME = "SEARCH_CLUSTER_NAME";
    public static final String SEARCH_CLUSTER_ADDRESS = "SEARCH_CLUSTER_ADDRESS";
    public static final String SEARCH_CLUSTER_PORT = "SEARCH_CLUSTER_PORT";
    public static final String SEARCH_CLUSTER_INFO_PORT = "SEARCH_CLUSTER_INFO_PORT";
    public static final String SEARCH_RESULTS_HARD_LIMIT = "SEARCH_RESULTS_HARD_LIMIT";
    public static final String SEARCH_CLUSTER_USERNAME = "SEARCH_CLUSTER_USERNAME";
    public static final String SEARCH_CLUSTER_PASSWORD = "SEARCH_CLUSTER_PASSWORD";

    // Event management stuff:
    public static final String EVENT_ADMIN_EMAIL = "EVENT_ADMIN_EMAIL";
    public static final String EVENT_ICAL_UID_DOMAIN = "EVENT_ICAL_UID_DOMAIN";

    // MailJet Stuff:
    public static final String MAILJET_WEBHOOK_TOKEN = "MAILJET_WEBHOOK_TOKEN";
    public static final String MAILJET_API_KEY = "MAILJET_API_KEY";
    public static final String MAILJET_API_SECRET = "MAILJET_API_SECRET";
    public static final String MAILJET_NEWS_LIST_ID = "MAILJET_NEWS_LIST_ID";
    public static final String MAILJET_EVENTS_LIST_ID = "MAILJET_EVENTS_LIST_ID";
    public static final String MAILJET_LEGAL_LIST_ID = "MAILJET_LEGAL_LIST_ID";

    public static final String EVENT_PRE_POST_EMAILS = "EVENT_PRE_POST_EMAILS";

    // MailGun Stuff:
    public static final String MAILGUN_FROM_ADDRESS = "MAILGUN_FROM_ADDRESS";
    public static final String MAILGUN_DOMAIN = "MAILGUN_DOMAIN";
    public static final String MAILGUN_SECRET_KEY = "MAILGUN_SECRET_KEY";
    public static final String MAILGUN_EMAILS_BETA_OPT_IN = "MAILGUN_EMAILS_BETA_OPT_IN";

    /**
     * Suffix to append to raw fields (minus dot separator) - these are fields that the search engine should not do any
     * processing on (e.g. no stemming)
     */
    public static final String UNPROCESSED_SEARCH_FIELD_SUFFIX = "raw";

    /**
     * Enum to represent sort orders.
     * 
     */
    public enum SortOrder {
        ASC, DESC
    };

    /**
     * Enum to represent search boolean operators.
     * 
     */
    public enum BooleanOperator {
        AND, OR, NOT
    };

    public static final String SCHOOLS_INDEX_BASE = "schools";
    public enum SCHOOLS_INDEX_TYPE {
        METADATA("metadata"),
        SCHOOL_SEARCH("school");

        private String typeName;

        SCHOOLS_INDEX_TYPE(final String typeName) {
            this.typeName = typeName;
        }

        @Override
        public String toString() {
            return this.typeName;
        }
    }

    public enum CONTENT_INDEX_TYPE {
        METADATA("metadata"),
        UNIT("unit"),
        PUBLISHED_UNIT("publishedUnit"),
        CONTENT("content"),
        CONTENT_ERROR("contentError");

        private String typeName;

        CONTENT_INDEX_TYPE(final String typeName) {
            this.typeName = typeName;
        }

        @Override
        public String toString() {
            return this.typeName;
        }
    }

    // Federated Authentication Stuff
    /**
     * This constant will be used to determine if we are expecting a link account request or not.
     */
    public static final String LINK_ACCOUNT_PARAM_NAME = "LINK_ACCOUNT_PARAM_NAME";

    public static final String STATE_PARAM_NAME = "state";
    public static final String CLIENT_ID_PARAM_NAME = "client_id";
    public static final String CALLBACK_URI_PARAM_NAME = "redirect_uri";
    public static final String SCOPE_PARAM_NAME = "scope";

    public static final String OAUTH_TOKEN_PARAM_NAME = "oauth_token";

    // Google properties
    public static final String GOOGLE_CLIENT_SECRET_LOCATION = "GOOGLE_CLIENT_SECRET_LOCATION";
    public static final String GOOGLE_CALLBACK_URI = "GOOGLE_CALLBACK_URI";
    public static final String GOOGLE_OAUTH_SCOPES = "GOOGLE_OAUTH_SCOPES";

    // Facebook properties
    public static final String FACEBOOK_SECRET = "FACEBOOK_SECRET";
    public static final String FACEBOOK_CLIENT_ID = "FACEBOOK_CLIENT_ID";
    public static final String FACEBOOK_CALLBACK_URI = "FACEBOOK_CALLBACK_URI";
    public static final String FACEBOOK_OAUTH_SCOPES = "FACEBOOK_OAUTH_SCOPES";
    public static final String FACEBOOK_USER_FIELDS = "FACEBOOK_USER_FIELDS";

    // Twitter properties
    public static final String TWITTER_SECRET = "TWITTER_SECRET";
    public static final String TWITTER_CLIENT_ID = "TWITTER_CLIENT_ID";
    public static final String TWITTER_CALLBACK_URI = "TWITTER_CALLBACK_URI";

    // Raspberry Pi properties
    public static final String RASPBERRYPI_CLIENT_ID = "RASPBERRYPI_CLIENT_ID";
    public static final String RASPBERRYPI_CLIENT_SECRET = "RASPBERRYPI_CLIENT_SECRET";
    public static final String RASPBERRYPI_CALLBACK_URI = "RASPBERRYPI_CALLBACK_URI";
    public static final String RASPBERRYPI_OAUTH_SCOPES = "RASPBERRYPI_OAUTH_SCOPES";
    public static final String RASPBERRYPI_LOCAL_IDP_METADATA_PATH = "RASPBERRYPI_LOCAL_IDP_METADATA_PATH";

    // Local authentication specific stuff
    public static final String LOCAL_AUTH_EMAIL_FIELDNAME = "email";
    public static final String LOCAL_AUTH_EMAIL_VERIFICATION_TOKEN_FIELDNAME = "emailVerificationToken";
    public static final String LOCAL_AUTH_GROUP_MANAGER_INITIATED_FIELDNAME = "groupManagerInitiated";
    public static final String LOCAL_AUTH_GROUP_MANAGER_EMAIL_FIELDNAME = "groupManagerEmail";

    // Database properties
    public static final String SEGUE_DB_NAME = "SEGUE_DB_NAME";

    public static final String POSTGRES_DB_URL = "POSTGRES_DB_URL";
    public static final String POSTGRES_DB_USER = "POSTGRES_DB_USER";
    public static final String POSTGRES_DB_PASSWORD = "POSTGRES_DB_PASSWORD";

    public enum TimeInterval {
        TWO_YEARS(2, 0, 0, 0, 0, 0),
        SIX_MONTHS(0, 6, 0, 0, 0, 0),
        NINETY_DAYS(0, 0, 90, 0, 0, 0),
        THIRTY_DAYS(0, 0, 30, 0, 0, 0),
        SEVEN_DAYS(0, 0, 7, 0, 0, 0);

        private final PGInterval interval;

        TimeInterval(int years, int months, int days, int hours, int minutes, double seconds) {
            this.interval = new PGInterval(years, months, days, hours, minutes, seconds);
        }
        public PGInterval getPGInterval() {
            return this.interval;
        }
    }

    // Logging component
    public static final String LOGGING_ENABLED = "LOGGING_ENABLED";
    public static final Integer MAX_LOG_REQUEST_BODY_SIZE_IN_BYTES = 1000000;

    public interface LogType {
        /**
         * Get the string value of the log Enum.
         * @return name of the log type
         */
        String name();
    }

    /**
     *  Class to represent Segue Log Types.
     */
    public enum SegueServerLogType implements LogType {
        ADD_ADDITIONAL_GROUP_MANAGER,
        ADMIN_CHANGE_USER_SCHOOL,
        ADMIN_EVENT_ATTENDANCE_RECORDED,
        ADMIN_EVENT_BOOKING_CANCELLED,
        ADMIN_EVENT_BOOKING_CREATED,
        ADMIN_EVENT_BOOKING_DELETED,
        ADMIN_EVENT_WAITING_LIST_PROMOTION,
        ADMIN_MERGE_USER,
        ANSWER_QUESTION,
        ANSWER_QUIZ_QUESTION,
        CHANGE_USER_ROLE,
        CHANGE_GROUP_MEMBERSHIP_STATUS,
        CONTACT_US_FORM_USED,
        CREATE_USER_ASSOCIATION,
        CREATE_USER_GROUP,
        DELETE_ADDITIONAL_GROUP_MANAGER,
        DELETE_USER_ACCOUNT,
        DELETE_USER_GROUP,
        EMAIL_VERIFICATION_REQUEST_RECEIVED,
        EVENT_BOOKING,
        EVENT_BOOKING_CANCELLED,
        EVENT_WAITING_LIST_BOOKING,
        EVENT_RESERVATIONS_CREATED,
        EVENT_RESERVATIONS_CANCELLED,
        LOG_IN,
        LOG_OUT,
        LOG_OUT_EVERYWHERE,
        MERGE_USER,
        PASSWORD_RESET_REQUEST_RECEIVED,
        PASSWORD_RESET_REQUEST_SUCCESSFUL,
        PROMOTE_GROUP_MANAGER_TO_OWNER,
        QUESTION_ATTEMPT_RATE_LIMITED,
        RELEASE_USER_ASSOCIATION,
        REMOVE_USER_FROM_GROUP,
        REVOKE_USER_ASSOCIATION,
        SEND_CUSTOM_MASS_EMAIL,
        SEND_MASS_EMAIL,
        SENT_EMAIL,
        USER_REGISTRATION,
        USER_UPGRADE_ROLE,
        USER_SCHOOL_CHANGE
    }

    public static final Set<String> SEGUE_SERVER_LOG_TYPES = Arrays.stream(SegueServerLogType.values()).map(SegueServerLogType::name).collect(Collectors.toSet());

    // Websocket Component
    public static final String MAX_CONCURRENT_WEB_SOCKETS_PER_USER = "MAX_CONCURRENT_WEB_SOCKETS_PER_USER";

    // Metrics Component
    public static final String API_METRICS_EXPORT_PORT = "API_METRICS_EXPORT_PORT";

<<<<<<< HEAD
    // IP Geocoding stuff
    public static final String IP_INFO_DB_API_KEY = "IP_INFO_DB_API_KEY";

    // LLM service properties
    public static final String LLM_SERVICE_API_KEY = "LLM_SERVICE_API_KEY";

=======
>>>>>>> a6e6f98b
    /*
     * Default values.
     */
    public static final Integer DEFAULT_START_INDEX = 0;
    public static final String DEFAULT_START_INDEX_AS_STRING = "0";
    public static final String DEFAULT_TYPE_FILTER = "";

    public static final Integer MAX_NOTE_CHAR_LENGTH = 500;

    public static final Integer DEFAULT_RESULTS_LIMIT = 10;
    public static final String DEFAULT_RESULTS_LIMIT_AS_STRING = "10";

    public static final String DEFAULT_SEARCH_RESULT_LIMIT_AS_STRING = "25";

    public static final Integer SEARCH_TEXT_CHAR_LIMIT = 1000;

    public static final Integer NO_SEARCH_LIMIT = -1;

    // Content model specific stuff
    public static final String ID_FIELDNAME = "id";
    public static final String TITLE_FIELDNAME = "title";
    public static final String TYPE_FIELDNAME = "type";
    public static final String TAGS_FIELDNAME = "tags";
    public static final String LEVEL_FIELDNAME = "level";
    public static final String SUMMARY_FIELDNAME = "summary";
    public static final String DATE_FIELDNAME = "date";
    public static final String ADDRESS_PSEUDO_FIELDNAME = "address";
    public static final String[] ADDRESS_PATH_FIELDNAME = {"location", "address"};
    public static final String[] ADDRESS_FIELDNAMES = {"addressLine1", "addressLine2", "town", "county", "postalCode"};
    public static final String PRIORITISED_SEARCHABLE_CONTENT_FIELDNAME = "prioritisedSearchableContent";
    public static final String SEARCHABLE_CONTENT_FIELDNAME = "searchableContent";
    public static final String VISIBLE_TO_STUDENTS_FIELDNAME = "visibleToStudents";
    public static final String HIDDEN_FROM_ROLES_FIELDNAME = "hiddenFromRoles";
    public static final String DEPRECATED_FIELDNAME = "deprecated";
    public static final String PUBLISHED_FIELDNAME = "published";

    public static final String STAGE_FIELDNAME = "audience.stage";
    public static final String DIFFICULTY_FIELDNAME = "audience.difficulty";
    public static final String EXAM_BOARD_FIELDNAME = "audience.examBoard";
    public static final Set<String> NESTED_QUERY_FIELDS =
            ImmutableSet.of(STAGE_FIELDNAME, DIFFICULTY_FIELDNAME, EXAM_BOARD_FIELDNAME);

    public static final String USER_ID_FKEY_FIELDNAME = "userId";
    public static final String OLD_USER_ID_FKEY_FIELDNAME = "oldUserId";
    public static final String USER_ID_LIST_FKEY_FIELDNAME = "userIds";
    public static final String EVENT_ID_FKEY_FIELDNAME = "eventId";
    public static final String BOOKING_STATUS_FIELDNAME = "bookingStatus";
    public static final String ADMIN_BOOKING_REASON_FIELDNAME = "authorisationReason";
    public static final String ATTENDED_FIELDNAME = "attended";
    public static final String EVENT_DATE_FIELDNAME = "eventDate";
    public static final String EVENT_TAGS_FIELDNAME = "eventTags";
    public static final String CONTENT_VERSION_FIELDNAME = "contentVersion";

    public static final int EVENT_DATE_EPOCH_MULTIPLIER = 1000;
    public static final Integer EVENT_RESERVATION_CLOSE_INTERVAL_DAYS = 14;
    public static final Integer EVENT_GROUP_RESERVATION_DEFAULT_LIMIT = 10;

    /**
     *  Enum to represent filter values for event management.
     */
    public enum EventFilterOption {
        FUTURE, RECENT, PAST
    }

    public static final String ID_SEPARATOR = "|";
    public static final String ESCAPED_ID_SEPARATOR = "\\" + ID_SEPARATOR;

    // School List loading - raw data
    public static final String SCHOOL_URN_FIELDNAME = "URN";
    public static final String SCHOOL_ESTABLISHMENT_NAME_FIELDNAME = "EstablishmentName";
    public static final String SCHOOL_POSTCODE_FIELDNAME = "Postcode";
    public static final String SCHOOL_DATA_SOURCE_FIELDNAME = "DataSource";
    public static final String SCHOOL_CLOSED_FIELDNAME = "Closed";

    // School List loading POJO fields
    public static final String SCHOOL_URN_FIELDNAME_POJO = "urn";
    public static final String SCHOOL_ESTABLISHMENT_NAME_FIELDNAME_POJO = "name";
    public static final String SCHOOL_POSTCODE_FIELDNAME_POJO = "postcode";
    public static final String SCHOOL_CLOSED_FIELDNAME_POJO = "closed";

    // User School Reporting

    /**
     *  Represent the information a user has provided about their school status.
     */
    public enum SchoolInfoStatus {
        PROVIDED, OTHER_PROVIDED, BOTH_PROVIDED, NOT_PROVIDED;

        /**
         *  Return the status given the state of the two school fields
         * @param schoolIdProvided - whether a school_id is provided
         * @param schoolOtherProvided - whether a school_other is provided
         * @return
         */
        public static SchoolInfoStatus get(final boolean schoolIdProvided, final boolean schoolOtherProvided) {
            if (schoolIdProvided && schoolOtherProvided) {
                return BOTH_PROVIDED;
            } else if (schoolIdProvided) {
                return PROVIDED;
            } else if (schoolOtherProvided) {
                return OTHER_PROVIDED;
            }
            return NOT_PROVIDED;
        }
    }

    // cache settings
    public static final String MAX_CONTENT_CACHE_TIME = "MAX_CONTENT_CACHE_TIME";
    
    public static final int NUMBER_SECONDS_IN_MINUTE = 60;
    public static final int NUMBER_SECONDS_IN_FIVE_MINUTES = NUMBER_SECONDS_IN_MINUTE * 5;
    public static final int NUMBER_SECONDS_IN_TEN_MINUTES = NUMBER_SECONDS_IN_MINUTE * 10;
    public static final int NUMBER_SECONDS_IN_FIFTEEN_MINUTES = NUMBER_SECONDS_IN_MINUTE * 15;
    public static final int NUMBER_SECONDS_IN_ONE_HOUR = NUMBER_SECONDS_IN_MINUTE * 60;
    public static final int NUMBER_SECONDS_IN_ONE_DAY = NUMBER_SECONDS_IN_ONE_HOUR * 24;
    public static final int NUMBER_SECONDS_IN_ONE_WEEK = NUMBER_SECONDS_IN_ONE_DAY * 7;
    public static final int NUMBER_SECONDS_IN_THIRTY_DAYS = NUMBER_SECONDS_IN_ONE_DAY * 30;
    public static final int ANONYMOUS_SESSION_DURATION_IN_MINUTES = 40;
    public static final int NEVER_CACHE_WITHOUT_ETAG_CHECK = 0;

    public static final String ANONYMOUS_USER = "ANONYMOUS_USER";
    public static final int LAST_SEEN_UPDATE_FREQUENCY_MINUTES = 5;

    /**
     * Redirect response field name.
     */
    public static final String REDIRECT_URL = "redirectUrl";

    public static final String SEGUE_AUTH_COOKIE = "SEGUE_AUTH_COOKIE";
    public static final String JSESSION_COOOKIE = "JSESSIONID";

    public static final String DEFAULT_DATE_FORMAT = "EEE MMM dd HH:mm:ss Z yyyy";

    public static final String ASSOCIATION_TOKEN_FIELDNAME = "token";

    public static final String GROUP_FK = "groupId";
    public static final String ASSIGNMENT_FK = "assignmentId";
    public static final String ASSIGNMENT_DUEDATE = "dueDate";
    public static final String ASSIGNMENT_SCHEDULED_START_DATE = "scheduledStartDate";

    public static final String QUIZ_ATTEMPT_FK = "quizAttemptId";
    public static final String QUIZ_ASSIGNMENT_FK = "quizAssignmentId";
    public static final String QUIZ_FEEDBACK_MODE = "quizFeedbackMode";
    public static final String QUIZ_OLD_DUEDATE = "oldDueDate";
    public static final String QUIZ_OLD_FEEDBACK_MODE = "oldQuizFeedbackMode";

    public static final String EQUALITY_CHECKER_HOST = "EQUALITY_CHECKER_HOST";
    public static final String EQUALITY_CHECKER_PORT = "EQUALITY_CHECKER_PORT";

    public static final String CHEMISTRY_CHECKER_HOST = "CHEMISTRY_CHECKER_HOST";
    public static final String CHEMISTRY_CHECKER_PORT = "CHEMISTRY_CHECKER_PORT";

    public static final String QUESTION_MISUSE_THRESHOLD_OVERRIDE = "QUESTION_MISUSE_THRESHOLD_OVERRIDE";

    // User Preferences:
    public enum SegueUserPreferences {
        EMAIL_PREFERENCE
    }

    public static final String CUSTOM_COUNTRY_CODES = "CUSTOM_COUNTRY_CODES";
    public static final String PRIORITY_COUNTRY_CODES = "PRIORITY_COUNTRY_CODES";

    public static final String ALLOW_SELF_TEACHER_ACCOUNT_UPGRADES = "ALLOW_SELF_TEACHER_ACCOUNT_UPGRADES";

    /**
     * Private constructor to prevent this class being created.
     */
    private Constants() {
        // not allowed to create one of these as it wouldn't make sense.
    }
}<|MERGE_RESOLUTION|>--- conflicted
+++ resolved
@@ -407,15 +407,12 @@
     // Metrics Component
     public static final String API_METRICS_EXPORT_PORT = "API_METRICS_EXPORT_PORT";
 
-<<<<<<< HEAD
     // IP Geocoding stuff
     public static final String IP_INFO_DB_API_KEY = "IP_INFO_DB_API_KEY";
 
     // LLM service properties
     public static final String LLM_SERVICE_API_KEY = "LLM_SERVICE_API_KEY";
 
-=======
->>>>>>> a6e6f98b
     /*
      * Default values.
      */
