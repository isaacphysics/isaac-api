/**
 * Copyright 2014 Stephen Cummins
 *
 * Licensed under the Apache License, Version 2.0 (the "License");
 * you may not use this file except in compliance with the License.
 *
 * You may obtain a copy of the License at
 * 		http://www.apache.org/licenses/LICENSE-2.0
 *
 * Unless required by applicable law or agreed to in writing, software
 * distributed under the License is distributed on an "AS IS" BASIS,
 * WITHOUT WARRANTIES OR CONDITIONS OF ANY KIND, either express or implied.
 * See the License for the specific language governing permissions and
 * limitations under the License.
 */
package uk.ac.cam.cl.dtg.segue.api;

/**
 * Utility class to provide common segue-specific constants.
 * 
 */
public final class Constants {
    // General Configuration stuff

    /**
     * Name to use to describe the application to external services, e.g. 3rd party authenticators.
     */
    public static final String APPLICATION_NAME = "Segue";

    /**
     * Constant representing the key for the HOST_NAME property - Used for establishing the Base URL for fully qualified
     * urls.
     */
    public static final String HOST_NAME = "HOST_NAME";

    // API Email settings

    /**
     * Constant representing the key for the MAILER_SMTP_SERVER property - Address of the SMTP server.
     */
    public static final String MAILER_SMTP_SERVER = "MAILER_SMTP_SERVER";

    /**
     * Constant representing the key for the MAIL_FROM_ADDRESS property - Email address to send mail from.
     */
    public static final String MAIL_FROM_ADDRESS = "MAIL_FROM_ADDRESS";
    
    /**
     * Constant representing reply to address for e-mails.
     */
    public static final String REPLY_TO_ADDRESS = "REPLY_TO_ADDRESS";
    
    /**
     * Constant representing the mail receiver address for contact us e-mails sent by the endpoint.
     */
    public static final String MAIL_RECEIVERS = "MAIL_RECEIVERS";

    /**
     * Constant representing the name emails will be sent from.
     */
    public static final String MAIL_NAME = "MAIL_NAME";
    
    /**
     * Constant representing the key for the SERVER_ADMIN_ADDRESS property - Email address to send admin related emails
     * to.
     */
    public static final String SERVER_ADMIN_ADDRESS = "SERVER_ADMIN_ADDRESS";

    /**
     * The path for the csv file containing the list of schools.
     */
    public static final String SCHOOL_CSV_LIST_PATH = "SCHOOL_CSV_LIST_PATH";

    // GIT stuff
    public static final String LOCAL_GIT_DB = "LOCAL_GIT_DB";
    public static final String REMOTE_GIT_SSH_KEY_PATH = "REMOTE_GIT_SSH_KEY_PATH";
    public static final String REMOTE_GIT_SSH_URL = "REMOTE_GIT_SSH_URL";

    /**
     * Constant representing the key for the configuration option indicating whether or not unpublished content should
     * be visible.
     */
    public static final String SHOW_ONLY_PUBLISHED_CONTENT = "SHOW_ONLY_PUBLISHED_CONTENT";

    /**
     * Constant representing the key for the location for the version config file..
     */
    public static final String CONTENT_INDICES_LOCATION = "CONTENT_INDICES_LOCATION";

    /**
     * Constant representing the segue application version.
     */
    public static final String SEGUE_APP_VERSION = "SEGUE_APP_VERSION";

    // The alias / content index of the 'live' version we should be serving up
    public static final String CONTENT_INDEX = "CONTENT_INDEX";

    // The actual git commit SHA of the content we're using
    public static final String CONTENT_SHA = "CONTENT_SHA";

    /**
     * Constant representing the segue application mode. e.g. either debug or production
     */
    public static final String SEGUE_APP_ENVIRONMENT = "SEGUE_APP_ENVIRONMENT";

    /**
     * Enum to describe types of server environment / profile.
     */
    public enum EnvironmentType {
        PROD, DEV
    };

    // HMAC stuff
    /**
     * Constant representing the key for the date signed property - used in HMAC calculations.
     */
    public static final String DATE_SIGNED = "DATE_SIGNED";

    /**
     * Constant representing the key for the HMAC property - used in HMAC calculations.
     */
    public static final String HMAC = "HMAC";

    /**
     * Constant representing the property name for the session expiry in seconds - used in HMAC calculations.
     */
    public static final String SESSION_EXPIRY_SECONDS = "SESSION_EXPIRY_SECONDS";

    /**
     * Constant representing the key for the SESSION USER ID - used in HMAC calculations.
     */
    public static final String SESSION_USER_ID = "currentUserId";

    /**
     * Constant representing the key for the HMAC Salt - used in HMAC calculations.
     */
    public static final String HMAC_SALT = "HMAC_SALT";

    // Search stuff
    public static final String SEARCH_CLUSTER_NAME = "SEARCH_CLUSTER_NAME";
    public static final String SEARCH_CLUSTER_ADDRESS = "SEARCH_CLUSTER_ADDRESS";
    public static final String SEARCH_CLUSTER_PORT = "SEARCH_CLUSTER_PORT";

    /**
     * Suffix to append to raw fields (minus dot separator) - these are fields that the search engine should not do any
     * processing on (e.g. no stemming)
     */
    public static final String UNPROCESSED_SEARCH_FIELD_SUFFIX = "raw";

    /**
     * Enum to represent sort orders.
     * 
     */
    public enum SortOrder {
        ASC, DESC
    };

    /**
     * Enum to represent search boolean operators.
     * 
     */
    public enum BooleanOperator {
        AND, OR
    };

    public static final String SCHOOLS_SEARCH_INDEX = "schools";
    public static final String SCHOOLS_SEARCH_TYPE = "school";

    // Federated Authentication Stuff
    /**
     * This constant will be used to determine if we are expecting a link account request or not.
     */
    public static final String LINK_ACCOUNT_PARAM_NAME = "LINK_ACCOUNT_PARAM_NAME";

    /**
     * This constant is used for matching against url params to prevent CSRF.
     */
    public static final String STATE_PARAM_NAME = "state";

    /**
     * This constant is used for matching against url params to prevent CSRF.
     */
    public static final String OAUTH_TOKEN_PARAM_NAME = "oauth_token";

    // Google properties
    public static final String GOOGLE_CLIENT_SECRET_LOCATION = "GOOGLE_CLIENT_SECRET_LOCATION";
    public static final String GOOGLE_CALLBACK_URI = "GOOGLE_CALLBACK_URI";
    public static final String GOOGLE_OAUTH_SCOPES = "GOOGLE_OAUTH_SCOPES";

    // Facebook properties
    public static final String FACEBOOK_SECRET = "FACEBOOK_SECRET";
    public static final String FACEBOOK_CLIENT_ID = "FACEBOOK_CLIENT_ID";
    public static final String FACEBOOK_CALLBACK_URI = "FACEBOOK_CALLBACK_URI";
    public static final String FACEBOOK_OAUTH_SCOPES = "FACEBOOK_OAUTH_SCOPES";

    // Twitter properties
    public static final String TWITTER_SECRET = "TWITTER_SECRET";
    public static final String TWITTER_CLIENT_ID = "TWITTER_CLIENT_ID";
    public static final String TWITTER_CALLBACK_URI = "TWITTER_CALLBACK_URI";

    // Local authentication specific stuff
    public static final String LOCAL_AUTH_EMAIL_FIELDNAME = "email";
    public static final String LOCAL_AUTH_PASSWORD_FIELDNAME = "password";
    public static final String LOCAL_AUTH_EMAIL_VERIFICATION_TOKEN_FIELDNAME = "emailVerificationToken";

    // Database properties
    public static final String SEGUE_DB_NAME = "SEGUE_DB_NAME";

    public static final String POSTGRES_DB_URL = "POSTGRES_DB_URL";
    public static final String POSTGRES_DB_USER = "POSTGRES_DB_USER";
    public static final String POSTGRES_DB_PASSWORD = "POSTGRES_DB_PASSWORD";

    // Logging component
    public static final String LOGGING_ENABLED = "LOGGING_ENABLED";
    public static final Integer MAX_LOG_REQUEST_BODY_SIZE_IN_BYTES = 1000000;
    public static final String ANSWER_QUESTION = "ANSWER_QUESTION";
    public static final String QUESTION_ATTEMPT_RATE_LIMITED = "QUESTION_ATTEMPT_RATE_LIMITED";
    public static final String MERGE_USER = "MERGE_USER";
    public static final String USER_REGISTRATION = "USER_REGISTRATION";
    public static final String LOG_OUT = "LOG_OUT";
    public static final String DELETE_USER_ACCOUNT = "DELETE_USER_ACCOUNT";
    public static final String CREATE_USER_ASSOCIATION = "CREATE_USER_ASSOCIATION";
    public static final String REVOKE_USER_ASSOCIATION = "REVOKE_USER_ASSOCIATION";
    public static final String EMAIL_VERIFICATION_REQUEST_RECEIVED = "EMAIL_VERIFICATION_REQUEST_RECEIVED";
    public static final String PASSWORD_RESET_REQUEST_RECEIVED = "PASSWORD_RESET_REQUEST_RECEIVED";
    public static final String PASSWORD_RESET_REQUEST_SUCCESSFUL = "PASSWORD_RESET_REQUEST_SUCCESSFUL";
    public static final String CONTACT_US_FORM_USED = "CONTACT_US_FORM_USED";
    public static final String CREATE_USER_GROUP = "CREATE_USER_GROUP";
    public static final String DELETE_USER_GROUP = "DELETE_USER_GROUP";
    public static final String SEND_EMAIL = "SEND_EMAIL";
    public static final String USER_SCHOOL_CHANGE = "USER_SCHOOL_CHANGE";
<<<<<<< HEAD
    public static final String EVENT_BOOKING = "EVENT_BOOKING";
    public static final String EVENT_WAITING_LIST_BOOKING = "EVENT_WAITING_LIST_BOOKING";
    public static final String EVENT_BOOKING_CANCELLED = "EVENT_BOOKING_CANCELLED";
    public static final String ADMIN_EVENT_BOOKING_CANCELLED = "ADMIN_EVENT_BOOKING_CANCELLED";
    public static final String ADMIN_EVENT_BOOKING_CONFIRMED = "ADMIN_EVENT_BOOKING_CONFIRMED";
    public static final String ADMIN_EVENT_WAITING_LIST_PROMOTION = "ADMIN_EVENT_WAITING_LIST_PROMOTION";
    public static final String ADMIN_EVENT_BOOKING_DELETED = "ADMIN_EVENT_BOOKING_DELETED";
=======
    public static final String ADMIN_CHANGE_USER_SCHOOL = "ADMIN_CHANGE_USER_SCHOOL";
    public static final String CHANGE_USER_ROLE = "CHANGE_USER_ROLE";
    public static final String REMOVE_USER_FROM_GROUP = "REMOVE_USER_FROM_GROUP";
>>>>>>> 074ac605

    // IP Geocoding stuff
    public static final String IP_INFO_DB_API_KEY = "IP_INFO_DB_API_KEY";

    /*
     * Default values.
     */
    public static final Integer DEFAULT_START_INDEX = 0;
    public static final String DEFAULT_START_INDEX_AS_STRING = "0";

    public static final Integer DEFAULT_RESULTS_LIMIT = 10;
    public static final String DEFAULT_RESULTS_LIMIT_AS_STRING = "10";

    public static final Integer NO_SEARCH_LIMIT = -1;

    // Content model specific stuff
    public static final String ID_FIELDNAME = "id";
    public static final String TITLE_FIELDNAME = "title";
    public static final String TYPE_FIELDNAME = "type";
    public static final String TAGS_FIELDNAME = "tags";
    public static final String VALUE_FIELDNAME = "value";
    public static final String CHILDREN_FIELDNAME = "children";
    public static final String LEVEL_FIELDNAME = "level";

    public static final String USER_ID_FKEY_FIELDNAME = "userId";
<<<<<<< HEAD
    public static final String EVENT_ID_FKEY_FIELDNAME = "eventId";
=======
    public static final String CONTENT_VERSION_FIELDNAME = "contentVersion";
>>>>>>> 074ac605

    public static final String ID_SEPARATOR = "|";
    public static final String ESCAPED_ID_SEPARATOR = "\\" + ID_SEPARATOR;

    // School List loading - raw data
    public static final String SCHOOL_URN_FIELDNAME = "URN";
    public static final String SCHOOL_ESTABLISHMENT_NAME_FIELDNAME = "EstablishmentName";
    public static final String SCHOOL_POSTCODE_FIELDNAME = "Postcode";
    public static final String SCHOOL_DATA_SOURCE_FIELDNAME = "DataSource";

    // School List loading POJO fields
    public static final String SCHOOL_URN_FIELDNAME_POJO = "urn";
    public static final String SCHOOL_ESTABLISHMENT_NAME_FIELDNAME_POJO = "name";
    public static final String SCHOOL_POSTCODE_FIELDNAME_POJO = "postcode";

    // cache settings
    public static final String MAX_CONTENT_CACHE_TIME = "MAX_CONTENT_CACHE_TIME";
    
    public static final int NUMBER_SECONDS_IN_MINUTE = 60;
    public static final int NUMBER_SECONDS_IN_FIVE_MINUTES = NUMBER_SECONDS_IN_MINUTE * 5;
    public static final int NUMBER_SECONDS_IN_TEN_MINUTES = NUMBER_SECONDS_IN_MINUTE * 10;
    public static final int NUMBER_SECONDS_IN_FIFTEEN_MINUTES = NUMBER_SECONDS_IN_MINUTE * 15;
    public static final int NUMBER_SECONDS_IN_ONE_HOUR = NUMBER_SECONDS_IN_MINUTE * 60;
    public static final int NUMBER_SECONDS_IN_ONE_DAY = NUMBER_SECONDS_IN_ONE_HOUR * 24;
    public static final int NUMBER_SECONDS_IN_ONE_WEEK = NUMBER_SECONDS_IN_ONE_DAY * 7;
    public static final int NUMBER_SECONDS_IN_THIRTY_DAYS = NUMBER_SECONDS_IN_ONE_DAY * 30;
    public static final int ANONYMOUS_SESSION_DURATION_IN_MINUTES = 40;
    public static final int NEVER_CACHE_WITHOUT_ETAG_CHECK = 0;

    public static final String ANONYMOUS_USER = "ANONYMOUS_USER";
    public static final int LAST_SEEN_UPDATE_FREQUENCY_MINUTES = 5;

    /**
     * Redirect response field name.
     */
    public static final String REDIRECT_URL = "redirectUrl";

    public static final String SEGUE_AUTH_COOKIE = "SEGUE_AUTH_COOKIE";

    public static final String DEFAULT_DATE_FORMAT = "EEE MMM dd HH:mm:ss Z yyyy";

    public static final String ASSOCIATION_TOKEN_FIELDNAME = "token";

    public static final String GROUP_FK = "groupId";
    public static final String ASSIGNMENT_FK = "assignmentId";

    public static final String EQUALITY_CHECKER_HOST = "EQUALITY_CHECKER_HOST";
    public static final String EQUALITY_CHECKER_PORT = "EQUALITY_CHECKER_PORT";

    public static final String CHEMISTRY_CHECKER_HOST = "CHEMISTRY_CHECKER_HOST";
    public static final String CHEMISTRY_CHECKER_PORT = "CHEMISTRY_CHECKER_PORT";

    /**
     * Private constructor to prevent this class being created.
     */
    private Constants() {
        // not allowed to create one of these as it wouldn't make sense.
    }
}<|MERGE_RESOLUTION|>--- conflicted
+++ resolved
@@ -229,7 +229,6 @@
     public static final String DELETE_USER_GROUP = "DELETE_USER_GROUP";
     public static final String SEND_EMAIL = "SEND_EMAIL";
     public static final String USER_SCHOOL_CHANGE = "USER_SCHOOL_CHANGE";
-<<<<<<< HEAD
     public static final String EVENT_BOOKING = "EVENT_BOOKING";
     public static final String EVENT_WAITING_LIST_BOOKING = "EVENT_WAITING_LIST_BOOKING";
     public static final String EVENT_BOOKING_CANCELLED = "EVENT_BOOKING_CANCELLED";
@@ -237,11 +236,9 @@
     public static final String ADMIN_EVENT_BOOKING_CONFIRMED = "ADMIN_EVENT_BOOKING_CONFIRMED";
     public static final String ADMIN_EVENT_WAITING_LIST_PROMOTION = "ADMIN_EVENT_WAITING_LIST_PROMOTION";
     public static final String ADMIN_EVENT_BOOKING_DELETED = "ADMIN_EVENT_BOOKING_DELETED";
-=======
     public static final String ADMIN_CHANGE_USER_SCHOOL = "ADMIN_CHANGE_USER_SCHOOL";
     public static final String CHANGE_USER_ROLE = "CHANGE_USER_ROLE";
     public static final String REMOVE_USER_FROM_GROUP = "REMOVE_USER_FROM_GROUP";
->>>>>>> 074ac605
 
     // IP Geocoding stuff
     public static final String IP_INFO_DB_API_KEY = "IP_INFO_DB_API_KEY";
@@ -267,11 +264,8 @@
     public static final String LEVEL_FIELDNAME = "level";
 
     public static final String USER_ID_FKEY_FIELDNAME = "userId";
-<<<<<<< HEAD
     public static final String EVENT_ID_FKEY_FIELDNAME = "eventId";
-=======
     public static final String CONTENT_VERSION_FIELDNAME = "contentVersion";
->>>>>>> 074ac605
 
     public static final String ID_SEPARATOR = "|";
     public static final String ESCAPED_ID_SEPARATOR = "\\" + ID_SEPARATOR;
