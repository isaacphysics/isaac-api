--- conflicted
+++ resolved
@@ -263,16 +263,10 @@
             ADMIN_EVENT_BOOKING_DELETED, ADMIN_EVENT_WAITING_LIST_PROMOTION, ANSWER_QUESTION, CHANGE_USER_ROLE,
             CREATE_USER_ASSOCIATION, CREATE_USER_GROUP, DELETE_USER_ACCOUNT, DELETE_USER_GROUP,
             EMAIL_VERIFICATION_REQUEST_RECEIVED, EVENT_BOOKING, EVENT_BOOKING_CANCELLED, EVENT_WAITING_LIST_BOOKING,
-<<<<<<< HEAD
             LOG_OUT, MERGE_USER, PASSWORD_RESET_REQUEST_RECEIVED, PASSWORD_RESET_REQUEST_SUCCESSFUL,
-            QUESTION_ATTEMPT_RATE_LIMITED, REMOVE_USER_FROM_GROUP, REVOKE_USER_ASSOCIATION, SEND_EMAIL, SENT_MASS_EMAIL,
+            QUESTION_ATTEMPT_RATE_LIMITED, REMOVE_USER_FROM_GROUP, REVOKE_USER_ASSOCIATION, SENT_EMAIL, SEND_MASS_EMAIL,
             USER_REGISTRATION, USER_SCHOOL_CHANGE, NOTIFICATION_CLICK, NOTIFICATION_DISMISS, NOTIFICATION_VIEW_LIST,
             LONGEST_STREAK_REACHED);
-=======
-            LOG_OUT, MERGE_USER, PASSWORD_RESET_REQUEST_RECEIVED, PASSWORD_RESET_REQUEST_SUCCESSFUL, QUESTION_ATTEMPT_RATE_LIMITED,
-            REMOVE_USER_FROM_GROUP, REVOKE_USER_ASSOCIATION, SENT_EMAIL, SEND_MASS_EMAIL, USER_REGISTRATION, USER_SCHOOL_CHANGE,
-            NOTIFICATION_CLICK, NOTIFICATION_DISMISS, NOTIFICATION_VIEW_LIST, LONGEST_STREAK_REACHED);
->>>>>>> 49938ac9
 
     // IP Geocoding stuff
     public static final String IP_INFO_DB_API_KEY = "IP_INFO_DB_API_KEY";
