--- conflicted
+++ resolved
@@ -1862,14 +1862,8 @@
      * @param email - the user email to validate.
      * @return true if it meets the internal storage requirements, false if not.
      */
-<<<<<<< HEAD
     public static boolean isUserEmailValid(final String email) {
-        return email != null && !email.isEmpty()
-                && email.matches(".*(@.+\\.[^.]+|-(facebook|google|twitter)$)");
-=======
-    private static boolean isUserEmailValid(final String email) {
         return EmailValidator.getInstance().isValid(email);
->>>>>>> 9d933d56
     }
 
     /**
