/**
 * Copyright 2014 Stephen Cummins & Nick Rogers.
 *
 * Licensed under the Apache License, Version 2.0 (the "License");
 * you may not use this file except in compliance with the License.
 *
 * You may obtain a copy of the License at
 * 		http://www.apache.org/licenses/LICENSE-2.0
 *
 * Unless required by applicable law or agreed to in writing, software
 * distributed under the License is distributed on an "AS IS" BASIS,
 * WITHOUT WARRANTIES OR CONDITIONS OF ANY KIND, either express or implied.
 * See the License for the specific language governing permissions and
 * limitations under the License.
 */
package uk.ac.cam.cl.dtg.segue.api.managers;

import static uk.ac.cam.cl.dtg.segue.api.Constants.*;

import java.io.IOException;
import java.net.URI;
import java.security.NoSuchAlgorithmException;
import java.security.spec.InvalidKeySpecException;
import java.util.*;
import java.util.concurrent.TimeUnit;

import javax.servlet.http.HttpServletRequest;
import javax.servlet.http.HttpServletResponse;

import ma.glasnost.orika.MapperFacade;
import ma.glasnost.orika.impl.DefaultMapperFactory;

import org.apache.commons.lang3.Validate;
import org.apache.http.NameValuePair;
import org.apache.http.client.utils.URLEncodedUtils;
import org.apache.http.message.BasicNameValuePair;
import org.slf4j.Logger;
import org.slf4j.LoggerFactory;

import uk.ac.cam.cl.dtg.segue.api.Constants;
import uk.ac.cam.cl.dtg.segue.auth.AuthenticationProvider;
import uk.ac.cam.cl.dtg.segue.auth.IAuthenticator;
import uk.ac.cam.cl.dtg.segue.auth.IPasswordAuthenticator;
import uk.ac.cam.cl.dtg.segue.auth.exceptions.AuthenticationCodeException;
import uk.ac.cam.cl.dtg.segue.auth.exceptions.AuthenticationProviderMappingException;
import uk.ac.cam.cl.dtg.segue.auth.exceptions.AuthenticatorSecurityException;
import uk.ac.cam.cl.dtg.segue.auth.exceptions.CodeExchangeException;
import uk.ac.cam.cl.dtg.segue.auth.exceptions.CrossSiteRequestForgeryException;
import uk.ac.cam.cl.dtg.segue.auth.exceptions.DuplicateAccountException;
import uk.ac.cam.cl.dtg.segue.auth.exceptions.IncorrectCredentialsProvidedException;
import uk.ac.cam.cl.dtg.segue.auth.exceptions.InvalidPasswordException;
import uk.ac.cam.cl.dtg.segue.auth.exceptions.InvalidTokenException;
import uk.ac.cam.cl.dtg.segue.auth.exceptions.MissingRequiredFieldException;
import uk.ac.cam.cl.dtg.segue.auth.exceptions.NoCredentialsAvailableException;
import uk.ac.cam.cl.dtg.segue.auth.exceptions.NoUserException;
import uk.ac.cam.cl.dtg.segue.auth.exceptions.NoUserLoggedInException;
import uk.ac.cam.cl.dtg.segue.comm.CommunicationException;
import uk.ac.cam.cl.dtg.segue.comm.EmailManager;
import uk.ac.cam.cl.dtg.segue.comm.EmailMustBeVerifiedException;
import uk.ac.cam.cl.dtg.segue.comm.EmailType;
import uk.ac.cam.cl.dtg.segue.dao.ILogManager;
import uk.ac.cam.cl.dtg.segue.dao.SegueDatabaseException;
import uk.ac.cam.cl.dtg.segue.dao.content.ContentManagerException;
import uk.ac.cam.cl.dtg.segue.dao.users.IUserDataManager;
import uk.ac.cam.cl.dtg.segue.dos.users.AnonymousUser;
import uk.ac.cam.cl.dtg.segue.dos.users.EmailVerificationStatus;
import uk.ac.cam.cl.dtg.segue.dos.users.RegisteredUser;
import uk.ac.cam.cl.dtg.segue.dos.users.Role;
import uk.ac.cam.cl.dtg.segue.dos.users.UserFromAuthProvider;
import uk.ac.cam.cl.dtg.segue.dto.users.AbstractSegueUserDTO;
import uk.ac.cam.cl.dtg.segue.dto.users.AnonymousUserDTO;
import uk.ac.cam.cl.dtg.segue.dto.users.RegisteredUserDTO;
import uk.ac.cam.cl.dtg.segue.dto.users.UserSummaryDTO;
import uk.ac.cam.cl.dtg.segue.dto.users.DetailedUserSummaryDTO;
import uk.ac.cam.cl.dtg.util.PropertiesLoader;

import com.google.api.client.util.Lists;
import com.google.common.cache.Cache;
import com.google.common.cache.CacheBuilder;
import com.google.common.collect.ImmutableMap;
import com.google.inject.Inject;

/**
 * This class is responsible for managing all user data and orchestration of calls to a user Authentication Manager for
 * dealing with sessions and passwords.
 */
public class UserAccountManager {
    private static final Logger log = LoggerFactory.getLogger(UserAccountManager.class);

    private final IUserDataManager database;
    private final QuestionManager questionAttemptDb;
    private final ILogManager logManager;
    private final MapperFacade dtoMapper;
    private final EmailManager emailManager;
    
    private final Cache<String, AnonymousUser> temporaryUserCache;
    private final Map<AuthenticationProvider, IAuthenticator> registeredAuthProviders;
    private final UserAuthenticationManager userAuthenticationManager;
    private final PropertiesLoader properties;

    /**
     * Create an instance of the user manager class.
     * 
     * @param database
     *            - an IUserDataManager that will support persistence.
     * @param questionDb
     *            - allows this class to instruct the questionDB to merge an anonymous user with a registered user.  
     * @param properties
     *            - A property loader
     * @param providersToRegister
     *            - A map of known authentication providers.
     * @param dtoMapper
     *            - the preconfigured DO to DTO object mapper for user objects.
     * @param emailQueue
     *            - the preconfigured communicator manager for sending e-mails.
     * @param logManager
     *            - so that we can log events for users.
     * @param userAuthenticationManager
     *            - Class responsible for handling sessions, passwords and linked accounts.
     */
    @Inject
    public UserAccountManager(final IUserDataManager database, final QuestionManager questionDb,
            final PropertiesLoader properties, final Map<AuthenticationProvider, IAuthenticator> providersToRegister,
            final MapperFacade dtoMapper, final EmailManager emailQueue, final ILogManager logManager,
            final UserAuthenticationManager userAuthenticationManager) {
        this(database, questionDb, properties, providersToRegister, dtoMapper, emailQueue, CacheBuilder.newBuilder()
                .expireAfterAccess(ANONYMOUS_SESSION_DURATION_IN_MINUTES, TimeUnit.MINUTES)
                .<String, AnonymousUser> build(), logManager, userAuthenticationManager);
    }

    /**
     * Fully injectable constructor.
     * 
     * @param database
     *            - an IUserDataManager that will support persistence.
     * @param questionDb
     *            - supports persistence of question attempt info.
     * @param properties
     *            - A property loader
     * @param providersToRegister
     *            - A map of known authentication providers.
     * @param dtoMapper
     *            - the preconfigured DO to DTO object mapper for user objects.
     * @param emailQueue
     *            - the preconfigured communicator manager for sending e-mails.
     * @param temporaryUserCache
     *            - the preconfigured communicator manager for sending e-mails.
     * @param logManager
     *            - so that we can log events for users..
     * @param userAuthenticationManager
     *            - Class responsible for handling sessions, passwords and linked accounts.
     */
    public UserAccountManager(final IUserDataManager database, final QuestionManager questionDb,
            final PropertiesLoader properties, final Map<AuthenticationProvider, IAuthenticator> providersToRegister,
            final MapperFacade dtoMapper, final EmailManager emailQueue,
            final Cache<String, AnonymousUser> temporaryUserCache, final ILogManager logManager,
            final UserAuthenticationManager userAuthenticationManager) {
        Validate.notNull(properties.getProperty(HMAC_SALT));
        Validate.notNull(Integer.parseInt(properties.getProperty(SESSION_EXPIRY_SECONDS)));
        Validate.notNull(properties.getProperty(HOST_NAME));

        this.properties = properties;

        this.database = database;
        this.questionAttemptDb = questionDb;
        this.temporaryUserCache = temporaryUserCache;
        this.logManager = logManager;

        this.registeredAuthProviders = providersToRegister;
        this.dtoMapper = dtoMapper;

        this.emailManager = emailQueue;

        this.userAuthenticationManager = userAuthenticationManager;
    }

    /**
     * This method will start the authentication process and ultimately provide a url for the client to redirect the
     * user to. This url will be for a 3rd party authenticator who will use the callback method provided after they have
     * authenticated.
     * 
     * Users who are already logged already will be returned their UserDTO without going through the authentication
     * process.
     * 
     * @param request
     *            - http request that we can attach the session to and save redirect url in.
     * @param provider
     *            - the provider the user wishes to authenticate with.
     * @return a URI for redirection
     * @throws IOException - 
     * @throws AuthenticationProviderMappingException - as per exception description.
     */
    public URI authenticate(final HttpServletRequest request, final String provider) 
            throws IOException, AuthenticationProviderMappingException {
        return this.userAuthenticationManager.getThirdPartyAuthURI(request, provider);
    }

    /**
     * This method will start the authentication process for linking a user to a 3rd party provider. It will ultimately
     * provide a url for the client to redirect the user to. This url will be for a 3rd party authenticator who will use
     * the callback method provided after they have authenticated.
     * 
     * Users must already be logged in to use this method otherwise a 401 will be returned.
     * 
     * @param request
     *            - http request that we can attach the session to.
     * @param provider
     *            - the provider the user wishes to authenticate with.
     * @return A redirection URI - also this endpoint ensures that the request has a session attribute on so we know
     *         that this is a link request not a new user.
     * @throws IOException - 
     * @throws AuthenticationProviderMappingException - as per exception description.
     */
    public URI initiateLinkAccountToUserFlow(final HttpServletRequest request, final String provider) 
            throws IOException, AuthenticationProviderMappingException {
        // record our intention to link an account.
        request.getSession().setAttribute(LINK_ACCOUNT_PARAM_NAME, Boolean.TRUE);

        return this.userAuthenticationManager.getThirdPartyAuthURI(request, provider);
    }

    /**
     * Authenticate Callback will receive the authentication information from the different provider types. (e.g. OAuth
     * 2.0 (IOAuth2Authenticator) or bespoke)
     * 
     * This method will either register a new user and attach the linkedAccount or locate the existing account of the
     * user and create a session for that.
     * 
     * @param request
     *            - http request from the user - should contain url encoded token details.
     * @param response
     *            to store the session in our own segue cookie.
     * @param provider
     *            - the provider who has just authenticated the user.
     * @return Response containing the user object. Alternatively a SegueErrorResponse could be returned.
     * @throws AuthenticationProviderMappingException
     *             - if we cannot locate an appropriate authenticator.
     * @throws SegueDatabaseException
     *             - if there is a local database error.
     * @throws IOException
     *             - Problem reading something
     * @throws NoUserException
     *             - If the user doesn't exist with the provider.
     * @throws AuthenticatorSecurityException
     *             - If there is a security probably with the authenticator.
     * @throws CrossSiteRequestForgeryException
     *             - as per exception description.
     * @throws CodeExchangeException
     *             - as per exception description.
     * @throws AuthenticationCodeException
     *             - as per exception description.
     */
    public RegisteredUserDTO authenticateCallback(final HttpServletRequest request,
            final HttpServletResponse response, final String provider) throws AuthenticationProviderMappingException,
            AuthenticatorSecurityException, NoUserException, IOException, SegueDatabaseException,
            AuthenticationCodeException, CodeExchangeException, CrossSiteRequestForgeryException {
        IAuthenticator authenticator = this.userAuthenticationManager.mapToProvider(provider);
        // get the auth provider user data.
        UserFromAuthProvider providerUserDO = this.userAuthenticationManager.getThirdPartyUserInformation(request,
                provider);

        // if the UserFromAuthProvider exists then this is a login request so process it.
        RegisteredUser userFromLinkedAccount = this.userAuthenticationManager.getSegueUserFromLinkedAccount(
                authenticator.getAuthenticationProvider(), providerUserDO.getProviderUserId());
        if (userFromLinkedAccount != null) {
            return this.logUserIn(request, response, userFromLinkedAccount);
        }

        RegisteredUser currentUser = getCurrentRegisteredUserDO(request);
        // if the user is currently logged in and this is a request for a linked account, then create the new link.
        if (null != currentUser) {
            Boolean intentionToLinkRegistered = (Boolean) request.getSession().getAttribute(LINK_ACCOUNT_PARAM_NAME);
            if (intentionToLinkRegistered == null || !intentionToLinkRegistered) {
                throw new SegueDatabaseException("User is already authenticated - "
                        + "expected request to link accounts but none was found.");
            }
            
            List<AuthenticationProvider> usersProviders = this.database.getAuthenticationProvidersByUser(currentUser);
            if (!usersProviders.contains(authenticator.getAuthenticationProvider())) {
                // create linked account
                this.userAuthenticationManager.linkProviderToExistingAccount(currentUser,
                        authenticator.getAuthenticationProvider(), providerUserDO);
                // clear link accounts intention until next time
                request.removeAttribute(LINK_ACCOUNT_PARAM_NAME);
            }

            return this.convertUserDOToUserDTO(getCurrentRegisteredUserDO(request));
        } else {
            // this must be a registration request
            RegisteredUser segueUserDO = this.registerUserWithFederatedProvider(
                    authenticator.getAuthenticationProvider(), providerUserDO);
            RegisteredUserDTO segueUserDTO = this.logUserIn(request, response, segueUserDO);
            segueUserDTO.setFirstLogin(true);
            
            try {
                ImmutableMap<String, Object> emailTokens = ImmutableMap.of("provider",
                         provider.toLowerCase());

                emailManager.sendTemplatedEmailToUser(segueUserDTO,
                        emailManager.getEmailTemplateDTO("email-template-registration-confirmation-federated"),
                        emailTokens, EmailType.SYSTEM);

            } catch (ContentManagerException e) {
                log.error("Registration email could not be sent due to content issue: " + e.getMessage());
            }
            
            return segueUserDTO;
        }
    }

    /**
     * This method will attempt to authenticate the user using the provided credentials and if successful will log the
     * user in and create a session.
     * 
     * @param request
     *            - http request that we can attach the session to.
     * @param response
     *            to store the session in our own segue cookie.
     * @param provider
     *            - the provider the user wishes to authenticate with.
     * @param email
     *            - the email address of the account holder.
     * @param password
     *            - the plain text password.
     * @return A response containing the UserDTO object or a SegueErrorResponse.
     * @throws AuthenticationProviderMappingException
     *             - if we cannot find an authenticator
     * @throws IncorrectCredentialsProvidedException
     *             - if the password is incorrect
     * @throws NoUserException
     *             - if the user does not exist
     * @throws NoCredentialsAvailableException
     *             - If the account exists but does not have a local password
     * @throws SegueDatabaseException
     *             - if there is a problem with the database.
     */
    public final RegisteredUserDTO authenticateWithCredentials(final HttpServletRequest request,
            final HttpServletResponse response, final String provider, final String email, final String password)
            throws AuthenticationProviderMappingException, IncorrectCredentialsProvidedException, NoUserException,
            NoCredentialsAvailableException, SegueDatabaseException {
        Validate.notBlank(email);
        Validate.notBlank(password);

        // get the current user based on their session id information.
        RegisteredUserDTO currentUser = this.convertUserDOToUserDTO(this.getCurrentRegisteredUserDO(request));
        if (null != currentUser) {
            return currentUser;
        }

        RegisteredUser user = this.userAuthenticationManager.getSegueUserFromCredentials(provider, email, password);

        return this.logUserIn(request, response, user);
    }
    
    /**
     * Utility method to ensure that the credentials provided are the current correct ones. If they are invalid an
     * exception will be thrown otherwise nothing will happen.
     * 
     * @param provider
     *            - the password provider who will validate the credentials.
     * @param email
     *            - the email address of the account holder.
     * @param password
     *            - the plain text password.
     * @throws AuthenticationProviderMappingException
     *             - if we cannot find an authenticator
     * @throws IncorrectCredentialsProvidedException
     *             - if the password is incorrect
     * @throws NoUserException
     *             - if the user does not exist
     * @throws NoCredentialsAvailableException
     *             - If the account exists but does not have a local password
     * @throws SegueDatabaseException
     *             - if there is a problem with the database.
     */
    public void ensureCorrectPassword(final String provider, final String email, final String password)
            throws AuthenticationProviderMappingException, IncorrectCredentialsProvidedException, NoUserException,
            NoCredentialsAvailableException, SegueDatabaseException {

        // this method will throw an error if the credentials are incorrect.
        this.userAuthenticationManager.getSegueUserFromCredentials(provider, email, password);
    }
   

    /**
     * Unlink User From AuthenticationProvider
     * 
     * Removes the link between a user and a provider.
     * 
     * @param user
     *            - user to affect.
     * @param providerString
     *            - provider to unassociated.
     * @throws SegueDatabaseException
     *             - if there is an error during the database update.
     * @throws MissingRequiredFieldException
     *             - If the change will mean that the user will be unable to login again.
     * @throws AuthenticationProviderMappingException
     *             - if we are unable to locate the authentication provider specified.
     */
    public void unlinkUserFromProvider(final RegisteredUserDTO user, final String providerString)
            throws SegueDatabaseException, MissingRequiredFieldException, AuthenticationProviderMappingException {
        RegisteredUser userDO = this.findUserById(user.getId());
        this.userAuthenticationManager.unlinkUserAndProvider(userDO, providerString);
    }

    /**
     * CheckUserRole matches a list of valid roles.
     * 
     * @param request
     *            - http request so that we can get current users details.
     * @param validRoles
     *            - a Collection of roles that we would want the user to match.
     * @return true if the user is a member of one of the roles in our valid roles list. False if not.
     * @throws NoUserLoggedInException
     *             - if there is no registered user logged in.
     */
    public final boolean checkUserRole(final HttpServletRequest request, final Collection<Role> validRoles)
            throws NoUserLoggedInException {
        RegisteredUser user = this.getCurrentRegisteredUserDO(request);

        if (null == user) {
            throw new NoUserLoggedInException();
        }

        for (Role roleToMatch : validRoles) {
            if (user.getRole() != null && user.getRole().equals(roleToMatch)) {
                return true;
            }
        }

        return false;
    }

    /**
     * Determine if there is a user logged in with a valid session.
     * 
     * @param request
     *            - to retrieve session information from
     * @return True if the user is logged in and the session is valid, false if not.
     */
    public final boolean isRegisteredUserLoggedIn(final HttpServletRequest request) {
        try {
            return this.getCurrentRegisteredUser(request) != null;
        } catch (NoUserLoggedInException e) {
            return false;
        }
    }

    /**
     * Get the details of the currently logged in registered user.
     * 
     * This method will validate the session and will throw a NoUserLoggedInException if invalid.
     * 
     * @param request
     *            - to retrieve session information from
     * @return Returns the current UserDTO if we can get it or null if user is not currently logged in
     * @throws NoUserLoggedInException
     *             - When the session has expired or there is no user currently logged in.
     */
    public final RegisteredUserDTO getCurrentRegisteredUser(final HttpServletRequest request)
            throws NoUserLoggedInException {
        Validate.notNull(request);

        RegisteredUser user = this.getCurrentRegisteredUserDO(request);

        if (null == user) {
            throw new NoUserLoggedInException();
        }

        try {
            updateLastSeen(user);
        } catch (SegueDatabaseException e) {
            log.error(String.format("Unable to update user (%s) last seen date.", user.getId()));
        }

        return this.convertUserDOToUserDTO(user);
    }

    /**
     * Find a list of users based on some user prototype.
     * 
     * @param prototype
     *            - partially completed user object to base search on
     * @return list of registered user dtos.
     * @throws SegueDatabaseException
     *             - if there is a database error.
     */
    public final List<RegisteredUserDTO> findUsers(final RegisteredUserDTO prototype) throws SegueDatabaseException {
        List<RegisteredUser> registeredUsersDOs = this.database.findUsers(this.dtoMapper.map(prototype,
                RegisteredUser.class));

        return this.convertUserDOToUserDTOList(registeredUsersDOs);
    }

    /**
     * Find a list of users based on a List of user ids.
     * 
     * @param userIds
     *            - partially completed user object to base search on
     * @return list of registered user dtos.
     * @throws SegueDatabaseException
     *             - if there is a database error.
     */
    public final List<RegisteredUserDTO> findUsers(final List<Long> userIds) throws SegueDatabaseException {
        Validate.notNull(userIds);
        if (userIds.isEmpty()) {
            return Lists.newArrayList();
        }

        List<RegisteredUser> registeredUsersDOs = this.database.findUsers(userIds);

        return this.convertUserDOToUserDTOList(registeredUsersDOs);
    }

    /**
     * This function can be used to find user information about a user when given an id.
     * 
     * @param id
     *            - the id of the user to search for.
     * @return the userDTO
     * @throws NoUserException
     *             - If we cannot find a valid user with the email address provided.
     * @throws SegueDatabaseException
     *             - If there is another database error       
     */
    public final RegisteredUserDTO getUserDTOById(final Long id) throws NoUserException, SegueDatabaseException {
        return this.convertUserDOToUserDTO(this.findUserById(id));
    }

    /**
     * This function can be used to find user information about a user when given an email.
     * 
     * @param email
     *            - the e-mail address of the user to search for
     * @return the userDTO
     * @throws NoUserException
     *             - If we cannot find a valid user with the email address provided.
     * @throws SegueDatabaseException
     *             - If there is another database error
     */
    public final RegisteredUserDTO getUserDTOByEmail(final String email) throws NoUserException,
            SegueDatabaseException {
        RegisteredUser findUserByEmail = this.findUserByEmail(email);

        if (null == findUserByEmail) {
            throw new NoUserException();
        }

        return this.convertUserDOToUserDTO(findUserByEmail);
    }

    /**
     * This method will return either an AnonymousUserDTO or a RegisteredUserDTO
     * 
     * If the user is currently logged in you will get a RegisteredUserDTO otherwise you will get an AnonymousUserDTO
     * containing a sessionIdentifier and any questionAttempts made by the anonymous user.
     * 
     * @param request
     *            - containing session information.
     * 
     * @return AbstractSegueUserDTO - Either a RegisteredUser or an AnonymousUser
     */
    public AbstractSegueUserDTO getCurrentUser(final HttpServletRequest request) {
        try {
            return this.getCurrentRegisteredUser(request);
        } catch (NoUserLoggedInException e) {
            return this.getAnonymousUserDTO(request);
        }
    }

    /**
     * Destroy a session attached to the request.
     * 
     * @param request
     *            containing the tomcat session to destroy
     * @param response
     *            to destroy the segue cookie.
     */
    public void logUserOut(final HttpServletRequest request, final HttpServletResponse response) {
        Validate.notNull(request);
        this.userAuthenticationManager.destroyUserSession(request, response);
    }

    /**
     * Method to create a user object in our database.
     * 
     * @param request
     *            to enable access to anonymous user information.
     * @param response
     *            to store the session in our own segue cookie.
     * @param user
     *            - the user DO to use for updates - must not contain a user id.
     * @throws InvalidPasswordException
     *             - the password provided does not meet our requirements.
     * @throws MissingRequiredFieldException
     *             - A required field is missing for the user object so cannot be saved.
     * @return the user object as was saved.
     * @throws SegueDatabaseException
     *             - If there is an internal database error.
     * @throws AuthenticationProviderMappingException
     *             - if there is a problem locating the authentication provider. This only applies for changing a
     *             password.
     * @throws EmailMustBeVerifiedException
     *             - if a user attempts to sign up with an email that must be verified before it can be used
     *             (i.e. an @isaacphysics.org or @isaacchemistry.org address).
     */
    public RegisteredUserDTO createUserObjectAndSession(final HttpServletRequest request,
            final HttpServletResponse response, final RegisteredUser user) throws InvalidPasswordException,
            MissingRequiredFieldException, SegueDatabaseException, AuthenticationProviderMappingException,
            EmailMustBeVerifiedException {
        Validate.isTrue(user.getId() == null,
                "When creating a new user the user id must not be set.");

        if (this.findUserByEmail(user.getEmail()) != null) {
            throw new DuplicateAccountException("An account with that e-mail address already exists.");
        }

        // Ensure nobody registers with Isaac email addresses. Users can change emails by verifying them however.
        if (user.getEmail().matches(".*@isaac(physics|chemistry|biology|science)\\.org")) {
            log.warn("User attempted to register with Isaac email address '" + user.getEmail() + "'!");
            throw new EmailMustBeVerifiedException("You cannot register with an Isaac email address.");
        }

        RegisteredUser userToSave = null;
        MapperFacade mapper = this.dtoMapper;

        // We want to map to DTO first to make sure that the user cannot
        // change fields that aren't exposed to them
        RegisteredUserDTO userDtoForNewUser = mapper.map(user, RegisteredUserDTO.class);

        // This is a new registration
        userToSave = mapper.map(userDtoForNewUser, RegisteredUser.class);

        // Set defaults
        userToSave.setRole(Role.STUDENT);
        userToSave.setEmailVerificationStatus(EmailVerificationStatus.NOT_VERIFIED);
        userToSave.setRegistrationDate(new Date());
        userToSave.setLastUpdated(new Date());

        this.userAuthenticationManager.checkForSeguePasswordChange(user, userToSave);

        // Before save we should validate the user for mandatory fields.
        if (!this.isUserValid(userToSave)) {
            throw new MissingRequiredFieldException("The user provided is missing a mandatory field");
        } else if (!this.database.hasALinkedAccount(userToSave) && userToSave.getPassword() == null) {
            // a user must have a way of logging on.
            throw new MissingRequiredFieldException("This modification would mean that the user"
                    + " no longer has a way of authenticating. Reverting change.");
        }

        IPasswordAuthenticator authenticator = (IPasswordAuthenticator) this.registeredAuthProviders
                .get(AuthenticationProvider.SEGUE);

        try {
            authenticator.createEmailVerificationTokenForUser(userToSave, userToSave.getEmail());
        } catch (NoSuchAlgorithmException e1) {
            log.error("Creation of email verification token failed: " + e1.getMessage());
        } catch (InvalidKeySpecException e1) {
            log.error("Creation of email verification token failed: " + e1.getMessage());
        }

        // save the user to get the userId
        RegisteredUser userToReturn = this.database.createOrUpdateUser(userToSave);

        // send an email confirmation and set up verification
        try {
        	RegisteredUserDTO userToReturnDTO = this.getUserDTOById(userToReturn.getId());

            ImmutableMap<String, Object> emailTokens = ImmutableMap.of("verificationURL",
                    generateEmailVerificationURL(userToReturnDTO, userToReturn.getEmailVerificationToken()));

            emailManager.sendTemplatedEmailToUser(userToReturnDTO,
                    emailManager.getEmailTemplateDTO("email-template-registration-confirmation"),
                    emailTokens, EmailType.SYSTEM);

        } catch (ContentManagerException e) {
            log.error("Registration email could not be sent due to content issue: " + e.getMessage());
        } catch (NoUserException e) {
            log.error("Registration email could not be sent due to content issue: " + e.getMessage());
		}

        // save the user again with updated token
        userToReturn = this.database.createOrUpdateUser(userToReturn);

        logManager.logInternalEvent(this.convertUserDOToUserDTO(userToReturn), Constants.USER_REGISTRATION,
                ImmutableMap.builder().put("provider", AuthenticationProvider.SEGUE.name()).build());

        // return it to the caller.
        return this.logUserIn(request, response, userToReturn);
    }

    /**
     * Method to update a user object in our database.
     * 
     * @param updatedUser
     *            - the user to update - must contain a user id
     * @throws InvalidPasswordException
     *             - the password provided does not meet our requirements.
     * @throws MissingRequiredFieldException
     *             - A required field is missing for the user object so cannot be saved.
     * @return the user object as was saved.
     * @throws SegueDatabaseException
     *             - If there is an internal database error.
     * @throws AuthenticationProviderMappingException
     *             - if there is a problem locating the authentication provider. This only applies for changing a
     *             password.
     */
    public RegisteredUserDTO updateUserObject(final RegisteredUser updatedUser) throws InvalidPasswordException,
            MissingRequiredFieldException, SegueDatabaseException, AuthenticationProviderMappingException {
        Validate.notNull(updatedUser.getId());
        MapperFacade mapper = this.dtoMapper;

        // We want to map to DTO first to make sure that the user cannot
        // change fields that aren't exposed to them
        RegisteredUserDTO userDTOContainingUpdates = mapper.map(updatedUser, RegisteredUserDTO.class);
        if (updatedUser.getId() == null) {
            throw new IllegalArgumentException(
                    "The user object specified has an id. Users cannot be updated without a specific id already set.");
        }

        // This is an update operation.
        final RegisteredUser existingUser = this.findUserById(updatedUser.getId());
        // userToSave = existingUser;

        // Check that the user isn't trying to take an existing users e-mail.
        if (this.findUserByEmail(updatedUser.getEmail()) != null && !existingUser.getEmail().equals(updatedUser.getEmail())) {
            throw new DuplicateAccountException("An account with that e-mail address already exists.");
        }

        // Send a new verification email if the user has changed their email
        if (!existingUser.getEmail().equals(updatedUser.getEmail())) {

            IPasswordAuthenticator authenticator = (IPasswordAuthenticator) this.registeredAuthProviders
                    .get(AuthenticationProvider.SEGUE);

            try {
                authenticator.createEmailVerificationTokenForUser(existingUser, updatedUser.getEmail());
            } catch (NoSuchAlgorithmException | InvalidKeySpecException e1) {
                log.error("Creation of email verification token failed: " + e1.getMessage());
            }

            log.info(String.format("Sending email for email address change for user (%s)"
                    + " from email (%s) to email (%s)", updatedUser.getId(),
                    existingUser.getEmail(), updatedUser.getEmail()));
            try {
            	RegisteredUserDTO existingUserDTO = this.getUserDTOById(existingUser.getId());
                emailManager.sendTemplatedEmailToUser(existingUserDTO,
                        emailManager.getEmailTemplateDTO("email-verification-change"),
                        ImmutableMap.of("requestedemail", updatedUser.getEmail()), EmailType.SYSTEM);

            } catch (ContentManagerException | NoUserException e) {
                log.debug("ContentManagerException during sendEmailVerificationChange " + e.getMessage());
			}

        }

        // Send a welcome email if the user has become a teacher
        try {
            RegisteredUserDTO existingUserDTO = this.getUserDTOById(existingUser.getId());
            if (updatedUser.getRole() != existingUser.getRole()) {
                //TODO: refactor and just use updateUserRole method for the below
                switch (updatedUser.getRole()) {
                    case TEACHER:
                        emailManager.sendTemplatedEmailToUser(existingUserDTO,
                                emailManager.getEmailTemplateDTO("email-template-teacher-welcome"),
                                ImmutableMap.of("oldrole", existingUserDTO.getRole().toString(),
                                        "newrole", updatedUser.getRole().toString()),
                                EmailType.SYSTEM);
                        break;
                    default:
                        emailManager.sendTemplatedEmailToUser(existingUserDTO,
                                emailManager.getEmailTemplateDTO("email-template-default-role-change"),
                                ImmutableMap.of("oldrole", existingUserDTO.getRole().toString(),
                                        "newrole", updatedUser.getRole().toString()),
                                EmailType.SYSTEM);
                        break;
                }
            }
        } catch (ContentManagerException | NoUserException e) {
            log.debug("ContentManagerException during sendTeacherWelcome " + e.getMessage());
        }

        MapperFacade mergeMapper = new DefaultMapperFactory.Builder().mapNulls(false).build().getMapperFacade();

        RegisteredUser userToSave = new RegisteredUser();
        mergeMapper.map(existingUser, userToSave);
        mergeMapper.map(userDTOContainingUpdates, userToSave);
        userToSave.setRegistrationDate(existingUser.getRegistrationDate());
        userToSave.setLastUpdated(new Date());

        if (updatedUser.getSchoolId() == null && existingUser.getSchoolId() != null) {
            userToSave.setSchoolId(null);
        }
        // Correctly remove school_other when it is set to be the empty string:
        if (updatedUser.getSchoolOther() == null || updatedUser.getSchoolOther().isEmpty()) {
            userToSave.setSchoolOther(null);
        }
        
        this.userAuthenticationManager.checkForSeguePasswordChange(updatedUser, userToSave);

        // Before save we should validate the user for mandatory fields.
        if (!this.isUserValid(userToSave)) {
            throw new MissingRequiredFieldException("The user provided is missing a mandatory field");
        } else if (!this.database.hasALinkedAccount(userToSave) && userToSave.getPassword() == null) {
            // a user must have a way of logging on.
            throw new MissingRequiredFieldException("This modification would mean that the user"
                    + " no longer has a way of authenticating. Failing change.");
        }

        // Make sure the email address is preserved (can't be changed until new email is verified)
        if (!userToSave.getEmail().equals(existingUser.getEmail())) {
            try {
                RegisteredUserDTO userToSaveDTO = mapper.map(userToSave, RegisteredUserDTO.class);
<<<<<<< HEAD

                Map<String, Object> emailTokens = ImmutableMap.of("verificationURL",
                        this.generateEmailVerificationURL(userToSaveDTO, updatedUser.getEmailVerificationToken()));

                emailManager.sendTemplatedEmailToUser(userToSaveDTO,
                        emailManager.getEmailTemplateDTO("email-template-email-verification"),
                        emailTokens, EmailType.SYSTEM);

            } catch (ContentManagerException e) {
=======
                this.emailManager.sendEmailVerification(userToSaveDTO, userToSave.getEmailVerificationToken());
            } catch (ContentManagerException | NoUserException e) {
>>>>>>> 074ac605
                log.debug("ContentManagerException during sendEmailVerification " + e.getMessage());
            }
            userToSave.setEmail(existingUser.getEmail());
        }

        // save the user
        RegisteredUser userToReturn = this.database.createOrUpdateUser(userToSave);
        // return it to the caller
        return this.convertUserDOToUserDTO(userToReturn);
    }

    /**
     * @param id
     *            - the user id
     * @param requestedRole
     *            - the new role
     * @throws SegueDatabaseException
     *             - an exception when accessing the database
     */
    public void updateUserRole(final Long id, final Role requestedRole) throws SegueDatabaseException {
        Validate.notNull(requestedRole);
        RegisteredUser userToSave = this.findUserById(id);

        // Send welcome email if user has become teacher, otherwise, role change notification
        try {
            RegisteredUserDTO existingUserDTO = this.getUserDTOById(id);
            if (userToSave.getRole() != requestedRole) {
                switch (requestedRole) {
                    case TEACHER:
                        emailManager.sendTemplatedEmailToUser(existingUserDTO,
                                emailManager.getEmailTemplateDTO("email-template-teacher-welcome"),
                                ImmutableMap.of("oldrole", existingUserDTO.getRole().toString(),
                                        "newrole", requestedRole.toString()),
                                EmailType.SYSTEM);
                        break;
                    default:
                        emailManager.sendTemplatedEmailToUser(existingUserDTO,
                                emailManager.getEmailTemplateDTO("email-template-default-role-change"),
                                ImmutableMap.of("oldrole", existingUserDTO.getRole().toString(),
                                        "newrole", requestedRole.toString()),
                                EmailType.SYSTEM);
                        break;
                }
            }
        } catch (ContentManagerException | NoUserException e) {
            log.debug("ContentManagerException during sendTeacherWelcome " + e.getMessage());
        }

        userToSave.setRole(requestedRole);
        this.database.createOrUpdateUser(userToSave);
    }

    /**
     * @param email
     *            - the user email
     * @param requestedEmailVerificationStatus
     *            - the new email verification status
     * @throws SegueDatabaseException
     *             - an exception when accessing the database
     */
    public void updateUserEmailVerificationStatus(final String email, 
            final EmailVerificationStatus requestedEmailVerificationStatus) throws SegueDatabaseException {
        Validate.notNull(requestedEmailVerificationStatus);
        RegisteredUser userToSave = this.findUserByEmail(email);
        if (null == userToSave) {
            log.warn(String.format(
                    "Could not update email verification status of email address (%s) - does not exist",
                    email));
            return;
        }
        userToSave.setEmailVerificationStatus(requestedEmailVerificationStatus);
        this.database.createOrUpdateUser(userToSave);
    }

    /**
     * This method facilitates the removal of personal user data from Segue.
     * 
     * @param userToDelete
     *            - the user to delete.
     * @throws SegueDatabaseException
     *             - if a general database error has occurred.
     * @throws NoUserException
     *             - if we cannot find the user account specified
     */
    public void deleteUserAccount(final RegisteredUserDTO userToDelete) throws NoUserException, SegueDatabaseException {
        Validate.notNull(userToDelete);

        // check the user exists
        RegisteredUser userDOById = this.findUserById(userToDelete.getId());

        // delete the user.
        this.database.deleteUserAccount(userDOById);
    }

    /**
     * This method will use an email address to check a local user exists and if so, will send an email with a unique
     * token to allow a password reset. This method does not indicate whether or not the email actually existed.
     *
     * @param userObject
     *            - A user object containing the email address of the user to reset the password for.
     * @throws NoSuchAlgorithmException
     *             - if the configured algorithm is not valid.
     * @throws InvalidKeySpecException
     *             - if the preconfigured key spec is invalid.
     * @throws CommunicationException
     *             - if a fault occurred whilst sending the communique
     * @throws SegueDatabaseException
     *             - If there is an internal database error.
     */
    public final void resetPasswordRequest(final RegisteredUserDTO userObject) throws InvalidKeySpecException,
            NoSuchAlgorithmException, CommunicationException, SegueDatabaseException, NoUserException {
        RegisteredUser user = this.findUserByEmail(userObject.getEmail());

        if (null == user) {
            throw new NoUserException();
        }

        RegisteredUserDTO userDTO = this.convertUserDOToUserDTO(user);
        this.userAuthenticationManager.resetPasswordRequest(user, userDTO);
    }

    /**
     * This method will use an email address to check a local user exists and if so, will send an email with a unique
     * token to allow a password reset. This method does not indicate whether or not the email actually existed.
     * 
     * @param request
     *            - so we can look up the registered user object.
     * @param email
     *            - The email the user wants to verify.
     * @throws NoSuchAlgorithmException
     *             - if the configured algorithm is not valid.
     * @throws InvalidKeySpecException
     *             - if the preconfigured key spec is invalid.
     * @throws CommunicationException
     *             - if a fault occurred whilst sending the communique
     * @throws SegueDatabaseException
     *             - If there is an internal database error.
     */
    public final void emailVerificationRequest(final HttpServletRequest request, final String email)
            throws InvalidKeySpecException, NoSuchAlgorithmException, CommunicationException, SegueDatabaseException {

        RegisteredUser user = this.findUserByEmail(email);
        if (null == user) {
            try {
                RegisteredUserDTO userDTO = getCurrentRegisteredUser(request);
                user = this.findUserById(userDTO.getId());
            } catch (NoUserLoggedInException e) {
                log.error(String.format("Verification requested for email:%s where email does not exist "
                        + "and user not logged in!", email));
            }
        }

        if (user == null) {
            // Email address does not exist in the DB
            // Fail silently
            return;
        }

        // TODO: Email verification stuff does not belong in the password authenticator... It should be moved.
        // Generate token
        IPasswordAuthenticator authenticator = (IPasswordAuthenticator) this.registeredAuthProviders
                .get(AuthenticationProvider.SEGUE);

        user = authenticator.createEmailVerificationTokenForUser(user, email);

        // Save user object
        this.database.createOrUpdateUser(user);

        log.info(String.format("Sending password reset message to %s", user.getEmail()));
        try {
        	RegisteredUserDTO userDTO = this.getUserDTOById(user.getId());

        	Map<String, Object> emailTokens = ImmutableMap.of("verificationURL",
                    this.generateEmailVerificationURL(userDTO, user.getEmailVerificationToken()));

            emailManager.sendTemplatedEmailToUser(userDTO,
                    emailManager.getEmailTemplateDTO("email-template-email-verification"),
                    emailTokens, EmailType.SYSTEM);

        } catch (ContentManagerException e) {
            log.debug("ContentManagerException " + e.getMessage());
        } catch (NoUserException e) {
            log.debug("NoUserException " + e.getMessage());
		}
    }

    /**
     * This method will test if the specified token is a valid password reset token.
     * 
     * 
     * @param token
     *            - The token to test
     * @return true if the reset token is valid
     * @throws SegueDatabaseException
     *             - If there is an internal database error.
     */
    public final boolean validatePasswordResetToken(final String token) throws SegueDatabaseException {
        // Set user's password
        IPasswordAuthenticator authenticator = (IPasswordAuthenticator) this.registeredAuthProviders
                .get(AuthenticationProvider.SEGUE);

        return authenticator.isValidResetToken(this.findUserByResetToken(token));
    }

    /**
     * processEmailVerification.
     * @param userid
     *            - the user id
     *
     * @param email
     *            - the email address - may be new or the same
     * 
     * @param token
     *            - token used to verify email address
     * 
     * @return - whether the token is valid or not
     * @throws SegueDatabaseException
     *             - exception if token cannot be validated
     * @throws InvalidTokenException - if something is wrong with the token provided
     * @throws NoUserException - if the user does not exist.
     */
    public RegisteredUserDTO processEmailVerification(final Long userid, final String email, final String token) 
            throws SegueDatabaseException, InvalidTokenException, NoUserException {
        IPasswordAuthenticator authenticator = (IPasswordAuthenticator) this.registeredAuthProviders
                .get(AuthenticationProvider.SEGUE);

        RegisteredUser user = this.findUserById(userid);

        if (null == user) {
            log.warn(String.format("Recieved an invalid email token request for (%s)", email));
            throw new NoUserException();    
        }

        if (!userid.equals(user.getId())) {
            log.warn(String.format("Recieved an invalid email token request for (%s)" + " - provided bad userid",
                    email));
            throw new InvalidTokenException();
        }

        EmailVerificationStatus evStatus = user.getEmailVerificationStatus();
        if (evStatus != null && evStatus == EmailVerificationStatus.VERIFIED && user.getEmail().equals(email)) {
            log.warn(String
                    .format("Recieved a duplicate email verification request for (%s) - already verified", email));
            return this.convertUserDOToUserDTO(user);
        }

        if (authenticator.isValidEmailVerificationToken(user, email, token)) {
            user.setEmailVerificationStatus(EmailVerificationStatus.VERIFIED);
            user.setEmailVerificationToken(null);

            // Update the email address if different
            if (!user.getEmail().equals(email)) {
                user.setEmail(email);
            }

            // Save user
            RegisteredUser createOrUpdateUser = this.database.createOrUpdateUser(user);
            log.info(String.format("Email verification for user (%s) has completed successfully.",
                    createOrUpdateUser.getId()));
            return this.convertUserDOToUserDTO(createOrUpdateUser);
        } else {
            log.warn(String.format("Recieved an invalid email verification token for (%s) - invalid token", email));
            throw new InvalidTokenException();
        }
    }

    /**
     * This method will use a unique password reset token to set a new password.
     *
     * @param token
     *            - the password reset token
     * @param userObject
     *            - the supplied user DO
     * @return the user which has had the password reset.
     * @throws InvalidTokenException
     *             - If the token provided is invalid.
     * @throws InvalidPasswordException
     *             - If the password provided is invalid.
     * @throws SegueDatabaseException
     *             - If there is an internal database error.
     */
    public RegisteredUserDTO resetPassword(final String token, final RegisteredUser userObject)
            throws InvalidTokenException, InvalidPasswordException, SegueDatabaseException {
        return this.convertUserDOToUserDTO(this.userAuthenticationManager.resetPassword(token, userObject));
    }

    /**
     * Helper method to convert a user object into a cutdown userSummary DTO.
     * 
     * @param userToConvert
     *            - full user object.
     * @return a summarised object with minimal personal information
     */
    public UserSummaryDTO convertToUserSummaryObject(final RegisteredUserDTO userToConvert) {
        return this.dtoMapper.map(userToConvert, UserSummaryDTO.class);
    }

    /**
     * Helper method to convert a user object into a cutdown detailedUserSummary DTO.
     *
     * @param userToConvert
     *            - full user object.
     * @return a summarised object with reduced personal information
     */
    public DetailedUserSummaryDTO convertToDetailedUserSummaryObject(final RegisteredUserDTO userToConvert) {
        return this.dtoMapper.map(userToConvert, DetailedUserSummaryDTO.class);
    }

    /**
     * Helper method to convert user objects into cutdown userSummary DTOs.
     * 
     * @param userListToConvert
     *            - full user objects.
     * @return a list of summarised objects with minimal personal information
     */
    public List<UserSummaryDTO> convertToUserSummaryObjectList(final List<RegisteredUserDTO> userListToConvert) {
        Validate.notNull(userListToConvert);
        List<UserSummaryDTO> resultList = Lists.newArrayList();
        for (RegisteredUserDTO user : userListToConvert) {
            resultList.add(this.convertToUserSummaryObject(user));
        }
        return resultList;
    }

    /**
     * Helper method to convert user objects into cutdown DetailedUserSummary DTOs.
     *
     * @param userListToConvert
     *            - full user objects.
     * @return a list of summarised objects with reduced personal information
     */
    public List<DetailedUserSummaryDTO> convertToDetailedUserSummaryObjectList(final List<RegisteredUserDTO> userListToConvert) {
        Validate.notNull(userListToConvert);
        List<DetailedUserSummaryDTO> resultList = Lists.newArrayList();
        for (RegisteredUserDTO user : userListToConvert) {
            resultList.add(this.convertToDetailedUserSummaryObject(user));
        }
        return resultList;
    }

    /**
     * Logs the user in and creates the signed sessions.
     * 
     * @param request
     *            - for the session to be attached
     * @param response
     *            - for the session to be attached.
     * @param user
     *            - the user who is being logged in.
     * @return the DTO version of the user.
     */
    private RegisteredUserDTO logUserIn(final HttpServletRequest request, final HttpServletResponse response,
            final RegisteredUser user) {
        AnonymousUser anonymousUser = this.getAnonymousUserDO(request);

        // now we want to clean up any data generated by the user while they weren't logged in.
        mergeAnonymousUserWithRegisteredUser(anonymousUser, user);
        
        return this.convertUserDOToUserDTO(this.userAuthenticationManager.createUserSession(request, response, user));
    }

    /**
     * Method to migrate anonymously generated data to a persisted account.
     * 
     * @param anonymousUser
     *            to look up.
     * @param user
     *            to migrate to.
     */
    private void mergeAnonymousUserWithRegisteredUser(final AnonymousUser anonymousUser, final RegisteredUser user) {
        if (anonymousUser != null) {
            // merge any anonymous information collected with this user.
            try {
                final RegisteredUserDTO userDTO = this.convertUserDOToUserDTO(user);

                this.questionAttemptDb.mergeAnonymousQuestionAttemptsIntoRegisteredUser(
                        this.dtoMapper.map(anonymousUser, AnonymousUserDTO.class), userDTO);

                // may as well spawn a new thread to do the log migration stuff asynchronously
                // work now.
                Thread logMigrationJob = new Thread() {
                    @Override
                    public void run() {
                        // run this asynchronously as there is no need to block and it is quite slow.
                        logManager.transferLogEventsToRegisteredUser(anonymousUser.getSessionId(), user.getId()
                                .toString());

                        logManager.logInternalEvent(userDTO, MERGE_USER,
                                ImmutableMap.of("oldAnonymousUserId", anonymousUser.getSessionId()));

                        // delete the session attribute as merge has completed.
                        temporaryUserCache.invalidate(anonymousUser.getSessionId());
                    }
                };

                logMigrationJob.start();

            } catch (SegueDatabaseException e) {
                log.error("Unable to merge anonymously collected data with stored user object.", e);
            }
        }
    }
    
    /**
     * Library method that allows the api to locate a user object from the database based on a given unique id.
     *
     * @param userId
     *            - to search for.
     * @return user or null if we cannot find it.
     * @throws SegueDatabaseException
     *             - If there is an internal database error.
     */
    private RegisteredUser findUserById(final Long userId) throws SegueDatabaseException {
        if (null == userId) {
            return null;
        }
        return this.database.getById(userId);
    }

    /**
     * Library method that allows the api to locate a user object from the database based on a given unique email
     * address.
     *
     * @param email
     *            - to search for.
     * @return user or null if we cannot find it.
     * @throws SegueDatabaseException
     *             - If there is an internal database error.
     */
    private RegisteredUser findUserByEmail(final String email) throws SegueDatabaseException {
        if (null == email) {
            return null;
        }
        return this.database.getByEmail(email);
    }

    /**
     * Library method that allows the api to locate a user object from the database based on a given unique password
     * reset token.
     *
     * @param token
     *            - to search for.
     * @return user or null if we cannot find it.
     * @throws SegueDatabaseException
     *             - If there is an internal database error.
     */
    private RegisteredUser findUserByResetToken(final String token) throws SegueDatabaseException {
        if (null == token) {
            return null;
        }
        return this.database.getByResetToken(token);
    }

    /**
     * This method should use the provider specific reference to either register a new user or retrieve an existing
     * user.
     * 
     * @param federatedAuthenticator
     *            the federatedAuthenticator we are using for authentication
     * @param userFromProvider
     *            - the user object returned by the auth provider.
     * @return a Segue UserDO that exists in the segue database.
     * @throws AuthenticatorSecurityException
     *             - error with authenticator.
     * @throws NoUserException
     *             - If we are unable to locate the user id based on the lookup reference provided.
     * @throws IOException
     *             - if there is an io error.
     * @throws SegueDatabaseException
     *             - If there is an internal database error.
     */
    private RegisteredUser registerUserWithFederatedProvider(final AuthenticationProvider federatedAuthenticator,
            final UserFromAuthProvider userFromProvider) throws AuthenticatorSecurityException, NoUserException,
            IOException, SegueDatabaseException {

        log.debug(String.format("New registration (%s) as user does not already exist.", federatedAuthenticator));

        if (null == userFromProvider) {
            log.warn("Unable to create user for the provider "
                    + federatedAuthenticator);
            throw new NoUserException();
        }

        RegisteredUser newLocalUser = this.dtoMapper.map(userFromProvider, RegisteredUser.class);
        newLocalUser.setRegistrationDate(new Date());

        // register user
        RegisteredUser newlyRegisteredUser = database.registerNewUserWithProvider(newLocalUser,
                federatedAuthenticator, userFromProvider.getProviderUserId());

        RegisteredUser localUserInformation = this.database.getById(newlyRegisteredUser.getId());

        if (null == localUserInformation) {
            // we just put it in so something has gone very wrong.
            log.error("Failed to retreive user even though we " + "just put it in the database.");
            throw new NoUserException();
        }

        // since the federated providers didn't always provide email addresses - we have to check and update accordingly.
        if (!localUserInformation.getEmail().contains("@") &&
                !EmailVerificationStatus.DELIVERY_FAILED.equals(localUserInformation.getEmailVerificationStatus())) {
           this.updateUserEmailVerificationStatus(localUserInformation.getEmail(),
                   EmailVerificationStatus.DELIVERY_FAILED);
        }

        logManager.logInternalEvent(this.convertUserDOToUserDTO(localUserInformation), Constants.USER_REGISTRATION,
                ImmutableMap.builder().put("provider", federatedAuthenticator.name())
                        .build());

        return localUserInformation;
    }

    /**
     * IsUserValid This function will check that the user object is valid.
     * 
     * @param userToValidate
     *            - the user to validate.
     * @return true if it meets the internal storage requirements, false if not.
     */
    private boolean isUserValid(final RegisteredUser userToValidate) {
        boolean isValid = true;

        if (userToValidate.getEmail() == null || userToValidate.getEmail().isEmpty()
                || !userToValidate.getEmail().contains("@")) {
            isValid = false;
        }
        
        return isValid;
    }

    /**
     * Converts the sensitive UserDO into a limited DTO.
     * 
     * @param user
     *            - DO
     * @return user - DTO
     */
    private RegisteredUserDTO convertUserDOToUserDTO(final RegisteredUser user) {
        if (null == user) {
            return null;
        }

        RegisteredUserDTO userDTO = this.dtoMapper.map(user, RegisteredUserDTO.class);

        // Augment with linked account information
        try {
            userDTO.setLinkedAccounts(this.database.getAuthenticationProvidersByUser(user));
        } catch (SegueDatabaseException e) {
            log.error("Unable to set linked accounts for user due to a database error.");
        }

        if (user.getPassword() != null && !user.getPassword().isEmpty()) {
            userDTO.setHasSegueAccount(true);
        } else {
            userDTO.setHasSegueAccount(false);
        }

        return userDTO;
    }

    /**
     * Converts a list of userDOs into a List of userDTOs.
     * 
     * @param listToConvert
     *            - list of DOs to convert
     * @return the list of user dtos.
     */
    private List<RegisteredUserDTO> convertUserDOToUserDTOList(final List<RegisteredUser> listToConvert) {
        List<RegisteredUserDTO> result = Lists.newArrayList();
        for (RegisteredUser user : listToConvert) {
            result.add(this.convertUserDOToUserDTO(user));
        }
        return result;
    }

    /**
     * Get the RegisteredUserDO of the currently logged in user. This is for internal use only.
     * 
     * This method will validate the session as well returning null if it is invalid.
     * 
     * @param request
     *            - to retrieve session information from
     * @return Returns the current UserDTO if we can get it or null if user is not currently logged in / there is an
     *         invalid session
     */
    private RegisteredUser getCurrentRegisteredUserDO(final HttpServletRequest request) {
        return this.userAuthenticationManager.getUserFromSession(request);
    }

    /**
     * Retrieves anonymous user information if it is available.
     * 
     * @param request
     *            - request containing session information.
     * @return An anonymous user containing any anonymous question attempts (which could be none)
     */
    private AnonymousUserDTO getAnonymousUserDTO(final HttpServletRequest request) {
        return this.dtoMapper.map(this.getAnonymousUserDO(request), AnonymousUserDTO.class);
    }

    /**
     * Retrieves anonymous user information if it is available.
     * 
     * @param request
     *            - request containing session information.
     * @return An anonymous user containing any anonymous question attempts (which could be none)
     */
    private AnonymousUser getAnonymousUserDO(final HttpServletRequest request) {
        AnonymousUser user;
        // no session exists so create one.
        if (request.getSession().getAttribute(ANONYMOUS_USER) == null) {
            user = new AnonymousUser(request.getSession().getId());
            user.setDateCreated(new Date());
            // add the user reference to the session
            request.getSession().setAttribute(ANONYMOUS_USER, user.getSessionId());
            this.temporaryUserCache.put(user.getSessionId(), user);
        } else {
            // reuse existing one
            if (request.getSession().getAttribute(ANONYMOUS_USER) instanceof String) {
                String userId = (String) request.getSession().getAttribute(ANONYMOUS_USER);
                user = this.temporaryUserCache.getIfPresent(userId);

                if (null == user) {
                    // the session must have expired. Create a new user and run this method again.
                    // this probably won't happen often as the session expiry and the cache should be timed correctly.
                    request.getSession().removeAttribute(ANONYMOUS_USER);
                    log.warn("Anonymous user session expired so creating a"
                            + " new one - this should not happen often if cache settings are correct.");
                    return this.getAnonymousUserDO(request);
                }
            } else {
                // this means that someone has put the wrong type in to the session variable.
                throw new ClassCastException("Unable to get AnonymousUser from session.");
            }
        }
        return user;
    }

    /**
     * Update the users' last seen field.
     * 
     * @param user
     *            of interest
     * @throws SegueDatabaseException
     *             - if an error occurs with the update.
     */
    private void updateLastSeen(final RegisteredUser user) throws SegueDatabaseException {
        if (user.getLastSeen() == null) {
            this.database.updateUserLastSeen(user);
        } else {
            // work out if we should update the user record again...
            long timeDiff = Math.abs(new Date().getTime() - user.getLastSeen().getTime());
            long minutesElapsed = TimeUnit.MILLISECONDS.toMinutes(timeDiff);
            if (minutesElapsed > LAST_SEEN_UPDATE_FREQUENCY_MINUTES) {
                this.database.updateUserLastSeen(user);
            }
        }
    }

    /**
     * @param userDTO
     * @param emailVerificationToken
     * @return
     */
    private String generateEmailVerificationURL(final RegisteredUserDTO userDTO, final String emailVerificationToken) {
        final int TRUNCATED_TOKEN_LENGTH = 5;

        List<NameValuePair> urlParamPairs = Lists.newArrayList();
        urlParamPairs.add(new BasicNameValuePair("userid", userDTO.getId().toString()));
        urlParamPairs.add(new BasicNameValuePair("email", userDTO.getEmail().toString()));
        urlParamPairs.add(new BasicNameValuePair("token", emailVerificationToken.substring(0,
                TRUNCATED_TOKEN_LENGTH)));
        String urlParams = URLEncodedUtils.format(urlParamPairs, "UTF-8");

        return String.format("https://%s/verifyemail?%s", properties.getProperty(HOST_NAME), urlParams);
    }

}<|MERGE_RESOLUTION|>--- conflicted
+++ resolved
@@ -812,7 +812,6 @@
         if (!userToSave.getEmail().equals(existingUser.getEmail())) {
             try {
                 RegisteredUserDTO userToSaveDTO = mapper.map(userToSave, RegisteredUserDTO.class);
-<<<<<<< HEAD
 
                 Map<String, Object> emailTokens = ImmutableMap.of("verificationURL",
                         this.generateEmailVerificationURL(userToSaveDTO, updatedUser.getEmailVerificationToken()));
@@ -822,10 +821,6 @@
                         emailTokens, EmailType.SYSTEM);
 
             } catch (ContentManagerException e) {
-=======
-                this.emailManager.sendEmailVerification(userToSaveDTO, userToSave.getEmailVerificationToken());
-            } catch (ContentManagerException | NoUserException e) {
->>>>>>> 074ac605
                 log.debug("ContentManagerException during sendEmailVerification " + e.getMessage());
             }
             userToSave.setEmail(existingUser.getEmail());
