--- conflicted
+++ resolved
@@ -127,13 +127,8 @@
             final MapperFacade dtoMapper, final EmailManager emailQueue, final ILogManager logManager,
             final UserAuthenticationManager userAuthenticationManager) {
         this(database, questionDb, properties, providersToRegister, dtoMapper, emailQueue, CacheBuilder.newBuilder()
-<<<<<<< HEAD
                 .expireAfterAccess(ANONYMOUS_SESSION_DURATION_IN_MINUTES, TimeUnit.MINUTES).recordStats()
-                .<String, AnonymousUser> build(), logManager, userAuthenticationManager);
-=======
-                .expireAfterAccess(ANONYMOUS_SESSION_DURATION_IN_MINUTES, TimeUnit.MINUTES)
                 .build(), logManager, userAuthenticationManager);
->>>>>>> e0b31c50
     }
 
     /**
