--- conflicted
+++ resolved
@@ -1605,17 +1605,10 @@
      *            - the name to validate.
      * @return true if the name is valid, false otherwise.
      */
-<<<<<<< HEAD
     public final boolean isUserNameValid(final String name) {
-        Pattern illegalCharacters = Pattern.compile(USER_NAME_ILLEGAL_CHARS_REGEX);
-        if (null == name || name.length() > USER_NAME_MAX_LENGTH || illegalCharacters.matcher(name).find()
+        if (null == name || name.length() > USER_NAME_MAX_LENGTH || USER_NAME_FORBIDDEN_CHARS_REGEX.matcher(name).find()
                 || name.isEmpty()) {
             return false;
-=======
-    public final boolean isUserNameValid(final String name){
-        if (name.length() > USER_NAME_MAX_LENGTH || USER_NAME_FORBIDDEN_CHARS_REGEX.matcher(name).find() || name.isEmpty()) {
-           return false;
->>>>>>> 2cdcd282
         }
         return true;
     }
