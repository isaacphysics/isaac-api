/*
 * Copyright 2014 Stephen Cummins & Nick Rogers.
 *
 * Licensed under the Apache License, Version 2.0 (the "License");
 * you may not use this file except in compliance with the License.
 *
 * You may obtain a copy of the License at
 * 		http://www.apache.org/licenses/LICENSE-2.0
 *
 * Unless required by applicable law or agreed to in writing, software
 * distributed under the License is distributed on an "AS IS" BASIS,
 * WITHOUT WARRANTIES OR CONDITIONS OF ANY KIND, either express or implied.
 * See the License for the specific language governing permissions and
 * limitations under the License.
 */
package uk.ac.cam.cl.dtg.segue.api.managers;

import com.google.api.client.util.Lists;
import com.google.common.collect.ImmutableMap;
import com.google.inject.Inject;
import ma.glasnost.orika.MapperFacade;
import ma.glasnost.orika.impl.DefaultMapperFactory;
import org.apache.commons.lang3.EnumUtils;
import org.apache.commons.lang3.Validate;
import org.apache.http.NameValuePair;
import org.apache.http.client.utils.URLEncodedUtils;
import org.apache.http.message.BasicNameValuePair;
import org.slf4j.Logger;
import org.slf4j.LoggerFactory;
import uk.ac.cam.cl.dtg.segue.api.Constants;
import uk.ac.cam.cl.dtg.segue.auth.AuthenticationProvider;
import uk.ac.cam.cl.dtg.segue.auth.IAuthenticator;
import uk.ac.cam.cl.dtg.segue.auth.IPasswordAuthenticator;
import uk.ac.cam.cl.dtg.segue.auth.ISecondFactorAuthenticator;
import uk.ac.cam.cl.dtg.segue.auth.exceptions.*;
import uk.ac.cam.cl.dtg.segue.comm.CommunicationException;
import uk.ac.cam.cl.dtg.segue.comm.EmailManager;
import uk.ac.cam.cl.dtg.segue.comm.EmailMustBeVerifiedException;
import uk.ac.cam.cl.dtg.segue.comm.EmailType;
import uk.ac.cam.cl.dtg.segue.dao.ILogManager;
import uk.ac.cam.cl.dtg.segue.dao.SegueDatabaseException;
import uk.ac.cam.cl.dtg.segue.dao.content.ContentManagerException;
import uk.ac.cam.cl.dtg.segue.dao.users.IAnonymousUserDataManager;
import uk.ac.cam.cl.dtg.segue.dao.users.IUserDataManager;
import uk.ac.cam.cl.dtg.isaac.dos.AbstractUserPreferenceManager;
import uk.ac.cam.cl.dtg.isaac.dos.UserPreference;
import uk.ac.cam.cl.dtg.isaac.dos.users.UserContext;
import uk.ac.cam.cl.dtg.isaac.dto.SegueErrorResponse;
import uk.ac.cam.cl.dtg.isaac.dos.users.AnonymousUser;
import uk.ac.cam.cl.dtg.isaac.dos.users.EmailVerificationStatus;
import uk.ac.cam.cl.dtg.isaac.dos.users.Gender;
import uk.ac.cam.cl.dtg.isaac.dos.users.RegisteredUser;
import uk.ac.cam.cl.dtg.isaac.dos.users.Role;
import uk.ac.cam.cl.dtg.isaac.dos.users.TOTPSharedSecret;
import uk.ac.cam.cl.dtg.isaac.dos.users.UserAuthenticationSettings;
import uk.ac.cam.cl.dtg.isaac.dos.users.UserFromAuthProvider;
import uk.ac.cam.cl.dtg.isaac.dto.content.EmailTemplateDTO;
import uk.ac.cam.cl.dtg.isaac.dto.users.AbstractSegueUserDTO;
import uk.ac.cam.cl.dtg.isaac.dto.users.AnonymousUserDTO;
import uk.ac.cam.cl.dtg.isaac.dto.users.RegisteredUserDTO;
import uk.ac.cam.cl.dtg.isaac.dto.users.UserAuthenticationSettingsDTO;
import uk.ac.cam.cl.dtg.isaac.dto.users.UserSummaryDTO;
import uk.ac.cam.cl.dtg.isaac.dto.users.UserSummaryWithEmailAddressDTO;
import uk.ac.cam.cl.dtg.util.PropertiesLoader;

import jakarta.servlet.http.HttpServletRequest;
import jakarta.servlet.http.HttpServletResponse;
import jakarta.ws.rs.core.Response;
import java.io.IOException;
import java.net.URI;
import java.security.NoSuchAlgorithmException;
import java.security.spec.InvalidKeySpecException;
import java.util.ArrayList;
import java.util.Arrays;
import java.util.Collection;
import java.util.Collections;
import java.util.Date;
import java.util.LinkedHashMap;
import java.util.List;
import java.util.Map;
import java.util.Objects;
import java.util.concurrent.TimeUnit;
import java.util.regex.Pattern;
import java.util.stream.Collectors;

import static org.apache.commons.lang3.text.WordUtils.capitalizeFully;
import static uk.ac.cam.cl.dtg.segue.api.Constants.*;

/**
 * This class is responsible for managing all user data and orchestration of calls to a user Authentication Manager for
 * dealing with sessions and passwords.
 */
public class UserAccountManager implements IUserAccountManager {
    private static final Logger log = LoggerFactory.getLogger(UserAccountManager.class);

    private final IUserDataManager database;
    private final QuestionManager questionAttemptDb;
    private final ILogManager logManager;
    private final MapperFacade dtoMapper;
    private final EmailManager emailManager;

    private final IAnonymousUserDataManager temporaryUserCache;

    private final Map<AuthenticationProvider, IAuthenticator> registeredAuthProviders;
    private final UserAuthenticationManager userAuthenticationManager;
    private final PropertiesLoader properties;

    private final ISecondFactorAuthenticator secondFactorManager;

    private final AbstractUserPreferenceManager userPreferenceManager;

<<<<<<< HEAD
=======
    private final Pattern restrictedSignupEmailRegex;
>>>>>>> b3b19ace
    private static final int USER_NAME_MAX_LENGTH = 255;
    private static final Pattern USER_NAME_FORBIDDEN_CHARS_REGEX = Pattern.compile("[*<>]");


    /**
     * Create an instance of the user manager class.
     *  @param database
     *            - an IUserDataManager that will support persistence.
     * @param questionDb
     *            - allows this class to instruct the questionDB to merge an anonymous user with a registered user.
     * @param properties
     *            - A property loader
     * @param providersToRegister
     *            - A map of known authentication providers.
     * @param dtoMapper
     *            - the preconfigured DO to DTO object mapper for user objects.
     * @param emailQueue
     *            - the preconfigured communicator manager for sending e-mails.
     * @param temporaryUserCache
     *            - temporary user cache for anonymous users
     * @param logManager
     *            - so that we can log events for users.
     * @param userAuthenticationManager
     * @param secondFactorManager
     * @param userPreferenceManager
     *            - Allows user preferences to be managed.
     */
    @Inject
    public UserAccountManager(final IUserDataManager database, final QuestionManager questionDb, final PropertiesLoader properties,
                              final Map<AuthenticationProvider, IAuthenticator> providersToRegister, final MapperFacade dtoMapper,
                              final EmailManager emailQueue, final IAnonymousUserDataManager temporaryUserCache,
                              final ILogManager logManager, final UserAuthenticationManager userAuthenticationManager,
                              final ISecondFactorAuthenticator secondFactorManager,
                              final AbstractUserPreferenceManager userPreferenceManager) {

        Validate.notNull(properties.getProperty(HMAC_SALT));
        Validate.notNull(properties.getProperty(SESSION_EXPIRY_SECONDS_DEFAULT));
        Validate.notNull(properties.getProperty(SESSION_EXPIRY_SECONDS_REMEMBERED));
        Validate.notNull(properties.getProperty(HOST_NAME));

        this.properties = properties;

        this.database = database;
        this.questionAttemptDb = questionDb;
        this.temporaryUserCache = temporaryUserCache;

        this.logManager = logManager;

        this.registeredAuthProviders = providersToRegister;
        this.dtoMapper = dtoMapper;

        this.emailManager = emailQueue;
        this.userAuthenticationManager = userAuthenticationManager;
        this.secondFactorManager = secondFactorManager;
        this.userPreferenceManager = userPreferenceManager;

        String forbiddenEmailRegex = properties.getProperty(RESTRICTED_SIGNUP_EMAIL_REGEX);
        if (null == forbiddenEmailRegex || forbiddenEmailRegex.isEmpty()) {
            this.restrictedSignupEmailRegex = null;
        } else {
            this.restrictedSignupEmailRegex = Pattern.compile(forbiddenEmailRegex);
        }
    }

    /**
     * This method will start the authentication process and ultimately provide a url for the client to redirect the
     * user to. This url will be for a 3rd party authenticator who will use the callback method provided after they have
     * authenticated.
     * 
     * Users who are already logged already will be returned their UserDTO without going through the authentication
     * process.
     * 
     * @param request
     *            - http request that we can attach the session to and save redirect url in.
     * @param provider
     *            - the provider the user wishes to authenticate with.
     * @return a URI for redirection
     * @throws IOException - 
     * @throws AuthenticationProviderMappingException - as per exception description.
     */
    public URI authenticate(final HttpServletRequest request, final String provider) 
            throws IOException, AuthenticationProviderMappingException {
        return this.userAuthenticationManager.getThirdPartyAuthURI(request, provider);
    }

    /**
     * This method will start the authentication process for linking a user to a 3rd party provider. It will ultimately
     * provide a url for the client to redirect the user to. This url will be for a 3rd party authenticator who will use
     * the callback method provided after they have authenticated.
     * 
     * Users must already be logged in to use this method otherwise a 401 will be returned.
     * 
     * @param request
     *            - http request that we can attach the session to.
     * @param provider
     *            - the provider the user wishes to authenticate with.
     * @return A redirection URI - also this endpoint ensures that the request has a session attribute on so we know
     *         that this is a link request not a new user.
     * @throws IOException - 
     * @throws AuthenticationProviderMappingException - as per exception description.
     */
    public URI initiateLinkAccountToUserFlow(final HttpServletRequest request, final String provider) 
            throws IOException, AuthenticationProviderMappingException {
        // record our intention to link an account.
        request.getSession().setAttribute(LINK_ACCOUNT_PARAM_NAME, Boolean.TRUE);

        return this.userAuthenticationManager.getThirdPartyAuthURI(request, provider);
    }

    /**
     * Authenticate Callback will receive the authentication information from the different provider types. (e.g. OAuth
     * 2.0 (IOAuth2Authenticator) or bespoke)
     * 
     * This method will either register a new user and attach the linkedAccount or locate the existing account of the
     * user and create a session for that.
     * 
     * @param request
     *            - http request from the user - should contain url encoded token details.
     * @param response
     *            to store the session in our own segue cookie.
     * @param provider
     *            - the provider who has just authenticated the user.
     * @param rememberMe
     *            - Boolean to indicate whether or not this cookie expiry duration should be long or short
     * @return Response containing the user object. Alternatively a SegueErrorResponse could be returned.
     * @throws AuthenticationProviderMappingException
     *             - if we cannot locate an appropriate authenticator.
     * @throws SegueDatabaseException
     *             - if there is a local database error.
     * @throws IOException
     *             - Problem reading something
     * @throws NoUserException
     *             - If the user doesn't exist with the provider.
     * @throws AuthenticatorSecurityException
     *             - If there is a security probably with the authenticator.
     * @throws CrossSiteRequestForgeryException
     *             - as per exception description.
     * @throws CodeExchangeException
     *             - as per exception description.
     * @throws AuthenticationCodeException
     *             - as per exception description.
     */
    public RegisteredUserDTO authenticateCallback(final HttpServletRequest request,
            final HttpServletResponse response, final String provider, final boolean rememberMe)
            throws AuthenticationProviderMappingException,
            AuthenticatorSecurityException, NoUserException, IOException, SegueDatabaseException,
            AuthenticationCodeException, CodeExchangeException, CrossSiteRequestForgeryException {
        IAuthenticator authenticator = this.userAuthenticationManager.mapToProvider(provider);
        // get the auth provider user data.
        UserFromAuthProvider providerUserDO = this.userAuthenticationManager.getThirdPartyUserInformation(request,
                provider);

        // if the UserFromAuthProvider exists then this is a login request so process it.
        RegisteredUser userFromLinkedAccount = this.userAuthenticationManager.getSegueUserFromLinkedAccount(
                authenticator.getAuthenticationProvider(), providerUserDO.getProviderUserId());
        if (userFromLinkedAccount != null) {
            return this.logUserIn(request, response, userFromLinkedAccount, rememberMe);
        }

        RegisteredUser currentUser = getCurrentRegisteredUserDO(request);
        // if the user is currently logged in and this is a request for a linked account, then create the new link.
        if (null != currentUser) {
            Boolean intentionToLinkRegistered = (Boolean) request.getSession().getAttribute(LINK_ACCOUNT_PARAM_NAME);
            if (intentionToLinkRegistered == null || !intentionToLinkRegistered) {
                throw new SegueDatabaseException("User is already authenticated - "
                        + "expected request to link accounts but none was found.");
            }
            
            List<AuthenticationProvider> usersProviders = this.database.getAuthenticationProvidersByUser(currentUser);
            if (!usersProviders.contains(authenticator.getAuthenticationProvider())) {
                // create linked account
                this.userAuthenticationManager.linkProviderToExistingAccount(currentUser,
                        authenticator.getAuthenticationProvider(), providerUserDO);
                // clear link accounts intention until next time
                request.removeAttribute(LINK_ACCOUNT_PARAM_NAME);
            }

            return this.convertUserDOToUserDTO(getCurrentRegisteredUserDO(request));
        } else {
            if (providerUserDO.getEmail() != null && !providerUserDO.getEmail().isEmpty() && this.findUserByEmail(providerUserDO.getEmail()) != null) {
                log.warn("A user tried to use unknown provider '" + capitalizeFully(provider)
                        + "' to log in to an account with matching email (" + providerUserDO.getEmail() + ").");
                throw new DuplicateAccountException("You do not use " + capitalizeFully(provider) + " to log on to Isaac."
                + " You may have registered using a different provider, or a username and password.");
            }
            // this must be a registration request
            RegisteredUser segueUserDO = this.registerUserWithFederatedProvider(
                    authenticator.getAuthenticationProvider(), providerUserDO);
            RegisteredUserDTO segueUserDTO = this.logUserIn(request, response, segueUserDO, rememberMe);
            segueUserDTO.setFirstLogin(true);
            
            try {
                ImmutableMap<String, Object> emailTokens = ImmutableMap.of("provider",
                        capitalizeFully(provider));

                emailManager.sendTemplatedEmailToUser(segueUserDTO,
                        emailManager.getEmailTemplateDTO("email-template-registration-confirmation-federated"),
                        emailTokens, EmailType.SYSTEM);

            } catch (ContentManagerException e) {
                log.error("Registration email could not be sent due to content issue: " + e.getMessage());
            }
            
            return segueUserDTO;
        }
    }

    /**
     * This method will attempt to authenticate the user using the provided credentials and if successful will log the
     * user in and create a session.
     * 
     * @param request
     *            - http request that we can attach the session to.
     * @param response
     *            to store the session in our own segue cookie.
     * @param provider
     *            - the provider the user wishes to authenticate with.
     * @param email
     *            - the email address of the account holder.
     * @param password
     *            - the plain text password.
     * @param rememberMe
     *            - Boolean to indicate whether or not this cookie expiry duration should be long or short
     * @return A response containing the UserDTO object or a SegueErrorResponse.
     * @throws AuthenticationProviderMappingException
     *             - if we cannot find an authenticator
     * @throws IncorrectCredentialsProvidedException
     *             - if the password is incorrect
     * @throws NoUserException
     *             - if the user does not exist
     * @throws NoCredentialsAvailableException
     *             - If the account exists but does not have a local password
     * @throws AdditionalAuthenticationRequiredException
     *             - If the account has 2FA enabled and we need to initiate that flow
     * @throws MFARequiredButNotConfiguredException
     *             - If the account type requires 2FA to be configured but none is enabled for the account
     * @throws SegueDatabaseException
     *             - if there is a problem with the database.
     */
    public final RegisteredUserDTO authenticateWithCredentials(final HttpServletRequest request,
            final HttpServletResponse response, final String provider, final String email, final String password, final boolean rememberMe)
            throws AuthenticationProviderMappingException, IncorrectCredentialsProvidedException, NoUserException,
            NoCredentialsAvailableException, SegueDatabaseException, AdditionalAuthenticationRequiredException, MFARequiredButNotConfiguredException, InvalidKeySpecException, NoSuchAlgorithmException {
        Validate.notBlank(email);
        Validate.notBlank(password);

        // get the current user based on their session id information.
        RegisteredUserDTO currentUser = this.convertUserDOToUserDTO(this.getCurrentRegisteredUserDO(request));
        if (null != currentUser) {
            log.debug(String.format("UserId (%s) already has a valid session - not bothering to reauthenticate",
                    currentUser.getId()));
            return currentUser;
        }

        RegisteredUser user = this.userAuthenticationManager.getSegueUserFromCredentials(provider, email, password);
        log.debug(String.format("UserId (%s) authenticated with credentials", user.getId()));

        // check if user has MFA enabled, if so we can't just log them in - also they won't have the correct cookie
        if (secondFactorManager.has2FAConfigured(convertUserDOToUserDTO(user))) {
            // we can't just log them in we have to set a caveat cookie
            this.partialLogInForMFA(request, response, user, rememberMe);
            throw new AdditionalAuthenticationRequiredException();
        } else if (Role.ADMIN.equals(user.getRole())) {
            // Admins MUST have 2FA enabled to use password login, so if we reached this point login cannot proceed.
            String message = "Your account type requires 2FA, but none has been configured! " +
                    "Please ask an admin to demote your account to regain access.";
            throw new MFARequiredButNotConfiguredException(message);
        } else {
            return this.logUserIn(request, response, user, rememberMe);
        }
    }

    /**
     * Create a user object. This method allows new user objects to be created.
     *
     * @param request
     *            - so that we can identify the user
     * @param response
     *            to tell the browser to store the session in our own segue cookie.
     * @param userObjectFromClient
     *            - the new user object from the clients perspective.
     * @param newPassword
     *            - the new password for the user.
     * @param userPreferenceObject
     * 			  - the new preferences for this user
     * @param rememberMe
     *            - Boolean to indicate whether or not this cookie expiry duration should be long or short
     * @return the updated user object.
     */
    public Response createUserObjectAndLogIn(final HttpServletRequest request, final HttpServletResponse response,
                                              final RegisteredUser userObjectFromClient, final String newPassword,
                                              final Map<String, Map<String, Boolean>> userPreferenceObject,
                                              final boolean rememberMe)
            throws InvalidKeySpecException, NoSuchAlgorithmException {
        try {
            RegisteredUserDTO savedUser = this.createUserObjectAndSession(request, response,
                    userObjectFromClient, newPassword, rememberMe);

            if (userPreferenceObject != null) {
                List<UserPreference> userPreferences = userPreferenceObjectToList(userPreferenceObject, savedUser.getId());
                userPreferenceManager.saveUserPreferences(userPreferences);
            }

            return Response.ok(savedUser).build();
        } catch (InvalidPasswordException e) {
            log.warn("Invalid password exception occurred during registration!");
            return new SegueErrorResponse(Response.Status.BAD_REQUEST, e.getMessage()).toResponse();
        } catch (FailedToHashPasswordException e) {
            log.error("Failed to hash password during user registration!");
            return new SegueErrorResponse(Response.Status.INTERNAL_SERVER_ERROR,
                    "Unable to set a password.").toResponse();
        } catch (MissingRequiredFieldException e) {
            log.warn(String.format("Missing field during update operation: %s ", e.getMessage()));
            return new SegueErrorResponse(Response.Status.BAD_REQUEST, "You are missing a required field. "
                    + "Please make sure you have specified all mandatory fields in your response.").toResponse();
        } catch (DuplicateAccountException e) {
            log.warn(String.format("Duplicate account registration attempt for (%s)", userObjectFromClient.getEmail()));
            return new SegueErrorResponse(Response.Status.BAD_REQUEST, e.getMessage()).toResponse();
        } catch (SegueDatabaseException e) {
            String errorMsg = "Unable to set a password, due to an internal database error.";
            log.error(errorMsg, e);
            return new SegueErrorResponse(Response.Status.INTERNAL_SERVER_ERROR, errorMsg).toResponse();
        } catch (EmailMustBeVerifiedException e) {
            log.warn("Someone attempted to register with an Isaac email address: " + userObjectFromClient.getEmail());
            return new SegueErrorResponse(Response.Status.BAD_REQUEST,
                    "You cannot register with an Isaac email address.").toResponse();
        } catch (InvalidNameException e) {
            log.warn("Invalid name provided during registration.");
            return new SegueErrorResponse(Response.Status.BAD_REQUEST, e.getMessage()).toResponse();
        }
    }


    /**
     * Convert user-provided preference maps to UserPreference lists.
     *
     * @param userPreferenceObject
     *            - the user-provided preference object
     * @param userId
     *            - the userId of the user
     * @return whether the preference is valid
     */
    private List<UserPreference> userPreferenceObjectToList(final Map<String, Map<String, Boolean>> userPreferenceObject,
                                                            final long userId) {
        List<UserPreference> userPreferences = com.google.common.collect.Lists.newArrayList();
        if (null == userPreferenceObject) {
            return userPreferences;
        }
        // FIXME: This entire method is horrible, but required to sanitise what is stored in the database . . .
        for (String preferenceType: userPreferenceObject.keySet()) {

            // Check if the given preference type is one we support:
            if (!EnumUtils.isValidEnum(uk.ac.cam.cl.dtg.isaac.api.Constants.IsaacUserPreferences.class, preferenceType)
                    && !EnumUtils.isValidEnum(SegueUserPreferences.class, preferenceType)) {
                log.warn("Unknown user preference type '" + preferenceType + "' provided. Skipping.");
                continue;
            }

            if (EnumUtils.isValidEnum(SegueUserPreferences.class, preferenceType)
                    && SegueUserPreferences.EMAIL_PREFERENCE.equals(SegueUserPreferences.valueOf(preferenceType))) {
                // This is an email preference, which is treated specially:
                for (String preferenceName : userPreferenceObject.get(preferenceType).keySet()) {
                    if (!EnumUtils.isValidEnum(EmailType.class, preferenceName)
                            || !EmailType.valueOf(preferenceName).isValidEmailPreference()) {
                        log.warn("Invalid email preference name '" + preferenceName + "' provided for '"
                                + preferenceType + "'! Skipping.");
                        continue;
                    }
                    boolean preferenceValue = userPreferenceObject.get(preferenceType).get(preferenceName);
                    userPreferences.add(new UserPreference(userId, preferenceType, preferenceName, preferenceValue));
                }
            } else if (EnumUtils.isValidEnum(uk.ac.cam.cl.dtg.isaac.api.Constants.IsaacUserPreferences.class,
                    preferenceType)) {
                // Isaac user preference names are configured in the config files:
                String acceptedPreferenceNamesProperty = properties.getProperty(preferenceType);
                if (null == acceptedPreferenceNamesProperty) {
                    log.error("Failed to find allowed user preferences names for '" + preferenceType
                            + "'! Has it been configured?");
                    acceptedPreferenceNamesProperty = "";
                }
                List<String> acceptedPreferenceNames = Arrays.asList(acceptedPreferenceNamesProperty.split(","));
                for (String preferenceName : userPreferenceObject.get(preferenceType).keySet()) {
                    if (!acceptedPreferenceNames.contains(preferenceName)) {
                        log.warn("Invalid user preference name '" + preferenceName + "' provided for type '"
                                + preferenceType + "'! Skipping.");
                        continue;
                    }
                    boolean preferenceValue = userPreferenceObject.get(preferenceType).get(preferenceName);
                    userPreferences.add(new UserPreference(userId, preferenceType, preferenceName, preferenceValue));
                }
            } else {
                log.warn("Unexpected user preference type '" + preferenceType + "' provided. Skipping.");
            }
        }
        return userPreferences;
    }

    /**
     * Update a user object.
     * <p>
     * This method does all of the necessary security checks to determine who is allowed to edit what.
     *
     * @param request              - so that we can identify the user
     * @param response             - so we can modify the session
     * @param userObjectFromClient - the new user object from the clients perspective.
     * @param passwordCurrent      - the current password, used if the password has changed
     * @param newPassword          - the new password, used if the password has changed
     * @param userPreferenceObject - the preferences for this user
     * @return the updated user object.
     * @throws NoCredentialsAvailableException
     * @throws IncorrectCredentialsProvidedException
     */
    public Response updateUserObject(final HttpServletRequest request, final HttpServletResponse response,
                                     final RegisteredUser userObjectFromClient, final String passwordCurrent,
                                     final String newPassword,
                                     final Map<String, Map<String, Boolean>> userPreferenceObject,
                                     final List<UserContext> registeredUserContexts)
            throws IncorrectCredentialsProvidedException, NoCredentialsAvailableException, InvalidKeySpecException,
            NoSuchAlgorithmException {
        Validate.notNull(userObjectFromClient.getId());

        // this is an update as the user has an id
        // security checks
        try {
            // check that the current user has permissions to change this users details.
            RegisteredUserDTO currentlyLoggedInUser = this.getCurrentRegisteredUser(request);
            if (!currentlyLoggedInUser.getId().equals(userObjectFromClient.getId())
                    && !checkUserRole(currentlyLoggedInUser, Arrays.asList(Role.ADMIN, Role.EVENT_MANAGER))) {
                return new SegueErrorResponse(Response.Status.FORBIDDEN,
                        "You cannot change someone else's user settings.").toResponse();
            }

            // check if they are trying to change a password
            if (newPassword != null && !newPassword.isEmpty()) {
                // only admins and the account owner can change passwords 
                if (!currentlyLoggedInUser.getId().equals(userObjectFromClient.getId())
                        && !checkUserRole(currentlyLoggedInUser, Collections.singletonList(Role.ADMIN))) {
                    return new SegueErrorResponse(Response.Status.FORBIDDEN,
                            "You cannot change someone else's password.").toResponse();
                }

                // Password change requires auth check unless admin is modifying non-admin user account
                if (!(checkUserRole(currentlyLoggedInUser, Collections.singletonList(Role.ADMIN))
                        && userObjectFromClient.getRole() != Role.ADMIN)) {
                    // authenticate the user to check they are allowed to change the password

                    if (null == passwordCurrent) {
                        return new SegueErrorResponse(Response.Status.BAD_REQUEST,
                                "You must provide your current password to change your password!").toResponse();
                    }

                    this.ensureCorrectPassword(AuthenticationProvider.SEGUE.name(),
                            userObjectFromClient.getEmail(), passwordCurrent);
                }
            }

            // check that any changes to protected fields being made are allowed.
            RegisteredUserDTO existingUserFromDb = this.getUserDTOById(userObjectFromClient.getId());

            // You cannot modify role using this endpoint (an admin needs to go through the endpoint specifically for
            // role modification)
            if (null == userObjectFromClient.getRole() || !existingUserFromDb.getRole().equals(userObjectFromClient.getRole())) {
                return new SegueErrorResponse(Response.Status.FORBIDDEN,
                        "You cannot change a users role.").toResponse();
            }

            if (registeredUserContexts != null) {
                // We always set the last confirmed date from code rather than trusting the client
                userObjectFromClient.setRegisteredContexts(registeredUserContexts);
                userObjectFromClient.setRegisteredContextsLastConfirmed(new Date());
            } else {
                // Registered contexts should only ever be set via the registeredUserContexts object, so that it is the
                // server that sets the time that they last confirmed their user context values.
                // To ensure this, we overwrite the fields with the values already set in the db if registeredUserContexts is null
                userObjectFromClient.setRegisteredContexts(existingUserFromDb.getRegisteredContexts());
                userObjectFromClient.setRegisteredContextsLastConfirmed(existingUserFromDb.getRegisteredContextsLastConfirmed());
            }

            RegisteredUserDTO updatedUser = updateUserObject(userObjectFromClient, newPassword);

            // If the user's school has changed, record it. Check this using Objects.equals() to be null safe!
            if (!Objects.equals(updatedUser.getSchoolId(), existingUserFromDb.getSchoolId())
                    || !Objects.equals(updatedUser.getSchoolOther(), existingUserFromDb.getSchoolOther())) {
                LinkedHashMap<String, Object> eventDetails = new LinkedHashMap<>();
                eventDetails.put("oldSchoolId", existingUserFromDb.getSchoolId());
                eventDetails.put("newSchoolId", updatedUser.getSchoolId());
                eventDetails.put("oldSchoolOther", existingUserFromDb.getSchoolOther());
                eventDetails.put("newSchoolOther", updatedUser.getSchoolOther());

                if (!Objects.equals(currentlyLoggedInUser.getId(), updatedUser.getId())) {
                    // This is an ADMIN user changing another user's school:
                    eventDetails.put(USER_ID_FKEY_FIELDNAME, updatedUser.getId());
                    this.logManager.logEvent(currentlyLoggedInUser, request, SegueServerLogType.ADMIN_CHANGE_USER_SCHOOL,
                            eventDetails);
                } else {
                    this.logManager.logEvent(currentlyLoggedInUser, request, SegueServerLogType.USER_SCHOOL_CHANGE,
                            eventDetails);
                }
            }

            if (userPreferenceObject != null) {
                List<UserPreference> userPreferences = userPreferenceObjectToList(userPreferenceObject,
                        updatedUser.getId());
                userPreferenceManager.saveUserPreferences(userPreferences);
            }

            return Response.ok(updatedUser).build();
        } catch (NoUserLoggedInException e) {
            return SegueErrorResponse.getNotLoggedInResponse();
        } catch (NoUserException e) {
            return new SegueErrorResponse(Response.Status.NOT_FOUND,
                    "The user specified does not exist.").toResponse();
        } catch (SegueDatabaseException e) {
            log.error("Unable to modify user", e);
            return new SegueErrorResponse(Response.Status.INTERNAL_SERVER_ERROR,
                    "Error while modifying the user").toResponse();
        } catch (InvalidPasswordException e) {
            return new SegueErrorResponse(Response.Status.BAD_REQUEST, e.getMessage()).toResponse();
        } catch (MissingRequiredFieldException e) {
            log.warn(String.format("Missing field during update operation: %s ", e.getMessage()));
            return new SegueErrorResponse(Response.Status.BAD_REQUEST, e.getMessage()).toResponse();
        } catch (AuthenticationProviderMappingException e) {
            return new SegueErrorResponse(Response.Status.INTERNAL_SERVER_ERROR,
                    "Unable to map to a known authenticator. The provider: is unknown").toResponse();
        } catch (InvalidNameException e) {
            log.warn("Invalid name provided during user update.");
            return new SegueErrorResponse(Response.Status.BAD_REQUEST, e.getMessage()).toResponse();
        }
    }

    /**
     * Complete the MFA login process. If the correct TOTPCode is provided we will give the user a full session cookie
     * rather than a partial one.
     *
     * @param request - containing the partially logged in user.
     * @param response - response will be updated to include fully logged in cookie if TOTPCode is successfully verified
     * @param TOTPCode - code to verify
     * @param rememberMe - Boolean to indicate whether or not this cookie expiry duration should be long or short
     * @return RegisteredUserDTO as they are now considered logged in.
     * @throws IncorrectCredentialsProvidedException
     *             - if the password is incorrect
     * @throws NoCredentialsAvailableException
     *             - If the account exists but does not have a local password
     * @throws NoUserLoggedInException
     *             - If the user hasn't completed the first step of the authentication process.
     * @throws SegueDatabaseException
     *             - if there is a problem with the database.
     */
    public RegisteredUserDTO authenticateMFA(final HttpServletRequest request, final HttpServletResponse response,
                                             final Integer TOTPCode, final boolean rememberMe)
            throws IncorrectCredentialsProvidedException, NoCredentialsAvailableException, SegueDatabaseException, NoUserLoggedInException {
        RegisteredUser registeredUser = this.retrievePartialLogInForMFA(request);

        if (registeredUser == null) {
            throw new NoUserLoggedInException();
        }

        RegisteredUserDTO userToReturn = convertUserDOToUserDTO(registeredUser);
        this.secondFactorManager.authenticate2ndFactor(userToReturn, TOTPCode);

        // replace cookie to no longer have caveat
        return this.logUserIn(request, response, registeredUser, rememberMe);
    }

    /**
     * Utility method to ensure that the credentials provided are the current correct ones. If they are invalid an
     * exception will be thrown otherwise nothing will happen.
     * 
     * @param provider
     *            - the password provider who will validate the credentials.
     * @param email
     *            - the email address of the account holder.
     * @param password
     *            - the plain text password.
     * @throws AuthenticationProviderMappingException
     *             - if we cannot find an authenticator
     * @throws IncorrectCredentialsProvidedException
     *             - if the password is incorrect
     * @throws NoUserException
     *             - if the user does not exist
     * @throws NoCredentialsAvailableException
     *             - If the account exists but does not have a local password
     * @throws SegueDatabaseException
     *             - if there is a problem with the database.
     */
    public void ensureCorrectPassword(final String provider, final String email, final String password)
            throws AuthenticationProviderMappingException, IncorrectCredentialsProvidedException, NoUserException,
            NoCredentialsAvailableException, SegueDatabaseException, InvalidKeySpecException, NoSuchAlgorithmException {

        // this method will throw an error if the credentials are incorrect.
        this.userAuthenticationManager.getSegueUserFromCredentials(provider, email, password);
    }
   

    /**
     * Unlink User From AuthenticationProvider
     * 
     * Removes the link between a user and a provider.
     * 
     * @param user
     *            - user to affect.
     * @param providerString
     *            - provider to unassociated.
     * @throws SegueDatabaseException
     *             - if there is an error during the database update.
     * @throws MissingRequiredFieldException
     *             - If the change will mean that the user will be unable to login again.
     * @throws AuthenticationProviderMappingException
     *             - if we are unable to locate the authentication provider specified.
     */
    public void unlinkUserFromProvider(final RegisteredUserDTO user, final String providerString)
            throws SegueDatabaseException, MissingRequiredFieldException, AuthenticationProviderMappingException {
        RegisteredUser userDO = this.findUserById(user.getId());
        this.userAuthenticationManager.unlinkUserAndProvider(userDO, providerString);
    }

    /**
     * CheckUserRole matches a list of valid roles.
     * 
     * @param request
     *            - http request so that we can get current users details.
     * @param validRoles
     *            - a Collection of roles that we would want the user to match.
     * @return true if the user is a member of one of the roles in our valid roles list. False if not.
     * @throws NoUserLoggedInException
     *             - if there is no registered user logged in.
     */
    public final boolean checkUserRole(final HttpServletRequest request, final Collection<Role> validRoles)
            throws NoUserLoggedInException {
        RegisteredUserDTO user = this.getCurrentRegisteredUser(request);

        return this.checkUserRole(user, validRoles);
    }

    /**
     * CheckUserRole matches a list of valid roles.
     *
     * @param user
     *            - the users details.
     * @param validRoles
     *            - a Collection of roles that we would want the user to match.
     * @return true if the user is a member of one of the roles in our valid roles list. False if not.
     * @throws NoUserLoggedInException
     *             - if there is no registered user logged in.
     */
    public final boolean checkUserRole(final RegisteredUserDTO user, final Collection<Role> validRoles)
            throws NoUserLoggedInException {
        if (null == user) {
            throw new NoUserLoggedInException();
        }

        for (Role roleToMatch : validRoles) {
            if (user.getRole() != null && user.getRole().equals(roleToMatch)) {
                return true;
            }
        }

        return false;
    }

    /**
     * Determine if there is a user logged in with a valid session.
     * 
     * @param request
     *            - to retrieve session information from
     * @return True if the user is logged in and the session is valid, false if not.
     */
    public final boolean isRegisteredUserLoggedIn(final HttpServletRequest request) {
        try {
            return this.getCurrentRegisteredUser(request) != null;
        } catch (NoUserLoggedInException e) {
            return false;
        }
    }

    /**
     * Get the details of the currently logged in registered user.
     * 
     * This method will validate the session and will throw a NoUserLoggedInException if invalid.
     * 
     * @param request
     *            - to retrieve session information from
     * @return Returns the current UserDTO if we can get it or null if user is not currently logged in
     * @throws NoUserLoggedInException
     *             - When the session has expired or there is no user currently logged in.
     */
    public final RegisteredUserDTO getCurrentRegisteredUser(final HttpServletRequest request)
            throws NoUserLoggedInException {
        Validate.notNull(request);

        RegisteredUser user = this.getCurrentRegisteredUserDO(request);

        if (null == user) {
            throw new NoUserLoggedInException();
        }

        try {
            updateLastSeen(user);
        } catch (SegueDatabaseException e) {
            log.error(String.format("Unable to update user (%s) last seen date.", user.getId()));
        }

        return this.convertUserDOToUserDTO(user);
    }

    /**
     * Extract the session expiry time from a request.
     *
     * Does not check session validity.
     *
     * @param request The request to extract the session information from
     * @return The session expiry as a Date
     */
    public Date getSessionExpiry(final HttpServletRequest request) {
        return userAuthenticationManager.getSessionExpiry(request);
    }

    /**
     * Get the authentication settings of particular user
     *
     * @param user
     *            - to retrieve settings from
     * @return Returns the current UserDTO if we can get it or null if user is not currently logged in
     * @throws SegueDatabaseException
     *             - If there is an internal database error
     */
    public final UserAuthenticationSettingsDTO getUsersAuthenticationSettings(final RegisteredUserDTO user)
            throws SegueDatabaseException {
        Validate.notNull(user);

        UserAuthenticationSettings userAuthenticationSettings = this.database.getUserAuthenticationSettings(user.getId());
        if (userAuthenticationSettings != null) {
            return this.dtoMapper.map(userAuthenticationSettings, UserAuthenticationSettingsDTO.class);
        } else {
            return new UserAuthenticationSettingsDTO();
        }
    }

    /**
     * Find a list of users based on some user prototype.
     * 
     * @param prototype
     *            - partially completed user object to base search on
     * @return list of registered user dtos.
     * @throws SegueDatabaseException
     *             - if there is a database error.
     */
    public List<RegisteredUserDTO> findUsers(final RegisteredUserDTO prototype) throws SegueDatabaseException {
        List<RegisteredUser> registeredUsersDOs = this.database.findUsers(this.dtoMapper.map(prototype,
                RegisteredUser.class));

        return this.convertUserDOListToUserDTOList(registeredUsersDOs);
    }

    /**
     * Find a list of users based on a List of user ids.
     * 
     * @param userIds
     *            - partially completed user object to base search on
     * @return list of registered user dtos.
     * @throws SegueDatabaseException
     *             - if there is a database error.
     */
    public List<RegisteredUserDTO> findUsers(final Collection<Long> userIds) throws SegueDatabaseException {
        Validate.notNull(userIds);
        if (userIds.isEmpty()) {
            return Lists.newArrayList();
        }

        List<RegisteredUser> registeredUsersDOs = this.database.findUsers(Lists.newArrayList(userIds));

        return this.convertUserDOListToUserDTOList(registeredUsersDOs);
    }

    /**
     * This function can be used to find user information about a user when given an id.
     * 
     * @param id
     *            - the id of the user to search for.
     * @return the userDTO
     * @throws NoUserException
     *             - If we cannot find a valid user with the email address provided.
     * @throws SegueDatabaseException
     *             - If there is another database error       
     */
    public final RegisteredUserDTO getUserDTOById(final Long id) throws NoUserException, SegueDatabaseException {
        return this.getUserDTOById(id, false);
    }

    /**
     * This function can be used to find user information about a user when given an id - EVEN if it is a deleted user.
     *
     * WARNING- Do not expect complete RegisteredUser Objects as data may be missing if you include deleted users
     * @param id
     *            - the id of the user to search for.
     * @param includeDeleted
     *            - include deleted users in results - true for yes false for no
     * @return the userDTO
     * @throws NoUserException
     *             - If we cannot find a valid user with the email address provided.
     * @throws SegueDatabaseException
     *             - If there is another database error
     */
    public final RegisteredUserDTO getUserDTOById(final Long id, final boolean includeDeleted) throws NoUserException,
            SegueDatabaseException {
        RegisteredUser user;
        if (includeDeleted) {
            user = this.database.getById(id, true);
        } else {
            user = this.findUserById(id);
        }

        if (null == user) {
            throw new NoUserException("No user found with this ID!");
        }
        return this.convertUserDOToUserDTO(user);
    }

    /**
     * This function can be used to find user information about a user when given an email.
     * 
     * @param email
     *            - the e-mail address of the user to search for
     * @return the userDTO
     * @throws NoUserException
     *             - If we cannot find a valid user with the email address provided.
     * @throws SegueDatabaseException
     *             - If there is another database error
     */
    public final RegisteredUserDTO getUserDTOByEmail(final String email) throws NoUserException,
            SegueDatabaseException {
        RegisteredUser findUserByEmail = this.findUserByEmail(email);

        if (null == findUserByEmail) {
            throw new NoUserException("No user found with this email!");
        }

        return this.convertUserDOToUserDTO(findUserByEmail);
    }

    /**
     * This method will return either an AnonymousUserDTO or a RegisteredUserDTO
     * 
     * If the user is currently logged in you will get a RegisteredUserDTO otherwise you will get an AnonymousUserDTO
     * containing a sessionIdentifier and any questionAttempts made by the anonymous user.
     * 
     * @param request
     *            - containing session information.
     * 
     * @return AbstractSegueUserDTO - Either a RegisteredUser or an AnonymousUser
     */
    public AbstractSegueUserDTO getCurrentUser(final HttpServletRequest request) throws SegueDatabaseException {
        try {
            return this.getCurrentRegisteredUser(request);
        } catch (NoUserLoggedInException e) {
            return this.getAnonymousUserDTO(request);
        }
    }

    /**
     * Destroy a session attached to the request.
     * 
     * @param request
     *            containing the tomcat session to destroy
     * @param response
     *            to destroy the segue cookie.
     */
    public void logUserOut(final HttpServletRequest request, final HttpServletResponse response) {
        Validate.notNull(request);
        this.userAuthenticationManager.destroyUserSession(request, response);
    }

    /**
     * Method to create a user object in our database and log them in.
     *
     * Note: this method is intended for creation of accounts in segue - not for linked account registration.
     * 
     * @param request
     *            to enable access to anonymous user information.
     * @param response
     *            to store the session in our own segue cookie.
     * @param user
     *            - the user DO to use for updates - must not contain a user id.
     * @param newPassword
     *            - new password for the account being created.
     * @param rememberMe
     *            - Boolean to indicate whether or not this cookie expiry duration should be long or short
     * @throws InvalidPasswordException
     *             - the password provided does not meet our requirements.
     * @throws MissingRequiredFieldException
     *             - A required field is missing for the user object so cannot be saved.
     * @return the user object as was saved.
     * @throws SegueDatabaseException
     *             - If there is an internal database error.
     * @throws EmailMustBeVerifiedException
     *             - if a user attempts to sign up with an email that must be verified before it can be used
     *             (i.e. an @isaacphysics.org or @isaacchemistry.org address).
     */
    public RegisteredUserDTO createUserObjectAndSession(final HttpServletRequest request,
            final HttpServletResponse response, final RegisteredUser user, final String newPassword,
                                                        final boolean rememberMe) throws InvalidPasswordException,
            MissingRequiredFieldException, SegueDatabaseException,
            EmailMustBeVerifiedException, InvalidKeySpecException, NoSuchAlgorithmException, InvalidNameException {
        Validate.isTrue(user.getId() == null,
                "When creating a new user the user id must not be set.");

        if (this.findUserByEmail(user.getEmail()) != null) {
            throw new DuplicateAccountException("An account with that e-mail address already exists.");
        }

        // Ensure nobody registers with Isaac email addresses. Users can change emails to restricted ones by verifying them, however.
        if (null != restrictedSignupEmailRegex && restrictedSignupEmailRegex.matcher(user.getEmail()).find()) {
            log.warn("User attempted to register with Isaac email address '" + user.getEmail() + "'!");
            throw new EmailMustBeVerifiedException("You cannot register with an Isaac email address.");
        }

        RegisteredUser userToSave;
        MapperFacade mapper = this.dtoMapper;

        // We want to map to DTO first to make sure that the user cannot
        // change fields that aren't exposed to them
        RegisteredUserDTO userDtoForNewUser = mapper.map(user, RegisteredUserDTO.class);

        // This is a new registration
        userToSave = mapper.map(userDtoForNewUser, RegisteredUser.class);

        // Set defaults
        userToSave.setRole(Role.STUDENT);
        userToSave.setEmailVerificationStatus(EmailVerificationStatus.NOT_VERIFIED);
        userToSave.setRegistrationDate(new Date());
        userToSave.setLastUpdated(new Date());

        // Before save we should validate the user for mandatory fields.
        if (!this.isUserValid(userToSave)) {
            throw new MissingRequiredFieldException("The email address provided is invalid.");
        }

        // validate names
        if (!this.isUserNameValid(user.getGivenName())) {
            throw new InvalidNameException("The given name provided is an invalid length or contains forbidden characters.");
        }

        if (!this.isUserNameValid(user.getFamilyName())) {
            throw new InvalidNameException("The family name provided is an invalid length or contains forbidden characters.");
        }

        IPasswordAuthenticator authenticator = (IPasswordAuthenticator) this.registeredAuthProviders
                .get(AuthenticationProvider.SEGUE);

        authenticator.createEmailVerificationTokenForUser(userToSave, userToSave.getEmail());

        // FIXME: Before creating the user object, ensure password is valid. This should really be in a transaction.
        authenticator.ensureValidPassword(newPassword);

        // save the user to get the userId
        RegisteredUser userToReturn = this.database.createOrUpdateUser(userToSave);

        // create password for the user
        authenticator.setOrChangeUsersPassword(userToReturn, newPassword);

        // send an email confirmation and set up verification
        try {
        	RegisteredUserDTO userToReturnDTO = this.getUserDTOById(userToReturn.getId());

            ImmutableMap<String, Object> emailTokens = ImmutableMap.of("verificationURL",
                    generateEmailVerificationURL(userToReturnDTO, userToReturn.getEmailVerificationToken()));

            emailManager.sendTemplatedEmailToUser(userToReturnDTO,
                    emailManager.getEmailTemplateDTO("email-template-registration-confirmation"),
                    emailTokens, EmailType.SYSTEM);

        } catch (ContentManagerException e) {
            log.error("Registration email could not be sent due to content issue: " + e.getMessage());
        } catch (NoUserException e) {
            log.error("Registration email could not be sent due to not being able to locate the user: " + e.getMessage());
		}

        // save the user again with updated token
        //TODO: do we need this?
        userToReturn = this.database.createOrUpdateUser(userToReturn);

        logManager.logEvent(this.convertUserDOToUserDTO(userToReturn), request, SegueServerLogType.USER_REGISTRATION,
                ImmutableMap.builder().put("provider", AuthenticationProvider.SEGUE.name()).build());

        // return it to the caller.
        return this.logUserIn(request, response, userToReturn, rememberMe);
    }

    /**
     * Method to update a user object in our database.
     * 
     * @param updatedUser
     *            - the user to update - must contain a user id
     * @param newPassword - the new password if being changed.
     * @throws InvalidPasswordException
     *             - the password provided does not meet our requirements.
     * @throws MissingRequiredFieldException
     *             - A required field is missing for the user object so cannot be saved.
     * @return the user object as was saved.
     * @throws SegueDatabaseException
     *             - If there is an internal database error.
     */
    public RegisteredUserDTO updateUserObject(final RegisteredUser updatedUser, final String newPassword)
            throws InvalidPasswordException, MissingRequiredFieldException, SegueDatabaseException,
            InvalidKeySpecException, NoSuchAlgorithmException, InvalidNameException {
        Validate.notNull(updatedUser.getId());

        // We want to map to DTO first to make sure that the user cannot
        // change fields that aren't exposed to them
        RegisteredUserDTO userDTOContainingUpdates = this.dtoMapper.map(updatedUser, RegisteredUserDTO.class);
        if (updatedUser.getId() == null) {
            throw new IllegalArgumentException(
                    "The user object specified does not have an id. Users cannot be updated without a specific id set.");
        }

        // This is an update operation.
        final RegisteredUser existingUser = this.findUserById(updatedUser.getId());
        // userToSave = existingUser;

        // Check that the user isn't trying to take an existing users e-mail.
        if (this.findUserByEmail(updatedUser.getEmail()) != null && !existingUser.getEmail().equals(updatedUser.getEmail())) {
            throw new DuplicateAccountException("An account with that e-mail address already exists.");
        }

        // validate names
        if (!this.isUserNameValid(updatedUser.getGivenName())) {
            throw new InvalidNameException("The given name provided is an invalid length or contains forbidden characters.");
        }

        if (!this.isUserNameValid(updatedUser.getFamilyName())) {
            throw new InvalidNameException("The family name provided is an invalid length or contains forbidden characters.");
        }

        IPasswordAuthenticator authenticator = (IPasswordAuthenticator) this.registeredAuthProviders
                .get(AuthenticationProvider.SEGUE);

        // Check if there is a new password and it is invalid as early as possible:
        if (null != newPassword && !newPassword.isEmpty()) {
            authenticator.ensureValidPassword(newPassword);
        }

        MapperFacade mergeMapper = new DefaultMapperFactory.Builder().mapNulls(false).build().getMapperFacade();

        RegisteredUser userToSave = new RegisteredUser();
        mergeMapper.map(existingUser, userToSave);
        mergeMapper.map(userDTOContainingUpdates, userToSave);
        // Don't modify email verification status, registration date, or role
        userToSave.setEmailVerificationStatus(existingUser.getEmailVerificationStatus());
        userToSave.setRegistrationDate(existingUser.getRegistrationDate());
        userToSave.setRole(existingUser.getRole());
        userToSave.setLastUpdated(new Date());

        if (updatedUser.getSchoolId() == null && existingUser.getSchoolId() != null) {
            userToSave.setSchoolId(null);
        }
        // Correctly remove school_other when it is set to be the empty string:
        if (updatedUser.getSchoolOther() == null || updatedUser.getSchoolOther().isEmpty()) {
            userToSave.setSchoolOther(null);
        }

        // Allow the user to clear their DOB, they have already confirmed they are over 11 at least once.
        // null values are explicitly not mapped by `mergeMapper`.
        if (updatedUser.getDateOfBirth() == null) {
            userToSave.setDateOfBirth(null);
        }

        // Before save we should validate the user for mandatory fields.
        // Doing this before the email change code is necessary to ensure that (a) users cannot try and change to an
        // invalid email, and (b) that users with an invalid email can change their email to a valid one!
        if (!this.isUserValid(userToSave)) {
            throw new MissingRequiredFieldException("The email address provided is invalid.");
        }

        // Make sure the email address is preserved (can't be changed until new email is verified)
        // Send a new verification email if the user has changed their email
        if (!existingUser.getEmail().equals(updatedUser.getEmail())) {
            try {
                String newEmail = updatedUser.getEmail();
                authenticator.createEmailVerificationTokenForUser(userToSave, newEmail);

                RegisteredUserDTO userDTO = this.getUserDTOById(userToSave.getId());
                String emailVerificationToken = userToSave.getEmailVerificationToken();
                this.sendVerificationEmailsForEmailChange(userDTO, newEmail, emailVerificationToken);

            } catch (ContentManagerException | NoUserException e) {
                log.error("ContentManagerException during sendEmailVerificationChange " + e.getMessage());
            }

            userToSave.setEmail(existingUser.getEmail());
        }

        // save the user
        RegisteredUser userToReturn = this.database.createOrUpdateUser(userToSave);
        if (null != newPassword && !newPassword.isEmpty()) {
            authenticator.setOrChangeUsersPassword(userToReturn, newPassword);
        }

        // return it to the caller
        return this.convertUserDOToUserDTO(userToReturn);
    }

    /**
     * @param id
     *            - the user id
     * @param requestedRole
     *            - the new role
     * @throws SegueDatabaseException
     *             - an exception when accessing the database
     */
    public void updateUserRole(final Long id, final Role requestedRole) throws SegueDatabaseException {
        Validate.notNull(requestedRole);
        RegisteredUser userToSave = this.findUserById(id);

        // Send welcome email if user has become teacher or tutor, otherwise, role change notification
        try {
            RegisteredUserDTO existingUserDTO = this.getUserDTOById(id);
            if (userToSave.getRole() != requestedRole) {
                String emailTemplate;
                switch (requestedRole) {
                    case TUTOR:
                        emailTemplate = "email-template-tutor-welcome";
                        break;
                    case TEACHER:
                        emailTemplate = "email-template-teacher-welcome";
                        break;
                    default:
                        emailTemplate = "email-template-default-role-change";
                }
                emailManager.sendTemplatedEmailToUser(existingUserDTO,
                        emailManager.getEmailTemplateDTO(emailTemplate),
                        ImmutableMap.of("oldrole", existingUserDTO.getRole().toString(),
                                "newrole", requestedRole.toString()),
                        EmailType.SYSTEM);
            }
        } catch (ContentManagerException | NoUserException e) {
            log.debug("ContentManagerException during sendTeacherWelcome " + e.getMessage());
        }

        userToSave.setRole(requestedRole);
        this.database.createOrUpdateUser(userToSave);
    }

    /**
     * @param email
     *            - the user email
     * @param requestedEmailVerificationStatus
     *            - the new email verification status
     * @throws SegueDatabaseException
     *             - an exception when accessing the database
     */
    public void updateUserEmailVerificationStatus(final String email, 
            final EmailVerificationStatus requestedEmailVerificationStatus) throws SegueDatabaseException {
        Validate.notNull(requestedEmailVerificationStatus);
        RegisteredUser userToSave = this.findUserByEmail(email);
        if (null == userToSave) {
            log.warn(String.format(
                    "Could not update email verification status of email address (%s) - does not exist",
                    email));
            return;
        }
        userToSave.setEmailVerificationStatus(requestedEmailVerificationStatus);
        userToSave.setLastUpdated(new Date());
        this.database.createOrUpdateUser(userToSave);
    }

    /**
     * This method facilitates the removal of personal user data from Segue.
     * 
     * @param userToDelete
     *            - the user to delete.
     * @throws SegueDatabaseException
     *             - if a general database error has occurred.
     * @throws NoUserException
     *             - if we cannot find the user account specified
     */
    public void deleteUserAccount(final RegisteredUserDTO userToDelete) throws NoUserException, SegueDatabaseException {
        // check the user exists
        if(null == userToDelete) {
            throw new NoUserException("Unable to delete the user as no user was provided.");
        }

        RegisteredUser userDOById = this.findUserById(userToDelete.getId());

        // delete the user.
        this.database.deleteUserAccount(userDOById);
    }

    /**
     * This method facilitates the merging of two user accounts.
     *
     * @param target
     *            - the user account to remove.
     * @param source
     *            - the user account to merge into.
     * @throws SegueDatabaseException
     *             if an error occurs
     */
    public void mergeUserAccounts(final RegisteredUserDTO target, final RegisteredUserDTO source)
            throws SegueDatabaseException {
        // check the users exist
        if (null == target) {
            throw new SegueDatabaseException("Merge users target is null");
        } else if (null == source) {
            throw new SegueDatabaseException("Merge users source is null");
        }

        RegisteredUser targetUser = this.findUserById(target.getId());
        RegisteredUser sourceUser = this.findUserById(source.getId());

        // merge the users.
        this.database.mergeUserAccounts(targetUser, sourceUser);
    }

    /**
     * This method will use an email address to check a local user exists and if so, will send an email with a unique
     * token to allow a password reset. This method does not indicate whether or not the email actually existed.
     *
     * @param userObject
     *            - A user object containing the email address of the user to reset the password for.
     * @throws NoSuchAlgorithmException
     *             - if the configured algorithm is not valid.
     * @throws InvalidKeySpecException
     *             - if the preconfigured key spec is invalid.
     * @throws CommunicationException
     *             - if a fault occurred whilst sending the communique
     * @throws SegueDatabaseException
     *             - If there is an internal database error.
     * @throws NoUserException
     *             - If no user found with provided email.
     */
    public final void resetPasswordRequest(final RegisteredUserDTO userObject) throws InvalidKeySpecException,
            NoSuchAlgorithmException, CommunicationException, SegueDatabaseException, NoUserException {
        RegisteredUser user = this.findUserByEmail(userObject.getEmail());

        if (null == user) {
            throw new NoUserException("No user found with this email!");
        }

        RegisteredUserDTO userDTO = this.convertUserDOToUserDTO(user);
        this.userAuthenticationManager.resetPasswordRequest(user, userDTO);
    }

    /**
     * This method will use an email address to check a local user exists and if so, will send an email with a unique
     * token to allow a password reset. This method does not indicate whether or not the email actually existed.
     * 
     * @param request
     *            - so we can look up the registered user object.
     * @param email
     *            - The email the user wants to verify.
     * @throws SegueDatabaseException
     *             - If there is an internal database error.
     */
    public final void emailVerificationRequest(final HttpServletRequest request, final String email)
            throws SegueDatabaseException {

        try {
            RegisteredUserDTO userDTO = getCurrentRegisteredUser(request);
            RegisteredUser user = this.findUserById(userDTO.getId());

            // TODO: Email verification stuff does not belong in the password authenticator... It should be moved.
            // Generate token
            IPasswordAuthenticator authenticator = (IPasswordAuthenticator) this.registeredAuthProviders
                    .get(AuthenticationProvider.SEGUE);
            user = authenticator.createEmailVerificationTokenForUser(user, email);

            // Save user object
            this.database.createOrUpdateUser(user);

            String emailVerificationToken = user.getEmailVerificationToken();

            if (email.equals(user.getEmail())) {
                this.sendVerificationEmailForCurrentEmail(userDTO, emailVerificationToken);
            } else {
                this.sendVerificationEmailsForEmailChange(userDTO, email, emailVerificationToken);
            }

        } catch (NoUserLoggedInException e) {
            log.error(String.format("Verification requested for email:%s where email does not exist "
                    + "and user not logged in!", email));
        } catch (ContentManagerException e) {
            log.debug("ContentManagerException " + e.getMessage());
        }
    }

    /**
     * This method will test if the specified token is a valid password reset token.
     * 
     * 
     * @param token
     *            - The token to test
     * @return true if the reset token is valid
     * @throws SegueDatabaseException
     *             - If there is an internal database error.
     */
    public final boolean validatePasswordResetToken(final String token) throws SegueDatabaseException {
        // Set user's password
        IPasswordAuthenticator authenticator = (IPasswordAuthenticator) this.registeredAuthProviders
                .get(AuthenticationProvider.SEGUE);

        return authenticator.isValidResetToken(token);
    }

    /**
     * processEmailVerification.
     * @param userId
     *            - the user id
     *
     * @param token
     *            - token used to verify email address
     * 
     * @return - whether the token is valid or not
     * @throws SegueDatabaseException
     *             - exception if token cannot be validated
     * @throws InvalidTokenException - if something is wrong with the token provided
     * @throws NoUserException - if the user does not exist.
     */
    public RegisteredUserDTO processEmailVerification(final Long userId, final String token)
            throws SegueDatabaseException, InvalidTokenException, NoUserException {
        IPasswordAuthenticator authenticator = (IPasswordAuthenticator) this.registeredAuthProviders
                .get(AuthenticationProvider.SEGUE);

        RegisteredUser user = this.findUserById(userId);

        if (null == user) {
            log.warn(String.format("Received an invalid email token request for (%s)", userId));
            throw new NoUserException("No user found with this userId!");
        }

        if (!userId.equals(user.getId())) {
            log.warn(String.format("Received an invalid email token request by (%s) - provided bad userid",
                    user.getId()));
            throw new InvalidTokenException();
        }

        EmailVerificationStatus evStatus = user.getEmailVerificationStatus();
        if (evStatus == EmailVerificationStatus.VERIFIED
                && user.getEmail().equals(user.getEmailToVerify())) {
            log.warn(String.format("Received a duplicate email verification request for (%s) - already verified",
                    user.getEmail()));
            return this.convertUserDOToUserDTO(user);
        }

        if (authenticator.isValidEmailVerificationToken(user, token)) {
            user.setEmailVerificationStatus(EmailVerificationStatus.VERIFIED);
            user.setEmail(user.getEmailToVerify());
            user.setEmailVerificationToken(null);
            user.setEmailToVerify(null);
            user.setLastUpdated(new Date());

            // Save user
            RegisteredUser createOrUpdateUser = this.database.createOrUpdateUser(user);
            log.info(String.format("Email verification for user (%s) has completed successfully.",
                    createOrUpdateUser.getId()));
            return this.convertUserDOToUserDTO(createOrUpdateUser);
        } else {
            log.warn(String.format("Received an invalid email verification token for (%s) - invalid token", userId));
            throw new InvalidTokenException();
        }
    }

    /**
     * This method will use a unique password reset token to set a new password.
     *
     * @param token
     *            - the password reset token
     * @param newPassword
     *            - the supplied password
     * @return the user which has had the password reset.
     * @throws InvalidTokenException
     *             - If the token provided is invalid.
     * @throws InvalidPasswordException
     *             - If the password provided is invalid.
     * @throws SegueDatabaseException
     *             - If there is an internal database error.
     */
    public RegisteredUserDTO resetPassword(final String token, final String newPassword)
            throws InvalidTokenException, InvalidPasswordException, SegueDatabaseException, InvalidKeySpecException,
            NoSuchAlgorithmException {
        return this.convertUserDOToUserDTO(this.userAuthenticationManager.resetPassword(token, newPassword));
    }

    /**
     * Check if account has MFA configured.
     *
     * @param user - who requested it
     * @return true if yes false if not.
     * @throws SegueDatabaseException - If there is an internal database error.
     */
    public boolean has2FAConfigured(final RegisteredUserDTO user) throws SegueDatabaseException {
        return this.secondFactorManager.has2FAConfigured(user);
    }

    /**
     * Generate a random shared secret - currently not stored against the users account.
     *
     * @param user - who requested it
     * @return TOTPSharedSecret object
     */
    public TOTPSharedSecret getNewSharedSecret(final RegisteredUserDTO user) {
        return this.secondFactorManager.getNewSharedSecret(user);
    }

    /**
     * Activate MFA for user's account by passing secret and code submitted.
     *
     * @param user - registered user
     * @param sharedSecret - shared secret provided by getNewSharedSecret call
     * @param codeSubmitted - latest TOTP code to confirm successful recording of secret.
     * @return true if it is now active on the account, false if secret / TOTP code do not match.
     * @throws SegueDatabaseException - unable to save secret to account.
     */
    public boolean activateMFAForUser(final RegisteredUserDTO user, final String sharedSecret, final Integer codeSubmitted) throws SegueDatabaseException {
        return this.secondFactorManager.activate2FAForUser(user, sharedSecret, codeSubmitted);
    }

    /**
     * Deactivate MFA for user's account - should only be used by admins!
     *
     * @throws SegueDatabaseException - unable to save secret to account.
     */
    public void deactivateMFAForUser(final RegisteredUserDTO user) throws SegueDatabaseException {
        this.secondFactorManager.deactivate2FAForUser(user);
    }

    /**
     * Helper method to convert a user object into a userSummary DTO with as little detail as possible about the user.
     * 
     * @param userToConvert
     *            - full user object.
     * @return a summarised object with minimal personal information
     */
    public UserSummaryDTO convertToUserSummaryObject(final RegisteredUserDTO userToConvert) {
        return this.dtoMapper.map(userToConvert, UserSummaryDTO.class);
    }

    /**
     * Helper method to convert a user object into a more detailed summary object depending on the dto provided.
     *
     * @param userToConvert
     *            - full user object.
     * @param detailedDTOClass
     *            - The level of detail required for the conversion
     * @return a summarised object with reduced personal information
     */
    public UserSummaryWithEmailAddressDTO convertToDetailedUserSummaryObject(final RegisteredUserDTO userToConvert, final Class<? extends UserSummaryWithEmailAddressDTO> detailedDTOClass) {
        return this.dtoMapper.map(userToConvert, detailedDTOClass);
    }

    /**
     * Helper method to convert user objects into cutdown userSummary DTOs.
     * 
     * @param userListToConvert
     *            - full user objects.
     * @return a list of summarised objects with minimal personal information
     */
    public List<UserSummaryDTO> convertToUserSummaryObjectList(final List<RegisteredUserDTO> userListToConvert) {
        Validate.notNull(userListToConvert);
        List<UserSummaryDTO> resultList = Lists.newArrayList();
        for (RegisteredUserDTO user : userListToConvert) {
            resultList.add(this.convertToUserSummaryObject(user));
        }
        return resultList;
    }

    /**
     * Helper method to convert user objects into cutdown DetailedUserSummary DTOs.
     *
     * @param userListToConvert
     *            - full user objects.
     * @param detailedDTO
     *            - The level of detail required for the conversion
     * @return a list of summarised objects with reduced personal information
     */
    public List<UserSummaryWithEmailAddressDTO> convertToDetailedUserSummaryObjectList(final List<RegisteredUserDTO> userListToConvert, final Class<? extends UserSummaryWithEmailAddressDTO> detailedDTO) {
        Validate.notNull(userListToConvert);
        List<UserSummaryWithEmailAddressDTO> resultList = Lists.newArrayList();
        for (RegisteredUserDTO user : userListToConvert) {
            resultList.add(this.convertToDetailedUserSummaryObject(user, detailedDTO));
        }
        return resultList;
    }

    /**
     * Get the user object from the partially completed cookie.
     *
     * WARNING: Do not use this method to determine if a user has successfully logged in or not as they could have omitted the 2FA step.
     *
     * @param request to pull back the user
     * @return UserSummaryDTO of the partially logged in user or will throw an exception if cannot be found.
     * @throws NoUserLoggedInException if they haven't started the flow.
     */
    public UserSummaryWithEmailAddressDTO getPartiallyIdentifiedUser(HttpServletRequest request) throws NoUserLoggedInException {
        RegisteredUser registeredUser = this.retrievePartialLogInForMFA(request);
        if (null == registeredUser) {
            throw new NoUserLoggedInException();
        }
        return this.convertToDetailedUserSummaryObject(this.convertUserDOToUserDTO(registeredUser), UserSummaryWithEmailAddressDTO.class);
    }

    /**
     * Sends verification email for the user's current email address. The destination will match the userDTO's email.
     *
     * @param userDTO - user to which the email is to be sent.
     * @param emailVerificationToken - the generated email verification token.
     * @throws ContentManagerException - if the email template does not exist.
     * @throws SegueDatabaseException - if there is a database exception during the processing of the email.
     */
    private void sendVerificationEmailForCurrentEmail(final RegisteredUserDTO userDTO,
                                                            final String emailVerificationToken)
            throws ContentManagerException, SegueDatabaseException {

        EmailTemplateDTO emailVerificationTemplate =
                emailManager.getEmailTemplateDTO("email-template-email-verification");
        Map<String, Object> emailTokens =
                ImmutableMap.of("verificationURL", this.generateEmailVerificationURL(userDTO, emailVerificationToken));

        log.info(String.format("Sending email verification message to %s", userDTO.getEmail()));

        emailManager.sendTemplatedEmailToUser(userDTO, emailVerificationTemplate, emailTokens, EmailType.SYSTEM);
    }

    /**
     * Sends a notice email for email change to the user's current email address and then creates a copy of the user
     * with the new email to send to the sendVerificationEmailForCurrentEmail method.
     *
     * @param userDTO - initial user where the notice of change is to be sent.
     * @param newEmail - the new email which has been requested to change to.
     * @param newEmailToken - the generated HMAC token for the new email.
     * @throws ContentManagerException - if the email template does not exist.
     * @throws SegueDatabaseException - if there is a database exception during the processing of the email.
     */
    private void sendVerificationEmailsForEmailChange(final RegisteredUserDTO userDTO,
                                                         final String newEmail,
                                                         final String newEmailToken)
            throws ContentManagerException, SegueDatabaseException {

        EmailTemplateDTO emailChangeTemplate = emailManager.getEmailTemplateDTO("email-verification-change");
        Map<String, Object> emailTokens = ImmutableMap.of("requestedemail", newEmail);

        log.info(String.format("Sending email for email address change for user (%s)"
                + " from email (%s) to email (%s)", userDTO.getId(), userDTO.getEmail(), newEmail));
        emailManager.sendTemplatedEmailToUser(userDTO, emailChangeTemplate,  emailTokens, EmailType.SYSTEM);

        // Defensive copy to ensure old email address is preserved (shouldn't change until new email is verified)
        RegisteredUserDTO temporaryUser = this.dtoMapper.map(userDTO, RegisteredUserDTO.class);
        temporaryUser.setEmail(newEmail);
        temporaryUser.setEmailVerificationStatus(EmailVerificationStatus.NOT_VERIFIED);
        this.sendVerificationEmailForCurrentEmail(temporaryUser, newEmailToken);
    }

    /**
     * Logs the user in and creates the signed sessions.
     * 
     * @param request
     *            - for the session to be attached
     * @param response
     *            - for the session to be attached.
     * @param user
     *            - the user who is being logged in.
     * @param rememberMe
     *            Boolean to indicate whether or not this cookie expiry duration should be long or short
     * @throws SegueDatabaseException - if there is a problem with the database.
     * @return the DTO version of the user.
     */
    private RegisteredUserDTO logUserIn(final HttpServletRequest request, final HttpServletResponse response,
            final RegisteredUser user, final boolean rememberMe) throws SegueDatabaseException {
        AnonymousUser anonymousUser = this.getAnonymousUserDO(request);
        if (anonymousUser != null) {
            log.debug(String.format("Anonymous User (%s) located during login - need to merge question information", anonymousUser.getSessionId()));
        }

        // now we want to clean up any data generated by the user while they weren't logged in.
        mergeAnonymousUserWithRegisteredUser(anonymousUser, user);

        return this.convertUserDOToUserDTO(this.userAuthenticationManager.createUserSession(request, response, user, rememberMe));
    }

    /**
     * Generate a partially logged in session for the user based on successful password authentication.
     *
     * To complete this the user must also complete MFA authentication.
     *
     * @param request - http request containing the cookie
     * @param response - response to update cookie information
     * @param user - user of interest
     * @param rememberMe - Boolean to indicate whether or not this cookie expiry duration should be long or short
     */
    private void partialLogInForMFA(final HttpServletRequest request, final HttpServletResponse response,
                                                 final RegisteredUser user, final boolean rememberMe) {
        this.userAuthenticationManager.createIncompleteLoginUserSession(request, response, user, rememberMe);
    }

    /**
     * Retrieve a partially logged in session for the user based on successful password authentication.
     *
     * NOTE: You should not treat users has having logged in using this method as they haven't completed login.
     *
     * @param request - http request containing the cookie
     */
    private RegisteredUser retrievePartialLogInForMFA(final HttpServletRequest request) {
        return this.userAuthenticationManager.getUserFromSession(request, true);
    }

    /**
     * Method to migrate anonymously generated data to a persisted account.
     * 
     * @param anonymousUser
     *            to look up.
     * @param user
     *            to migrate to.
     */
    private void mergeAnonymousUserWithRegisteredUser(final AnonymousUser anonymousUser, final RegisteredUser user) {
        if (anonymousUser != null) {
            // merge any anonymous information collected with this user.
            try {
                final RegisteredUserDTO userDTO = this.convertUserDOToUserDTO(user);

                this.questionAttemptDb.mergeAnonymousQuestionAttemptsIntoRegisteredUser(
                        this.dtoMapper.map(anonymousUser, AnonymousUserDTO.class), userDTO);

                // may as well spawn a new thread to do the log migration stuff asynchronously
                // work now.
                Thread logMigrationJob = new Thread() {
                    @Override
                    public void run() {
                        // run this asynchronously as there is no need to block and it is quite slow.
                        logManager.transferLogEventsToRegisteredUser(anonymousUser.getSessionId(), user.getId()
                                .toString());

                        logManager.logInternalEvent(userDTO, SegueServerLogType.MERGE_USER,
                                ImmutableMap.of("oldAnonymousUserId", anonymousUser.getSessionId()));

                        // delete the session attribute as merge has completed.
                        try {
                            temporaryUserCache.deleteAnonymousUser(anonymousUser);
                        } catch (SegueDatabaseException e) {
                            log.error("Unable to delete anonymous user during merge operation.", e);
                        }
                    }
                };

                logMigrationJob.start();

            } catch (SegueDatabaseException e) {
                log.error("Unable to merge anonymously collected data with stored user object.", e);
            }
        }
    }
    
    /**
     * Library method that allows the api to locate a user object from the database based on a given unique id.
     *
     * @param userId
     *            - to search for.
     * @return user or null if we cannot find it.
     * @throws SegueDatabaseException
     *             - If there is an internal database error.
     */
    private RegisteredUser findUserById(final Long userId) throws SegueDatabaseException {
        if (null == userId) {
            return null;
        }
        return this.database.getById(userId);
    }

    /**
     * Library method that allows the api to locate a user object from the database based on a given unique email
     * address.
     *
     * @param email
     *            - to search for.
     * @return user or null if we cannot find it.
     * @throws SegueDatabaseException
     *             - If there is an internal database error.
     */
    private RegisteredUser findUserByEmail(final String email) throws SegueDatabaseException {
        if (null == email) {
            return null;
        }
        return this.database.getByEmail(email);
    }

    /**
     * This method should use the provider specific reference to either register a new user or retrieve an existing
     * user.
     * 
     * @param federatedAuthenticator
     *            the federatedAuthenticator we are using for authentication
     * @param userFromProvider
     *            - the user object returned by the auth provider.
     * @return a Segue UserDO that exists in the segue database.
     * @throws NoUserException
     *             - If we are unable to locate the user id based on the lookup reference provided.
     * @throws SegueDatabaseException
     *             - If there is an internal database error.
     */
    private RegisteredUser registerUserWithFederatedProvider(final AuthenticationProvider federatedAuthenticator,
            final UserFromAuthProvider userFromProvider) throws NoUserException, SegueDatabaseException {

        log.debug(String.format("New registration (%s) as user does not already exist.", federatedAuthenticator));

        if (null == userFromProvider) {
            log.warn("Unable to create user for the provider "
                    + federatedAuthenticator);
            throw new NoUserException("No user returned by the provider!");
        }

        RegisteredUser newLocalUser = this.dtoMapper.map(userFromProvider, RegisteredUser.class);
        newLocalUser.setRegistrationDate(new Date());

        // register user
        RegisteredUser newlyRegisteredUser = database.registerNewUserWithProvider(newLocalUser,
                federatedAuthenticator, userFromProvider.getProviderUserId());

        RegisteredUser localUserInformation = this.database.getById(newlyRegisteredUser.getId());

        if (null == localUserInformation) {
            // we just put it in so something has gone very wrong.
            log.error("Failed to retrieve user even though we just put it in the database!");
            throw new NoUserException("Failed to retrieve user immediately after saving to database!");
        }

        // since the federated providers didn't always provide email addresses - we have to check and update accordingly.
        if (!localUserInformation.getEmail().contains("@") &&
                !EmailVerificationStatus.DELIVERY_FAILED.equals(localUserInformation.getEmailVerificationStatus())) {
           this.updateUserEmailVerificationStatus(localUserInformation.getEmail(),
                   EmailVerificationStatus.DELIVERY_FAILED);
        }

        logManager.logInternalEvent(this.convertUserDOToUserDTO(localUserInformation), SegueServerLogType.USER_REGISTRATION,
                ImmutableMap.builder().put("provider", federatedAuthenticator.name())
                        .build());

        return localUserInformation;
    }

    /**
     * IsUserValid This function will check that the user object is valid.
     * 
     * @param userToValidate
     *            - the user to validate.
     * @return true if it meets the internal storage requirements, false if not.
     */
    private boolean isUserValid(final RegisteredUser userToValidate) {
        if (userToValidate.getEmail() == null || userToValidate.getEmail().isEmpty()
                || !userToValidate.getEmail().matches(".*(@.+\\.[^.]+|-(facebook|google|twitter)$)")) {
            return false;
        }
        return true;
    }

    /**
     * This function checks that the name provided is valid.
     *
     * @param name
     *            - the name to validate.
     * @return true if the name is valid, false otherwise.
     */
    public static final boolean isUserNameValid(final String name) {
        if (null == name || name.length() > USER_NAME_MAX_LENGTH || USER_NAME_FORBIDDEN_CHARS_REGEX.matcher(name).find()
                || name.isEmpty()) {
            return false;
        }
        return true;
    }

    /**
     * Converts the sensitive UserDO into a limited DTO.
     * 
     * @param user
     *            - DO
     * @return user - DTO
     */
    private RegisteredUserDTO convertUserDOToUserDTO(final RegisteredUser user) {
        if (null == user) {
            return null;
        }
        return this.convertUserDOListToUserDTOList(Collections.singletonList(user)).get(0);
    }

    /**
     * Converts a list of userDOs into a List of userDTOs.
     *
     * @param users
     *            - list of DOs to convert
     * @return the list of user dtos.
     */
    private List<RegisteredUserDTO> convertUserDOListToUserDTOList(final List<RegisteredUser> users) {
        List <RegisteredUser> userDOs = users.parallelStream().filter(Objects::nonNull).collect(Collectors.toList());
        if (userDOs.isEmpty()) {
            return new ArrayList<>();
        }

        return users.parallelStream().map(user -> this.dtoMapper.map(user, RegisteredUserDTO.class)).collect(Collectors.toList());
    }

    /**
     * Get the RegisteredUserDO of the currently logged in user. This is for internal use only.
     * 
     * This method will validate the session as well returning null if it is invalid.
     * 
     * @param request
     *            - to retrieve session information from
     * @return Returns the current UserDTO if we can get it or null if user is not currently logged in / there is an
     *         invalid session
     */
    private RegisteredUser getCurrentRegisteredUserDO(final HttpServletRequest request) {
        return this.userAuthenticationManager.getUserFromSession(request, false);
    }

    /**
     * Retrieves anonymous user information if it is available.
     * 
     * @param request
     *            - request containing session information.
     * @return An anonymous user containing any anonymous question attempts (which could be none)
     */
    private AnonymousUserDTO getAnonymousUserDTO(final HttpServletRequest request) throws SegueDatabaseException {
        return this.dtoMapper.map(this.getAnonymousUserDO(request), AnonymousUserDTO.class);
    }

    /**
     * Retrieves anonymous user information if it is available.
     * 
     * @param request
     *            - request containing session information.
     * @return An anonymous user containing any anonymous question attempts (which could be none)
     */
    private AnonymousUser getAnonymousUserDO(final HttpServletRequest request) throws SegueDatabaseException {
        AnonymousUser user;

        // no session exists so create one.
        if (request.getSession().getAttribute(ANONYMOUS_USER) == null) {
            String anonymousUserId = getAnonymousUserIdFromRequest(request);
            user = new AnonymousUser(anonymousUserId);
            user.setDateCreated(new Date());
            // add the user reference to the session
            request.getSession().setAttribute(ANONYMOUS_USER, anonymousUserId);
            this.temporaryUserCache.storeAnonymousUser(user);

        } else {
            // reuse existing one
            if (request.getSession().getAttribute(ANONYMOUS_USER) instanceof String) {
                String userId = (String) request.getSession().getAttribute(ANONYMOUS_USER);
                user = this.temporaryUserCache.getById(userId);

                if (null == user) {
                    // the session must have expired. Create a new user and run this method again.
                    // this probably won't happen often as the session expiry and the cache should be timed correctly.
                    request.getSession().removeAttribute(ANONYMOUS_USER);
                    log.warn("Anonymous user session expired so creating a"
                            + " new one - this should not happen often if cache settings are correct.");
                    return this.getAnonymousUserDO(request);
                }
            } else {
                // this means that someone has put the wrong type in to the session variable.
                throw new ClassCastException("Unable to get AnonymousUser from session.");
            }
        }
        return user;
    }

    /**
     * Hide the Jetty internals of session IDs and return an anonymous user ID.
     * @param request - to extract the Jetty session ID
     * @return - a String suitable for use as an anonymous identifier
     */
    private String getAnonymousUserIdFromRequest(final HttpServletRequest request) {
        // TODO - could prepend with API segue version?
        return request.getSession().getId().replace("node0", "");
    }

    /**
     * Update the users' last seen field.
     * 
     * @param user
     *            of interest
     * @throws SegueDatabaseException
     *             - if an error occurs with the update.
     */
    private void updateLastSeen(final RegisteredUser user) throws SegueDatabaseException {
        if (user.getLastSeen() == null) {
            this.database.updateUserLastSeen(user);
        } else {
            // work out if we should update the user record again...
            long timeDiff = Math.abs(new Date().getTime() - user.getLastSeen().getTime());
            long minutesElapsed = TimeUnit.MILLISECONDS.toMinutes(timeDiff);
            if (minutesElapsed > LAST_SEEN_UPDATE_FREQUENCY_MINUTES) {
                this.database.updateUserLastSeen(user);
            }
        }
    }

    /**
     * Logout user from all sessions.
     * Increment the users' session token field to invalidate all other sessions.
     *
     * @param request
     *            - request containing session information.
     * @param response
     *            to destroy the segue cookie.
     * @throws NoUserLoggedInException
     *            - when the request doesn't have an auth cookie.
     * @throws SegueDatabaseException
     *             - if an error occurs with the update.
     */
    public void logoutEverywhere(final HttpServletRequest request, final HttpServletResponse response)
            throws SegueDatabaseException, NoUserLoggedInException {
        RegisteredUser user = this.getCurrentRegisteredUserDO(request);
        if (null == user) {
            throw new NoUserLoggedInException();
        }
        this.database.incrementSessionToken(user);
        logUserOut(request, response);
    }

    /**
     * @param userDTO the userDTO of interest
     * @param emailVerificationToken the verifcation token
     * @return verification URL
     */
    private String generateEmailVerificationURL(final RegisteredUserDTO userDTO, final String emailVerificationToken) {
        List<NameValuePair> urlParamPairs = Lists.newArrayList();
        urlParamPairs.add(new BasicNameValuePair("userid", userDTO.getId().toString()));
        urlParamPairs.add(
                new BasicNameValuePair("token", emailVerificationToken.substring(0, Constants.TRUNCATED_TOKEN_LENGTH)));
        String urlParams = URLEncodedUtils.format(urlParamPairs, "UTF-8");

        return String.format("https://%s/verifyemail?%s", properties.getProperty(HOST_NAME), urlParams);
    }

    /**
     * Method to retrieve the number of users by role from the Database.
     *
     * @return a map of role to counter
     */
    public Map<Role, Long> getRoleCount() throws SegueDatabaseException {
        return this.database.getRoleCount();
    }

    /**
     * Count the users by role seen over the previous time interval.
     *
     * @param timeInterval time interval over which to count
     * @return map of counts for each role
     * @throws SegueDatabaseException
     *             - if there is a problem with the database.
     */
    public Map<Role, Long> getActiveRolesOverPrevious(TimeInterval timeInterval) throws SegueDatabaseException {
        return this.database.getRolesLastSeenOver(timeInterval);
    }

    /**
     * Count users' reported genders.
     *
     * @return map of counts for each gender.
     * @throws SegueDatabaseException
     *             - if there is a problem with the database.
     */
    public Map<Gender, Long> getGenderCount() throws SegueDatabaseException {
        return this.database.getGenderCount();
    }

    /**
     * Count users' reported school information.
     *
     * @return map of counts for students who have provided or not provided school information
     * @throws SegueDatabaseException
     *             - if there is a problem with the database.
     */
    public Map<SchoolInfoStatus, Long> getSchoolInfoStats() throws SegueDatabaseException {
        return this.database.getSchoolInfoStats();
    }

    /**
     * Count the number of anonymous users currently in our temporary user cache.
     *
     * @return the number of anonymous users
     * @throws SegueDatabaseException
     *             - if there is a problem with the database.
     */
    public Long getNumberOfAnonymousUsers() throws SegueDatabaseException {
        return temporaryUserCache.getCountOfAnonymousUsers();
    }
}<|MERGE_RESOLUTION|>--- conflicted
+++ resolved
@@ -109,13 +109,9 @@
 
     private final AbstractUserPreferenceManager userPreferenceManager;
 
-<<<<<<< HEAD
-=======
     private final Pattern restrictedSignupEmailRegex;
->>>>>>> b3b19ace
     private static final int USER_NAME_MAX_LENGTH = 255;
     private static final Pattern USER_NAME_FORBIDDEN_CHARS_REGEX = Pattern.compile("[*<>]");
-
 
     /**
      * Create an instance of the user manager class.
