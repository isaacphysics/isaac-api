/**
 * Copyright 2014 Stephen Cummins & Nick Rogers.
 *
 * Licensed under the Apache License, Version 2.0 (the "License");
 * you may not use this file except in compliance with the License.
 *
 * You may obtain a copy of the License at
 * 		http://www.apache.org/licenses/LICENSE-2.0
 *
 * Unless required by applicable law or agreed to in writing, software
 * distributed under the License is distributed on an "AS IS" BASIS,
 * WITHOUT WARRANTIES OR CONDITIONS OF ANY KIND, either express or implied.
 * See the License for the specific language governing permissions and
 * limitations under the License.
 */
package uk.ac.cam.cl.dtg.segue.api.managers;

import static uk.ac.cam.cl.dtg.segue.api.Constants.*;

import java.io.IOException;
import java.net.URI;
import java.security.NoSuchAlgorithmException;
import java.security.spec.InvalidKeySpecException;
import java.util.*;
import java.util.concurrent.TimeUnit;

import javax.servlet.http.HttpServletRequest;
import javax.servlet.http.HttpServletResponse;

import ma.glasnost.orika.MapperFacade;
import ma.glasnost.orika.impl.DefaultMapperFactory;

import org.apache.commons.lang3.Validate;
import org.apache.http.NameValuePair;
import org.apache.http.client.utils.URLEncodedUtils;
import org.apache.http.message.BasicNameValuePair;
import org.slf4j.Logger;
import org.slf4j.LoggerFactory;

import uk.ac.cam.cl.dtg.segue.api.Constants;
import uk.ac.cam.cl.dtg.segue.auth.AuthenticationProvider;
import uk.ac.cam.cl.dtg.segue.auth.IAuthenticator;
import uk.ac.cam.cl.dtg.segue.auth.IPasswordAuthenticator;
import uk.ac.cam.cl.dtg.segue.auth.exceptions.AuthenticationCodeException;
import uk.ac.cam.cl.dtg.segue.auth.exceptions.AuthenticationProviderMappingException;
import uk.ac.cam.cl.dtg.segue.auth.exceptions.AuthenticatorSecurityException;
import uk.ac.cam.cl.dtg.segue.auth.exceptions.CodeExchangeException;
import uk.ac.cam.cl.dtg.segue.auth.exceptions.CrossSiteRequestForgeryException;
import uk.ac.cam.cl.dtg.segue.auth.exceptions.DuplicateAccountException;
import uk.ac.cam.cl.dtg.segue.auth.exceptions.IncorrectCredentialsProvidedException;
import uk.ac.cam.cl.dtg.segue.auth.exceptions.InvalidPasswordException;
import uk.ac.cam.cl.dtg.segue.auth.exceptions.InvalidTokenException;
import uk.ac.cam.cl.dtg.segue.auth.exceptions.MissingRequiredFieldException;
import uk.ac.cam.cl.dtg.segue.auth.exceptions.NoCredentialsAvailableException;
import uk.ac.cam.cl.dtg.segue.auth.exceptions.NoUserException;
import uk.ac.cam.cl.dtg.segue.auth.exceptions.NoUserLoggedInException;
import uk.ac.cam.cl.dtg.segue.comm.CommunicationException;
import uk.ac.cam.cl.dtg.segue.comm.EmailManager;
import uk.ac.cam.cl.dtg.segue.comm.EmailMustBeVerifiedException;
import uk.ac.cam.cl.dtg.segue.comm.EmailType;
import uk.ac.cam.cl.dtg.segue.dao.ILogManager;
import uk.ac.cam.cl.dtg.segue.dao.SegueDatabaseException;
import uk.ac.cam.cl.dtg.segue.dao.content.ContentManagerException;
import uk.ac.cam.cl.dtg.segue.dao.users.IUserDataManager;
import uk.ac.cam.cl.dtg.segue.dos.users.AnonymousUser;
import uk.ac.cam.cl.dtg.segue.dos.users.EmailVerificationStatus;
import uk.ac.cam.cl.dtg.segue.dos.users.RegisteredUser;
import uk.ac.cam.cl.dtg.segue.dos.users.Role;
import uk.ac.cam.cl.dtg.segue.dos.users.UserFromAuthProvider;
import uk.ac.cam.cl.dtg.segue.dto.users.AbstractSegueUserDTO;
import uk.ac.cam.cl.dtg.segue.dto.users.AnonymousUserDTO;
import uk.ac.cam.cl.dtg.segue.dto.users.RegisteredUserDTO;
import uk.ac.cam.cl.dtg.segue.dto.users.UserSummaryDTO;
import uk.ac.cam.cl.dtg.segue.dto.users.DetailedUserSummaryDTO;
import uk.ac.cam.cl.dtg.util.PropertiesLoader;

import com.google.api.client.util.Lists;
import com.google.common.cache.Cache;
import com.google.common.cache.CacheBuilder;
import com.google.common.collect.ImmutableMap;
import com.google.inject.Inject;

/**
 * This class is responsible for managing all user data and orchestration of calls to a user Authentication Manager for
 * dealing with sessions and passwords.
 */
public class UserAccountManager {
    private static final Logger log = LoggerFactory.getLogger(UserAccountManager.class);

    private final IUserDataManager database;
    private final QuestionManager questionAttemptDb;
    private final ILogManager logManager;
    private final MapperFacade dtoMapper;
    private final EmailManager emailManager;
    
    private final Cache<String, AnonymousUser> temporaryUserCache;
    private final Map<AuthenticationProvider, IAuthenticator> registeredAuthProviders;
    private final UserAuthenticationManager userAuthenticationManager;
    private final PropertiesLoader properties;

    /**
     * Create an instance of the user manager class.
     * 
     * @param database
     *            - an IUserDataManager that will support persistence.
     * @param questionDb
     *            - allows this class to instruct the questionDB to merge an anonymous user with a registered user.  
     * @param properties
     *            - A property loader
     * @param providersToRegister
     *            - A map of known authentication providers.
     * @param dtoMapper
     *            - the preconfigured DO to DTO object mapper for user objects.
     * @param emailQueue
     *            - the preconfigured communicator manager for sending e-mails.
     * @param logManager
     *            - so that we can log events for users.
     * @param userAuthenticationManager
     *            - Class responsible for handling sessions, passwords and linked accounts.
     */
    @Inject
    public UserAccountManager(final IUserDataManager database, final QuestionManager questionDb,
            final PropertiesLoader properties, final Map<AuthenticationProvider, IAuthenticator> providersToRegister,
            final MapperFacade dtoMapper, final EmailManager emailQueue, final ILogManager logManager,
            final UserAuthenticationManager userAuthenticationManager) {
        this(database, questionDb, properties, providersToRegister, dtoMapper, emailQueue, CacheBuilder.newBuilder()
                .expireAfterAccess(ANONYMOUS_SESSION_DURATION_IN_MINUTES, TimeUnit.MINUTES)
                .<String, AnonymousUser> build(), logManager, userAuthenticationManager);
    }

    /**
     * Fully injectable constructor.
     * 
     * @param database
     *            - an IUserDataManager that will support persistence.
     * @param questionDb
     *            - supports persistence of question attempt info.
     * @param properties
     *            - A property loader
     * @param providersToRegister
     *            - A map of known authentication providers.
     * @param dtoMapper
     *            - the preconfigured DO to DTO object mapper for user objects.
     * @param emailQueue
     *            - the preconfigured communicator manager for sending e-mails.
     * @param temporaryUserCache
     *            - the preconfigured communicator manager for sending e-mails.
     * @param logManager
     *            - so that we can log events for users..
     * @param userAuthenticationManager
     *            - Class responsible for handling sessions, passwords and linked accounts.
     */
    public UserAccountManager(final IUserDataManager database, final QuestionManager questionDb,
            final PropertiesLoader properties, final Map<AuthenticationProvider, IAuthenticator> providersToRegister,
            final MapperFacade dtoMapper, final EmailManager emailQueue,
            final Cache<String, AnonymousUser> temporaryUserCache, final ILogManager logManager,
            final UserAuthenticationManager userAuthenticationManager) {
        Validate.notNull(properties.getProperty(HMAC_SALT));
        Validate.notNull(Integer.parseInt(properties.getProperty(SESSION_EXPIRY_SECONDS)));
        Validate.notNull(properties.getProperty(HOST_NAME));

        this.properties = properties;

        this.database = database;
        this.questionAttemptDb = questionDb;
        this.temporaryUserCache = temporaryUserCache;
        this.logManager = logManager;

        this.registeredAuthProviders = providersToRegister;
        this.dtoMapper = dtoMapper;

        this.emailManager = emailQueue;

        this.userAuthenticationManager = userAuthenticationManager;
    }

    /**
     * This method will start the authentication process and ultimately provide a url for the client to redirect the
     * user to. This url will be for a 3rd party authenticator who will use the callback method provided after they have
     * authenticated.
     * 
     * Users who are already logged already will be returned their UserDTO without going through the authentication
     * process.
     * 
     * @param request
     *            - http request that we can attach the session to and save redirect url in.
     * @param provider
     *            - the provider the user wishes to authenticate with.
     * @return a URI for redirection
     * @throws IOException - 
     * @throws AuthenticationProviderMappingException - as per exception description.
     */
    public URI authenticate(final HttpServletRequest request, final String provider) 
            throws IOException, AuthenticationProviderMappingException {
        return this.userAuthenticationManager.getThirdPartyAuthURI(request, provider);
    }

    /**
     * This method will start the authentication process for linking a user to a 3rd party provider. It will ultimately
     * provide a url for the client to redirect the user to. This url will be for a 3rd party authenticator who will use
     * the callback method provided after they have authenticated.
     * 
     * Users must already be logged in to use this method otherwise a 401 will be returned.
     * 
     * @param request
     *            - http request that we can attach the session to.
     * @param provider
     *            - the provider the user wishes to authenticate with.
     * @return A redirection URI - also this endpoint ensures that the request has a session attribute on so we know
     *         that this is a link request not a new user.
     * @throws IOException - 
     * @throws AuthenticationProviderMappingException - as per exception description.
     */
    public URI initiateLinkAccountToUserFlow(final HttpServletRequest request, final String provider) 
            throws IOException, AuthenticationProviderMappingException {
        // record our intention to link an account.
        request.getSession().setAttribute(LINK_ACCOUNT_PARAM_NAME, Boolean.TRUE);

        return this.userAuthenticationManager.getThirdPartyAuthURI(request, provider);
    }

    /**
     * Authenticate Callback will receive the authentication information from the different provider types. (e.g. OAuth
     * 2.0 (IOAuth2Authenticator) or bespoke)
     * 
     * This method will either register a new user and attach the linkedAccount or locate the existing account of the
     * user and create a session for that.
     * 
     * @param request
     *            - http request from the user - should contain url encoded token details.
     * @param response
     *            to store the session in our own segue cookie.
     * @param provider
     *            - the provider who has just authenticated the user.
     * @return Response containing the user object. Alternatively a SegueErrorResponse could be returned.
     * @throws AuthenticationProviderMappingException
     *             - if we cannot locate an appropriate authenticator.
     * @throws SegueDatabaseException
     *             - if there is a local database error.
     * @throws IOException
     *             - Problem reading something
     * @throws NoUserException
     *             - If the user doesn't exist with the provider.
     * @throws AuthenticatorSecurityException
     *             - If there is a security probably with the authenticator.
     * @throws CrossSiteRequestForgeryException
     *             - as per exception description.
     * @throws CodeExchangeException
     *             - as per exception description.
     * @throws AuthenticationCodeException
     *             - as per exception description.
     */
    public RegisteredUserDTO authenticateCallback(final HttpServletRequest request,
            final HttpServletResponse response, final String provider) throws AuthenticationProviderMappingException,
            AuthenticatorSecurityException, NoUserException, IOException, SegueDatabaseException,
            AuthenticationCodeException, CodeExchangeException, CrossSiteRequestForgeryException {
        IAuthenticator authenticator = this.userAuthenticationManager.mapToProvider(provider);
        // get the auth provider user data.
        UserFromAuthProvider providerUserDO = this.userAuthenticationManager.getThirdPartyUserInformation(request,
                provider);

        // if the UserFromAuthProvider exists then this is a login request so process it.
        RegisteredUser userFromLinkedAccount = this.userAuthenticationManager.getSegueUserFromLinkedAccount(
                authenticator.getAuthenticationProvider(), providerUserDO.getProviderUserId());
        if (userFromLinkedAccount != null) {
            return this.logUserIn(request, response, userFromLinkedAccount);
        }

        RegisteredUser currentUser = getCurrentRegisteredUserDO(request);
        // if the user is currently logged in and this is a request for a linked account, then create the new link.
        if (null != currentUser) {
            Boolean intentionToLinkRegistered = (Boolean) request.getSession().getAttribute(LINK_ACCOUNT_PARAM_NAME);
            if (intentionToLinkRegistered == null || !intentionToLinkRegistered) {
                throw new SegueDatabaseException("User is already authenticated - "
                        + "expected request to link accounts but none was found.");
            }
            
            List<AuthenticationProvider> usersProviders = this.database.getAuthenticationProvidersByUser(currentUser);
            if (!usersProviders.contains(authenticator.getAuthenticationProvider())) {
                // create linked account
                this.userAuthenticationManager.linkProviderToExistingAccount(currentUser,
                        authenticator.getAuthenticationProvider(), providerUserDO);
                // clear link accounts intention until next time
                request.removeAttribute(LINK_ACCOUNT_PARAM_NAME);
            }

            return this.convertUserDOToUserDTO(getCurrentRegisteredUserDO(request));
        } else {
            // this must be a registration request
            RegisteredUser segueUserDO = this.registerUserWithFederatedProvider(
                    authenticator.getAuthenticationProvider(), providerUserDO);
            RegisteredUserDTO segueUserDTO = this.logUserIn(request, response, segueUserDO);
            segueUserDTO.setFirstLogin(true);
            
            try {
                ImmutableMap<String, Object> emailTokens = ImmutableMap.of("provider",
                         provider.toLowerCase());

                emailManager.sendTemplatedEmailToUser(segueUserDTO,
                        emailManager.getEmailTemplateDTO("email-template-registration-confirmation-federated"),
                        emailTokens, EmailType.SYSTEM);

            } catch (ContentManagerException e) {
                log.error("Registration email could not be sent due to content issue: " + e.getMessage());
            }
            
            return segueUserDTO;
        }
    }

    /**
     * This method will attempt to authenticate the user using the provided credentials and if successful will log the
     * user in and create a session.
     * 
     * @param request
     *            - http request that we can attach the session to.
     * @param response
     *            to store the session in our own segue cookie.
     * @param provider
     *            - the provider the user wishes to authenticate with.
     * @param email
     *            - the email address of the account holder.
     * @param password
     *            - the plain text password.
     * @return A response containing the UserDTO object or a SegueErrorResponse.
     * @throws AuthenticationProviderMappingException
     *             - if we cannot find an authenticator
     * @throws IncorrectCredentialsProvidedException
     *             - if the password is incorrect
     * @throws NoUserException
     *             - if the user does not exist
     * @throws NoCredentialsAvailableException
     *             - If the account exists but does not have a local password
     * @throws SegueDatabaseException
     *             - if there is a problem with the database.
     */
    public final RegisteredUserDTO authenticateWithCredentials(final HttpServletRequest request,
            final HttpServletResponse response, final String provider, final String email, final String password)
            throws AuthenticationProviderMappingException, IncorrectCredentialsProvidedException, NoUserException,
            NoCredentialsAvailableException, SegueDatabaseException {
        Validate.notBlank(email);
        Validate.notBlank(password);

        // get the current user based on their session id information.
        RegisteredUserDTO currentUser = this.convertUserDOToUserDTO(this.getCurrentRegisteredUserDO(request));
        if (null != currentUser) {
            return currentUser;
        }

        RegisteredUser user = this.userAuthenticationManager.getSegueUserFromCredentials(provider, email, password);

        return this.logUserIn(request, response, user);
    }
    
    /**
     * Utility method to ensure that the credentials provided are the current correct ones. If they are invalid an
     * exception will be thrown otherwise nothing will happen.
     * 
     * @param provider
     *            - the password provider who will validate the credentials.
     * @param email
     *            - the email address of the account holder.
     * @param password
     *            - the plain text password.
     * @throws AuthenticationProviderMappingException
     *             - if we cannot find an authenticator
     * @throws IncorrectCredentialsProvidedException
     *             - if the password is incorrect
     * @throws NoUserException
     *             - if the user does not exist
     * @throws NoCredentialsAvailableException
     *             - If the account exists but does not have a local password
     * @throws SegueDatabaseException
     *             - if there is a problem with the database.
     */
    public void ensureCorrectPassword(final String provider, final String email, final String password)
            throws AuthenticationProviderMappingException, IncorrectCredentialsProvidedException, NoUserException,
            NoCredentialsAvailableException, SegueDatabaseException {

        // this method will throw an error if the credentials are incorrect.
        this.userAuthenticationManager.getSegueUserFromCredentials(provider, email, password);
    }
   

    /**
     * Unlink User From AuthenticationProvider
     * 
     * Removes the link between a user and a provider.
     * 
     * @param user
     *            - user to affect.
     * @param providerString
     *            - provider to unassociated.
     * @throws SegueDatabaseException
     *             - if there is an error during the database update.
     * @throws MissingRequiredFieldException
     *             - If the change will mean that the user will be unable to login again.
     * @throws AuthenticationProviderMappingException
     *             - if we are unable to locate the authentication provider specified.
     */
    public void unlinkUserFromProvider(final RegisteredUserDTO user, final String providerString)
            throws SegueDatabaseException, MissingRequiredFieldException, AuthenticationProviderMappingException {
        RegisteredUser userDO = this.findUserById(user.getId());
        this.userAuthenticationManager.unlinkUserAndProvider(userDO, providerString);
    }

    /**
     * CheckUserRole matches a list of valid roles.
     * 
     * @param request
     *            - http request so that we can get current users details.
     * @param validRoles
     *            - a Collection of roles that we would want the user to match.
     * @return true if the user is a member of one of the roles in our valid roles list. False if not.
     * @throws NoUserLoggedInException
     *             - if there is no registered user logged in.
     */
    public final boolean checkUserRole(final HttpServletRequest request, final Collection<Role> validRoles)
            throws NoUserLoggedInException {
        RegisteredUser user = this.getCurrentRegisteredUserDO(request);

        if (null == user) {
            throw new NoUserLoggedInException();
        }

        for (Role roleToMatch : validRoles) {
            if (user.getRole() != null && user.getRole().equals(roleToMatch)) {
                return true;
            }
        }

        return false;
    }

    /**
     * Determine if there is a user logged in with a valid session.
     * 
     * @param request
     *            - to retrieve session information from
     * @return True if the user is logged in and the session is valid, false if not.
     */
    public final boolean isRegisteredUserLoggedIn(final HttpServletRequest request) {
        try {
            return this.getCurrentRegisteredUser(request) != null;
        } catch (NoUserLoggedInException e) {
            return false;
        }
    }

    /**
     * Get the details of the currently logged in registered user.
     * 
     * This method will validate the session and will throw a NoUserLoggedInException if invalid.
     * 
     * @param request
     *            - to retrieve session information from
     * @return Returns the current UserDTO if we can get it or null if user is not currently logged in
     * @throws NoUserLoggedInException
     *             - When the session has expired or there is no user currently logged in.
     */
    public final RegisteredUserDTO getCurrentRegisteredUser(final HttpServletRequest request)
            throws NoUserLoggedInException {
        Validate.notNull(request);

        RegisteredUser user = this.getCurrentRegisteredUserDO(request);

        if (null == user) {
            throw new NoUserLoggedInException();
        }

        try {
            updateLastSeen(user);
        } catch (SegueDatabaseException e) {
            log.error(String.format("Unable to update user (%s) last seen date.", user.getId()));
        }

        return this.convertUserDOToUserDTO(user);
    }

    /**
     * Find a list of users based on some user prototype.
     * 
     * @param prototype
     *            - partially completed user object to base search on
     * @return list of registered user dtos.
     * @throws SegueDatabaseException
     *             - if there is a database error.
     */
    public final List<RegisteredUserDTO> findUsers(final RegisteredUserDTO prototype) throws SegueDatabaseException {
        List<RegisteredUser> registeredUsersDOs = this.database.findUsers(this.dtoMapper.map(prototype,
                RegisteredUser.class));

        return this.convertUserDOToUserDTOList(registeredUsersDOs);
    }

    /**
     * Find a list of users based on a List of user ids.
     * 
     * @param userIds
     *            - partially completed user object to base search on
     * @return list of registered user dtos.
     * @throws SegueDatabaseException
     *             - if there is a database error.
     */
    public final List<RegisteredUserDTO> findUsers(final List<Long> userIds) throws SegueDatabaseException {
        Validate.notNull(userIds);
        if (userIds.isEmpty()) {
            return Lists.newArrayList();
        }

        List<RegisteredUser> registeredUsersDOs = this.database.findUsers(userIds);

        return this.convertUserDOToUserDTOList(registeredUsersDOs);
    }

    /**
     * This function can be used to find user information about a user when given an id.
     * 
     * @param id
     *            - the id of the user to search for.
     * @return the userDTO
     * @throws NoUserException
     *             - If we cannot find a valid user with the email address provided.
     * @throws SegueDatabaseException
     *             - If there is another database error       
     */
    public final RegisteredUserDTO getUserDTOById(final Long id) throws NoUserException, SegueDatabaseException {
        return this.convertUserDOToUserDTO(this.findUserById(id));
    }

    /**
     * This function can be used to find user information about a user when given an email.
     * 
     * @param email
     *            - the e-mail address of the user to search for
     * @return the userDTO
     * @throws NoUserException
     *             - If we cannot find a valid user with the email address provided.
     * @throws SegueDatabaseException
     *             - If there is another database error
     */
    public final RegisteredUserDTO getUserDTOByEmail(final String email) throws NoUserException,
            SegueDatabaseException {
        RegisteredUser findUserByEmail = this.findUserByEmail(email);

        if (null == findUserByEmail) {
            throw new NoUserException();
        }

        return this.convertUserDOToUserDTO(findUserByEmail);
    }

    /**
     * This method will return either an AnonymousUserDTO or a RegisteredUserDTO
     * 
     * If the user is currently logged in you will get a RegisteredUserDTO otherwise you will get an AnonymousUserDTO
     * containing a sessionIdentifier and any questionAttempts made by the anonymous user.
     * 
     * @param request
     *            - containing session information.
     * 
     * @return AbstractSegueUserDTO - Either a RegisteredUser or an AnonymousUser
     */
    public AbstractSegueUserDTO getCurrentUser(final HttpServletRequest request) {
        try {
            return this.getCurrentRegisteredUser(request);
        } catch (NoUserLoggedInException e) {
            return this.getAnonymousUserDTO(request);
        }
    }

    /**
     * Destroy a session attached to the request.
     * 
     * @param request
     *            containing the tomcat session to destroy
     * @param response
     *            to destroy the segue cookie.
     */
    public void logUserOut(final HttpServletRequest request, final HttpServletResponse response) {
        Validate.notNull(request);
        this.userAuthenticationManager.destroyUserSession(request, response);
    }

    /**
     * Method to create a user object in our database and log them in.
     *
     * Note: this method is intended for creation of accounts in segue - not for linked account registration.
     * 
     * @param request
     *            to enable access to anonymous user information.
     * @param response
     *            to store the session in our own segue cookie.
     * @param user
     *            - the user DO to use for updates - must not contain a user id.
     * @param newPassword
     *            - new password for the account being created.
     * @throws InvalidPasswordException
     *             - the password provided does not meet our requirements.
     * @throws MissingRequiredFieldException
     *             - A required field is missing for the user object so cannot be saved.
     * @return the user object as was saved.
     * @throws SegueDatabaseException
     *             - If there is an internal database error.
     * @throws AuthenticationProviderMappingException
     *             - if there is a problem locating the authentication provider. This only applies for changing a
     *             password.
     * @throws EmailMustBeVerifiedException
     *             - if a user attempts to sign up with an email that must be verified before it can be used
     *             (i.e. an @isaacphysics.org or @isaacchemistry.org address).
     */
    public RegisteredUserDTO createUserObjectAndSession(final HttpServletRequest request,
            final HttpServletResponse response, final RegisteredUser user, final String newPassword) throws InvalidPasswordException,
            MissingRequiredFieldException, SegueDatabaseException, AuthenticationProviderMappingException,
            EmailMustBeVerifiedException {
        Validate.isTrue(user.getId() == null,
                "When creating a new user the user id must not be set.");

        if (this.findUserByEmail(user.getEmail()) != null) {
            throw new DuplicateAccountException("An account with that e-mail address already exists.");
        }

        // Ensure nobody registers with Isaac email addresses. Users can change emails by verifying them however.
        if (user.getEmail().matches(".*@isaac(physics|chemistry|biology|science)\\.org")) {
            log.warn("User attempted to register with Isaac email address '" + user.getEmail() + "'!");
            throw new EmailMustBeVerifiedException("You cannot register with an Isaac email address.");
        }

        RegisteredUser userToSave = null;
        MapperFacade mapper = this.dtoMapper;

        // We want to map to DTO first to make sure that the user cannot
        // change fields that aren't exposed to them
        RegisteredUserDTO userDtoForNewUser = mapper.map(user, RegisteredUserDTO.class);

        // This is a new registration
        userToSave = mapper.map(userDtoForNewUser, RegisteredUser.class);

        // Set defaults
        userToSave.setRole(Role.STUDENT);
        userToSave.setEmailVerificationStatus(EmailVerificationStatus.NOT_VERIFIED);
        userToSave.setRegistrationDate(new Date());
        userToSave.setLastUpdated(new Date());

        // Before save we should validate the user for mandatory fields.
        if (!this.isUserValid(userToSave)) {
            throw new MissingRequiredFieldException("The user provided is missing a mandatory field");
        }

        IPasswordAuthenticator authenticator = (IPasswordAuthenticator) this.registeredAuthProviders
                .get(AuthenticationProvider.SEGUE);

        try {
            authenticator.createEmailVerificationTokenForUser(userToSave, userToSave.getEmail());
        } catch (NoSuchAlgorithmException e1) {
            log.error("Creation of email verification token failed: " + e1.getMessage());
        } catch (InvalidKeySpecException e1) {
            log.error("Creation of email verification token failed: " + e1.getMessage());
        }

        // save the user to get the userId
        RegisteredUser userToReturn = this.database.createOrUpdateUser(userToSave);

        // create password for the user
        authenticator.setOrChangeUsersPassword(userToReturn, newPassword);

        // send an email confirmation and set up verification
        try {
        	RegisteredUserDTO userToReturnDTO = this.getUserDTOById(userToReturn.getId());

            ImmutableMap<String, Object> emailTokens = ImmutableMap.of("verificationURL",
                    generateEmailVerificationURL(userToReturnDTO, userToReturn.getEmailVerificationToken()));

            emailManager.sendTemplatedEmailToUser(userToReturnDTO,
                    emailManager.getEmailTemplateDTO("email-template-registration-confirmation"),
                    emailTokens, EmailType.SYSTEM);

        } catch (ContentManagerException e) {
            log.error("Registration email could not be sent due to content issue: " + e.getMessage());
        } catch (NoUserException e) {
            log.error("Registration email could not be sent due to not being able to locate the user: " + e.getMessage());
		}

        // save the user again with updated token
        //TODO: do we need this?
        userToReturn = this.database.createOrUpdateUser(userToReturn);

        logManager.logInternalEvent(this.convertUserDOToUserDTO(userToReturn), Constants.USER_REGISTRATION,
                ImmutableMap.builder().put("provider", AuthenticationProvider.SEGUE.name()).build());

        // return it to the caller.
        return this.logUserIn(request, response, userToReturn);
    }

    /**
     * Method to update a user object in our database.
     * 
     * @param updatedUser
     *            - the user to update - must contain a user id
     * @throws InvalidPasswordException
     *             - the password provided does not meet our requirements.
     * @throws MissingRequiredFieldException
     *             - A required field is missing for the user object so cannot be saved.
     * @return the user object as was saved.
     * @throws SegueDatabaseException
     *             - If there is an internal database error.
     * @throws AuthenticationProviderMappingException
     *             - if there is a problem locating the authentication provider. This only applies for changing a
     *             password.
     */
<<<<<<< HEAD
    public RegisteredUserDTO updateUserObject(final RegisteredUser user, final String newPassword) throws InvalidPasswordException,
            MissingRequiredFieldException, SegueDatabaseException, AuthenticationProviderMappingException {
        Validate.notNull(user.getId());

        // We want to map to DTO first to make sure that the user cannot
        // change fields that aren't exposed to them
        RegisteredUserDTO userDTOContainingUpdates = this.dtoMapper.map(user, RegisteredUserDTO.class);
        if (user.getId() == null) {
=======
    public RegisteredUserDTO updateUserObject(final RegisteredUser updatedUser) throws InvalidPasswordException,
            MissingRequiredFieldException, SegueDatabaseException, AuthenticationProviderMappingException {
        Validate.notNull(updatedUser.getId());
        MapperFacade mapper = this.dtoMapper;

        // We want to map to DTO first to make sure that the user cannot
        // change fields that aren't exposed to them
        RegisteredUserDTO userDTOContainingUpdates = mapper.map(updatedUser, RegisteredUserDTO.class);
        if (updatedUser.getId() == null) {
>>>>>>> 147c2b94
            throw new IllegalArgumentException(
                    "The user object specified does not have an id. Users cannot be updated without a specific id set.");
        }

        // This is an update operation.
<<<<<<< HEAD
        final RegisteredUser existingUser = this.findUserById(user.getId());
=======
        final RegisteredUser existingUser = this.findUserById(updatedUser.getId());
        // userToSave = existingUser;
>>>>>>> 147c2b94

        // Check that the user isn't trying to take an existing users e-mail.
        if (this.findUserByEmail(updatedUser.getEmail()) != null && !existingUser.getEmail().equals(updatedUser.getEmail())) {
            throw new DuplicateAccountException("An account with that e-mail address already exists.");
        }

        IPasswordAuthenticator authenticator = (IPasswordAuthenticator) this.registeredAuthProviders
                .get(AuthenticationProvider.SEGUE);

        // Send a new verification email if the user has changed their email
<<<<<<< HEAD
        if (!existingUser.getEmail().equals(user.getEmail())) {
            try {
                authenticator.createEmailVerificationTokenForUser(existingUser, user.getEmail());

                RegisteredUserDTO existingUserDTO = this.getUserDTOById(existingUser.getId());
                this.emailManager.sendEmailVerificationChange(existingUserDTO, user);
=======
        if (!existingUser.getEmail().equals(updatedUser.getEmail())) {

            IPasswordAuthenticator authenticator = (IPasswordAuthenticator) this.registeredAuthProviders
                    .get(AuthenticationProvider.SEGUE);

            try {
                authenticator.createEmailVerificationTokenForUser(existingUser, updatedUser.getEmail());
            } catch (NoSuchAlgorithmException | InvalidKeySpecException e1) {
                log.error("Creation of email verification token failed: " + e1.getMessage());
            }

            log.info(String.format("Sending email for email address change for user (%s)"
                    + " from email (%s) to email (%s)", updatedUser.getId(),
                    existingUser.getEmail(), updatedUser.getEmail()));
            try {
            	RegisteredUserDTO existingUserDTO = this.getUserDTOById(existingUser.getId());
                emailManager.sendTemplatedEmailToUser(existingUserDTO,
                        emailManager.getEmailTemplateDTO("email-verification-change"),
                        ImmutableMap.of("requestedemail", updatedUser.getEmail()), EmailType.SYSTEM);

            } catch (ContentManagerException | NoUserException e) {
                log.debug("ContentManagerException during sendEmailVerificationChange " + e.getMessage());
			}
>>>>>>> 147c2b94

                log.info(String.format("Sending email for email address change for user (%s)"
                                + " from email (%s) to email (%s)", user.getId(),
                        existingUser.getEmail(), user.getEmail()));

            } catch (ContentManagerException | NoUserException e) {
                log.error("ContentManagerException during sendEmailVerificationChange " + e.getMessage());
			} catch (NoSuchAlgorithmException | InvalidKeySpecException e1) {
                log.error("Creation of email verification token failed: " + e1.getMessage());
            }
        }

        // Send a welcome email if the user has become a teacher
        try {
            RegisteredUserDTO existingUserDTO = this.getUserDTOById(existingUser.getId());
            if (updatedUser.getRole() != existingUser.getRole()) {
                //TODO: refactor and just use updateUserRole method for the below
                switch (updatedUser.getRole()) {
                    case TEACHER:
                        emailManager.sendTemplatedEmailToUser(existingUserDTO,
                                emailManager.getEmailTemplateDTO("email-template-teacher-welcome"),
                                ImmutableMap.of("oldrole", existingUserDTO.getRole().toString(),
                                        "newrole", updatedUser.getRole().toString()),
                                EmailType.SYSTEM);
                        break;
                    default:
                        emailManager.sendTemplatedEmailToUser(existingUserDTO,
                                emailManager.getEmailTemplateDTO("email-template-default-role-change"),
                                ImmutableMap.of("oldrole", existingUserDTO.getRole().toString(),
                                        "newrole", updatedUser.getRole().toString()),
                                EmailType.SYSTEM);
                        break;
                }
            }
        } catch (ContentManagerException | NoUserException e) {
            log.error("ContentManagerException during sendTeacherWelcome " + e.getMessage());
        }

        MapperFacade mergeMapper = new DefaultMapperFactory.Builder().mapNulls(false).build().getMapperFacade();

        RegisteredUser userToSave = new RegisteredUser();
        mergeMapper.map(existingUser, userToSave);
        mergeMapper.map(userDTOContainingUpdates, userToSave);
        userToSave.setRegistrationDate(existingUser.getRegistrationDate());
        userToSave.setLastUpdated(new Date());

        if (updatedUser.getSchoolId() == null && existingUser.getSchoolId() != null) {
            userToSave.setSchoolId(null);
        }
        // Correctly remove school_other when it is set to be the empty string:
        if (updatedUser.getSchoolOther() == null || updatedUser.getSchoolOther().isEmpty()) {
            userToSave.setSchoolOther(null);
        }
<<<<<<< HEAD
=======
        
        this.userAuthenticationManager.checkForSeguePasswordChange(updatedUser, userToSave);
>>>>>>> 147c2b94

        // Before save we should validate the user for mandatory fields.
        if (!this.isUserValid(userToSave)) {
            throw new MissingRequiredFieldException("The user provided is missing a mandatory field");
        }

        // Make sure the email address is preserved (can't be changed until new email is verified)
        if (!userToSave.getEmail().equals(existingUser.getEmail())) {
            try {
<<<<<<< HEAD
                RegisteredUserDTO userToSaveDTO = this.dtoMapper.map(userToSave, RegisteredUserDTO.class);
                this.emailManager.sendEmailVerification(userToSaveDTO, userToSave.getEmailVerificationToken());
            } catch (ContentManagerException e) {
                log.error("ContentManagerException during sendEmailVerification " + e.getMessage());
            } catch (NoUserException e) {
                log.debug("No user found exception " + e.getMessage());
			}
            userToSave.setEmail(existingUser.getEmail());
        }

        // If the school has changed, update it. Check this using Objects.equals() to be null safe!
        if (!Objects.equals(userToSave.getSchoolId(), existingUser.getSchoolId())
                || !Objects.equals(userToSave.getSchoolOther(), existingUser.getSchoolOther())) {
            LinkedHashMap<String, String> eventDetails = new LinkedHashMap<>();
            eventDetails.put("oldSchoolId", existingUser.getSchoolId());
            eventDetails.put("newSchoolId", userToSave.getSchoolId());
            eventDetails.put("oldSchoolOther", existingUser.getSchoolOther());
            eventDetails.put("newSchoolOther", userToSave.getSchoolOther());

            logManager.logInternalEvent(this.convertUserDOToUserDTO(userToSave), Constants.USER_SCHOOL_CHANGE,
                    eventDetails);
        }

        // save the user and password
=======
                RegisteredUserDTO userToSaveDTO = mapper.map(userToSave, RegisteredUserDTO.class);

                Map<String, Object> emailTokens = ImmutableMap.of("verificationURL",
                        this.generateEmailVerificationURL(userToSaveDTO, userToSave.getEmailVerificationToken()));

                emailManager.sendTemplatedEmailToUser(userToSaveDTO,
                        emailManager.getEmailTemplateDTO("email-template-email-verification"),
                        emailTokens, EmailType.SYSTEM);

            } catch (ContentManagerException e) {
                log.debug("ContentManagerException during sendEmailVerification " + e.getMessage());
            }
            userToSave.setEmail(existingUser.getEmail());
        }

        // save the user
>>>>>>> 147c2b94
        RegisteredUser userToReturn = this.database.createOrUpdateUser(userToSave);
        if (null != newPassword && !newPassword.isEmpty()) {
            authenticator.setOrChangeUsersPassword(userToReturn, newPassword);
        }

        // return it to the caller
        return this.convertUserDOToUserDTO(userToReturn);
    }

    /**
     * @param id
     *            - the user id
     * @param requestedRole
     *            - the new role
     * @throws SegueDatabaseException
     *             - an exception when accessing the database
     */
    public void updateUserRole(final Long id, final Role requestedRole) throws SegueDatabaseException {
        Validate.notNull(requestedRole);
        RegisteredUser userToSave = this.findUserById(id);

        // Send welcome email if user has become teacher, otherwise, role change notification
        try {
            RegisteredUserDTO existingUserDTO = this.getUserDTOById(id);
            if (userToSave.getRole() != requestedRole) {
                switch (requestedRole) {
                    case TEACHER:
                        emailManager.sendTemplatedEmailToUser(existingUserDTO,
                                emailManager.getEmailTemplateDTO("email-template-teacher-welcome"),
                                ImmutableMap.of("oldrole", existingUserDTO.getRole().toString(),
                                        "newrole", requestedRole.toString()),
                                EmailType.SYSTEM);
                        break;
                    default:
                        emailManager.sendTemplatedEmailToUser(existingUserDTO,
                                emailManager.getEmailTemplateDTO("email-template-default-role-change"),
                                ImmutableMap.of("oldrole", existingUserDTO.getRole().toString(),
                                        "newrole", requestedRole.toString()),
                                EmailType.SYSTEM);
                        break;
                }
            }
        } catch (ContentManagerException | NoUserException e) {
            log.debug("ContentManagerException during sendTeacherWelcome " + e.getMessage());
        }

        userToSave.setRole(requestedRole);
        this.database.createOrUpdateUser(userToSave);
    }

    /**
     * @param email
     *            - the user email
     * @param requestedEmailVerificationStatus
     *            - the new email verification status
     * @throws SegueDatabaseException
     *             - an exception when accessing the database
     */
    public void updateUserEmailVerificationStatus(final String email, 
            final EmailVerificationStatus requestedEmailVerificationStatus) throws SegueDatabaseException {
        Validate.notNull(requestedEmailVerificationStatus);
        RegisteredUser userToSave = this.findUserByEmail(email);
        if (null == userToSave) {
            log.warn(String.format(
                    "Could not update email verification status of email address (%s) - does not exist",
                    email));
            return;
        }
        userToSave.setEmailVerificationStatus(requestedEmailVerificationStatus);
        this.database.createOrUpdateUser(userToSave);
    }

    /**
     * This method facilitates the removal of personal user data from Segue.
     * 
     * @param userToDelete
     *            - the user to delete.
     * @throws SegueDatabaseException
     *             - if a general database error has occurred.
     * @throws NoUserException
     *             - if we cannot find the user account specified
     */
    public void deleteUserAccount(final RegisteredUserDTO userToDelete) throws NoUserException, SegueDatabaseException {
        Validate.notNull(userToDelete);

        // check the user exists
        RegisteredUser userDOById = this.findUserById(userToDelete.getId());

        // delete the user.
        this.database.deleteUserAccount(userDOById);
    }

    /**
     * This method will use an email address to check a local user exists and if so, will send an email with a unique
     * token to allow a password reset. This method does not indicate whether or not the email actually existed.
     *
     * @param userObject
     *            - A user object containing the email address of the user to reset the password for.
     * @throws NoSuchAlgorithmException
     *             - if the configured algorithm is not valid.
     * @throws InvalidKeySpecException
     *             - if the preconfigured key spec is invalid.
     * @throws CommunicationException
     *             - if a fault occurred whilst sending the communique
     * @throws SegueDatabaseException
     *             - If there is an internal database error.
     */
    public final void resetPasswordRequest(final RegisteredUserDTO userObject) throws InvalidKeySpecException,
            NoSuchAlgorithmException, CommunicationException, SegueDatabaseException, NoUserException {
        RegisteredUser user = this.findUserByEmail(userObject.getEmail());

        if (null == user) {
            throw new NoUserException();
        }

        RegisteredUserDTO userDTO = this.convertUserDOToUserDTO(user);
        this.userAuthenticationManager.resetPasswordRequest(user, userDTO);
    }

    /**
     * This method will use an email address to check a local user exists and if so, will send an email with a unique
     * token to allow a password reset. This method does not indicate whether or not the email actually existed.
     * 
     * @param request
     *            - so we can look up the registered user object.
     * @param email
     *            - The email the user wants to verify.
     * @throws NoSuchAlgorithmException
     *             - if the configured algorithm is not valid.
     * @throws InvalidKeySpecException
     *             - if the preconfigured key spec is invalid.
     * @throws CommunicationException
     *             - if a fault occurred whilst sending the communique
     * @throws SegueDatabaseException
     *             - If there is an internal database error.
     */
    public final void emailVerificationRequest(final HttpServletRequest request, final String email)
            throws InvalidKeySpecException, NoSuchAlgorithmException, CommunicationException, SegueDatabaseException {

        RegisteredUser user = this.findUserByEmail(email);
        if (null == user) {
            try {
                RegisteredUserDTO userDTO = getCurrentRegisteredUser(request);
                user = this.findUserById(userDTO.getId());
            } catch (NoUserLoggedInException e) {
                log.error(String.format("Verification requested for email:%s where email does not exist "
                        + "and user not logged in!", email));
            }
        }

        if (user == null) {
            // Email address does not exist in the DB
            // Fail silently
            return;
        }

        // TODO: Email verification stuff does not belong in the password authenticator... It should be moved.
        // Generate token
        IPasswordAuthenticator authenticator = (IPasswordAuthenticator) this.registeredAuthProviders
                .get(AuthenticationProvider.SEGUE);

        user = authenticator.createEmailVerificationTokenForUser(user, email);

        // Save user object
        this.database.createOrUpdateUser(user);

        log.info(String.format("Sending password reset message to %s", user.getEmail()));
        try {
        	RegisteredUserDTO userDTO = this.getUserDTOById(user.getId());

        	Map<String, Object> emailTokens = ImmutableMap.of("verificationURL",
                    this.generateEmailVerificationURL(userDTO, user.getEmailVerificationToken()));

            emailManager.sendTemplatedEmailToUser(userDTO,
                    emailManager.getEmailTemplateDTO("email-template-email-verification"),
                    emailTokens, EmailType.SYSTEM);

        } catch (ContentManagerException e) {
            log.debug("ContentManagerException " + e.getMessage());
        } catch (NoUserException e) {
            log.debug("NoUserException " + e.getMessage());
		}
    }

    /**
     * This method will test if the specified token is a valid password reset token.
     * 
     * 
     * @param token
     *            - The token to test
     * @return true if the reset token is valid
     * @throws SegueDatabaseException
     *             - If there is an internal database error.
     */
    public final boolean validatePasswordResetToken(final String token) throws SegueDatabaseException {
        // Set user's password
        IPasswordAuthenticator authenticator = (IPasswordAuthenticator) this.registeredAuthProviders
                .get(AuthenticationProvider.SEGUE);

        return authenticator.isValidResetToken(token);
    }

    /**
     * processEmailVerification.
     * @param userid
     *            - the user id
     *
     * @param email
     *            - the email address - may be new or the same
     * 
     * @param token
     *            - token used to verify email address
     * 
     * @return - whether the token is valid or not
     * @throws SegueDatabaseException
     *             - exception if token cannot be validated
     * @throws InvalidTokenException - if something is wrong with the token provided
     * @throws NoUserException - if the user does not exist.
     */
    public RegisteredUserDTO processEmailVerification(final Long userid, final String email, final String token) 
            throws SegueDatabaseException, InvalidTokenException, NoUserException {
        IPasswordAuthenticator authenticator = (IPasswordAuthenticator) this.registeredAuthProviders
                .get(AuthenticationProvider.SEGUE);

        RegisteredUser user = this.findUserById(userid);

        if (null == user) {
            log.warn(String.format("Recieved an invalid email token request for (%s)", email));
            throw new NoUserException();    
        }

        if (!userid.equals(user.getId())) {
            log.warn(String.format("Recieved an invalid email token request for (%s)" + " - provided bad userid",
                    email));
            throw new InvalidTokenException();
        }

        EmailVerificationStatus evStatus = user.getEmailVerificationStatus();
        if (evStatus != null && evStatus == EmailVerificationStatus.VERIFIED && user.getEmail().equals(email)) {
            log.warn(String
                    .format("Recieved a duplicate email verification request for (%s) - already verified", email));
            return this.convertUserDOToUserDTO(user);
        }

        if (authenticator.isValidEmailVerificationToken(user, email, token)) {
            user.setEmailVerificationStatus(EmailVerificationStatus.VERIFIED);
            user.setEmailVerificationToken(null);

            // Update the email address if different
            if (!user.getEmail().equals(email)) {
                user.setEmail(email);
            }

            // Save user
            RegisteredUser createOrUpdateUser = this.database.createOrUpdateUser(user);
            log.info(String.format("Email verification for user (%s) has completed successfully.",
                    createOrUpdateUser.getId()));
            return this.convertUserDOToUserDTO(createOrUpdateUser);
        } else {
            log.warn(String.format("Recieved an invalid email verification token for (%s) - invalid token", email));
            throw new InvalidTokenException();
        }
    }

    /**
     * This method will use a unique password reset token to set a new password.
     *
     * @param token
     *            - the password reset token
     * @param newPassword
     *            - the supplied password
     * @return the user which has had the password reset.
     * @throws InvalidTokenException
     *             - If the token provided is invalid.
     * @throws InvalidPasswordException
     *             - If the password provided is invalid.
     * @throws SegueDatabaseException
     *             - If there is an internal database error.
     */
    public RegisteredUserDTO resetPassword(final String token, final String newPassword)
            throws InvalidTokenException, InvalidPasswordException, SegueDatabaseException {
        return this.convertUserDOToUserDTO(this.userAuthenticationManager.resetPassword(token, newPassword));
    }

    /**
     * Helper method to convert a user object into a cutdown userSummary DTO.
     * 
     * @param userToConvert
     *            - full user object.
     * @return a summarised object with minimal personal information
     */
    public UserSummaryDTO convertToUserSummaryObject(final RegisteredUserDTO userToConvert) {
        return this.dtoMapper.map(userToConvert, UserSummaryDTO.class);
    }

    /**
     * Helper method to convert a user object into a cutdown detailedUserSummary DTO.
     *
     * @param userToConvert
     *            - full user object.
     * @return a summarised object with reduced personal information
     */
    public DetailedUserSummaryDTO convertToDetailedUserSummaryObject(final RegisteredUserDTO userToConvert) {
        return this.dtoMapper.map(userToConvert, DetailedUserSummaryDTO.class);
    }

    /**
     * Helper method to convert user objects into cutdown userSummary DTOs.
     * 
     * @param userListToConvert
     *            - full user objects.
     * @return a list of summarised objects with minimal personal information
     */
    public List<UserSummaryDTO> convertToUserSummaryObjectList(final List<RegisteredUserDTO> userListToConvert) {
        Validate.notNull(userListToConvert);
        List<UserSummaryDTO> resultList = Lists.newArrayList();
        for (RegisteredUserDTO user : userListToConvert) {
            resultList.add(this.convertToUserSummaryObject(user));
        }
        return resultList;
    }

    /**
     * Helper method to convert user objects into cutdown DetailedUserSummary DTOs.
     *
     * @param userListToConvert
     *            - full user objects.
     * @return a list of summarised objects with reduced personal information
     */
    public List<DetailedUserSummaryDTO> convertToDetailedUserSummaryObjectList(final List<RegisteredUserDTO> userListToConvert) {
        Validate.notNull(userListToConvert);
        List<DetailedUserSummaryDTO> resultList = Lists.newArrayList();
        for (RegisteredUserDTO user : userListToConvert) {
            resultList.add(this.convertToDetailedUserSummaryObject(user));
        }
        return resultList;
    }

    /**
     * Logs the user in and creates the signed sessions.
     * 
     * @param request
     *            - for the session to be attached
     * @param response
     *            - for the session to be attached.
     * @param user
     *            - the user who is being logged in.
     * @return the DTO version of the user.
     */
    private RegisteredUserDTO logUserIn(final HttpServletRequest request, final HttpServletResponse response,
            final RegisteredUser user) {
        AnonymousUser anonymousUser = this.getAnonymousUserDO(request);

        // now we want to clean up any data generated by the user while they weren't logged in.
        mergeAnonymousUserWithRegisteredUser(anonymousUser, user);
        
        return this.convertUserDOToUserDTO(this.userAuthenticationManager.createUserSession(request, response, user));
    }

    /**
     * Method to migrate anonymously generated data to a persisted account.
     * 
     * @param anonymousUser
     *            to look up.
     * @param user
     *            to migrate to.
     */
    private void mergeAnonymousUserWithRegisteredUser(final AnonymousUser anonymousUser, final RegisteredUser user) {
        if (anonymousUser != null) {
            // merge any anonymous information collected with this user.
            try {
                final RegisteredUserDTO userDTO = this.convertUserDOToUserDTO(user);

                this.questionAttemptDb.mergeAnonymousQuestionAttemptsIntoRegisteredUser(
                        this.dtoMapper.map(anonymousUser, AnonymousUserDTO.class), userDTO);

                // may as well spawn a new thread to do the log migration stuff asynchronously
                // work now.
                Thread logMigrationJob = new Thread() {
                    @Override
                    public void run() {
                        // run this asynchronously as there is no need to block and it is quite slow.
                        logManager.transferLogEventsToRegisteredUser(anonymousUser.getSessionId(), user.getId()
                                .toString());

                        logManager.logInternalEvent(userDTO, MERGE_USER,
                                ImmutableMap.of("oldAnonymousUserId", anonymousUser.getSessionId()));

                        // delete the session attribute as merge has completed.
                        temporaryUserCache.invalidate(anonymousUser.getSessionId());
                    }
                };

                logMigrationJob.start();

            } catch (SegueDatabaseException e) {
                log.error("Unable to merge anonymously collected data with stored user object.", e);
            }
        }
    }
    
    /**
     * Library method that allows the api to locate a user object from the database based on a given unique id.
     *
     * @param userId
     *            - to search for.
     * @return user or null if we cannot find it.
     * @throws SegueDatabaseException
     *             - If there is an internal database error.
     */
    private RegisteredUser findUserById(final Long userId) throws SegueDatabaseException {
        if (null == userId) {
            return null;
        }
        return this.database.getById(userId);
    }

    /**
     * Library method that allows the api to locate a user object from the database based on a given unique email
     * address.
     *
     * @param email
     *            - to search for.
     * @return user or null if we cannot find it.
     * @throws SegueDatabaseException
     *             - If there is an internal database error.
     */
    private RegisteredUser findUserByEmail(final String email) throws SegueDatabaseException {
        if (null == email) {
            return null;
        }
        return this.database.getByEmail(email);
    }

    /**
     * This method should use the provider specific reference to either register a new user or retrieve an existing
     * user.
     * 
     * @param federatedAuthenticator
     *            the federatedAuthenticator we are using for authentication
     * @param userFromProvider
     *            - the user object returned by the auth provider.
     * @return a Segue UserDO that exists in the segue database.
     * @throws AuthenticatorSecurityException
     *             - error with authenticator.
     * @throws NoUserException
     *             - If we are unable to locate the user id based on the lookup reference provided.
     * @throws IOException
     *             - if there is an io error.
     * @throws SegueDatabaseException
     *             - If there is an internal database error.
     */
    private RegisteredUser registerUserWithFederatedProvider(final AuthenticationProvider federatedAuthenticator,
            final UserFromAuthProvider userFromProvider) throws AuthenticatorSecurityException, NoUserException,
            IOException, SegueDatabaseException {

        log.debug(String.format("New registration (%s) as user does not already exist.", federatedAuthenticator));

        if (null == userFromProvider) {
            log.warn("Unable to create user for the provider "
                    + federatedAuthenticator);
            throw new NoUserException();
        }

        RegisteredUser newLocalUser = this.dtoMapper.map(userFromProvider, RegisteredUser.class);
        newLocalUser.setRegistrationDate(new Date());

        // register user
        RegisteredUser newlyRegisteredUser = database.registerNewUserWithProvider(newLocalUser,
                federatedAuthenticator, userFromProvider.getProviderUserId());

        RegisteredUser localUserInformation = this.database.getById(newlyRegisteredUser.getId());

        if (null == localUserInformation) {
            // we just put it in so something has gone very wrong.
            log.error("Failed to retreive user even though we " + "just put it in the database.");
            throw new NoUserException();
        }

        // since the federated providers didn't always provide email addresses - we have to check and update accordingly.
        if (!localUserInformation.getEmail().contains("@") &&
                !EmailVerificationStatus.DELIVERY_FAILED.equals(localUserInformation.getEmailVerificationStatus())) {
           this.updateUserEmailVerificationStatus(localUserInformation.getEmail(),
                   EmailVerificationStatus.DELIVERY_FAILED);
        }

        logManager.logInternalEvent(this.convertUserDOToUserDTO(localUserInformation), Constants.USER_REGISTRATION,
                ImmutableMap.builder().put("provider", federatedAuthenticator.name())
                        .build());

        return localUserInformation;
    }

    /**
     * IsUserValid This function will check that the user object is valid.
     * 
     * @param userToValidate
     *            - the user to validate.
     * @return true if it meets the internal storage requirements, false if not.
     */
    private boolean isUserValid(final RegisteredUser userToValidate) {
        boolean isValid = true;

        if (userToValidate.getEmail() == null || userToValidate.getEmail().isEmpty()
                || !userToValidate.getEmail().contains("@")) {
            isValid = false;
        }
        
        return isValid;
    }

    /**
     * Converts the sensitive UserDO into a limited DTO.
     * 
     * @param user
     *            - DO
     * @return user - DTO
     */
    private RegisteredUserDTO convertUserDOToUserDTO(final RegisteredUser user) {
        if (null == user) {
            return null;
        }

        RegisteredUserDTO userDTO = this.dtoMapper.map(user, RegisteredUserDTO.class);
        // Augment with linked account information
        try {
            userDTO.setLinkedAccounts(this.database.getAuthenticationProvidersByUser(user));
            userDTO.setHasSegueAccount(this.userAuthenticationManager.hasLocalCredentials(user));

        } catch (SegueDatabaseException e) {
            log.error("Unable to set linked accounts or local account property for user due to a database error.");
        }

        return userDTO;
    }

    /**
     * Converts a list of userDOs into a List of userDTOs.
     *
     * @param listToConvert
     *            - list of DOs to convert
     * @return the list of user dtos.
     */
    private List<RegisteredUserDTO> convertUserDOToUserDTOList(final List<RegisteredUser> listToConvert) {
        List<RegisteredUserDTO> result = Lists.newArrayList();
        for (RegisteredUser user : listToConvert) {
            result.add(this.convertUserDOToUserDTO(user));
        }
        return result;
    }

    /**
     * Get the RegisteredUserDO of the currently logged in user. This is for internal use only.
     * 
     * This method will validate the session as well returning null if it is invalid.
     * 
     * @param request
     *            - to retrieve session information from
     * @return Returns the current UserDTO if we can get it or null if user is not currently logged in / there is an
     *         invalid session
     */
    private RegisteredUser getCurrentRegisteredUserDO(final HttpServletRequest request) {
        return this.userAuthenticationManager.getUserFromSession(request);
    }

    /**
     * Retrieves anonymous user information if it is available.
     * 
     * @param request
     *            - request containing session information.
     * @return An anonymous user containing any anonymous question attempts (which could be none)
     */
    private AnonymousUserDTO getAnonymousUserDTO(final HttpServletRequest request) {
        return this.dtoMapper.map(this.getAnonymousUserDO(request), AnonymousUserDTO.class);
    }

    /**
     * Retrieves anonymous user information if it is available.
     * 
     * @param request
     *            - request containing session information.
     * @return An anonymous user containing any anonymous question attempts (which could be none)
     */
    private AnonymousUser getAnonymousUserDO(final HttpServletRequest request) {
        AnonymousUser user;
        // no session exists so create one.
        if (request.getSession().getAttribute(ANONYMOUS_USER) == null) {
            user = new AnonymousUser(request.getSession().getId());
            user.setDateCreated(new Date());
            // add the user reference to the session
            request.getSession().setAttribute(ANONYMOUS_USER, user.getSessionId());
            this.temporaryUserCache.put(user.getSessionId(), user);
        } else {
            // reuse existing one
            if (request.getSession().getAttribute(ANONYMOUS_USER) instanceof String) {
                String userId = (String) request.getSession().getAttribute(ANONYMOUS_USER);
                user = this.temporaryUserCache.getIfPresent(userId);

                if (null == user) {
                    // the session must have expired. Create a new user and run this method again.
                    // this probably won't happen often as the session expiry and the cache should be timed correctly.
                    request.getSession().removeAttribute(ANONYMOUS_USER);
                    log.warn("Anonymous user session expired so creating a"
                            + " new one - this should not happen often if cache settings are correct.");
                    return this.getAnonymousUserDO(request);
                }
            } else {
                // this means that someone has put the wrong type in to the session variable.
                throw new ClassCastException("Unable to get AnonymousUser from session.");
            }
        }
        return user;
    }

    /**
     * Update the users' last seen field.
     * 
     * @param user
     *            of interest
     * @throws SegueDatabaseException
     *             - if an error occurs with the update.
     */
    private void updateLastSeen(final RegisteredUser user) throws SegueDatabaseException {
        if (user.getLastSeen() == null) {
            this.database.updateUserLastSeen(user);
        } else {
            // work out if we should update the user record again...
            long timeDiff = Math.abs(new Date().getTime() - user.getLastSeen().getTime());
            long minutesElapsed = TimeUnit.MILLISECONDS.toMinutes(timeDiff);
            if (minutesElapsed > LAST_SEEN_UPDATE_FREQUENCY_MINUTES) {
                this.database.updateUserLastSeen(user);
            }
        }
    }

    /**
     * @param userDTO
     * @param emailVerificationToken
     * @return
     */
    private String generateEmailVerificationURL(final RegisteredUserDTO userDTO, final String emailVerificationToken) {
        final int TRUNCATED_TOKEN_LENGTH = 5;

        List<NameValuePair> urlParamPairs = Lists.newArrayList();
        urlParamPairs.add(new BasicNameValuePair("userid", userDTO.getId().toString()));
        urlParamPairs.add(new BasicNameValuePair("email", userDTO.getEmail().toString()));
        urlParamPairs.add(new BasicNameValuePair("token", emailVerificationToken.substring(0,
                TRUNCATED_TOKEN_LENGTH)));
        String urlParams = URLEncodedUtils.format(urlParamPairs, "UTF-8");

        return String.format("https://%s/verifyemail?%s", properties.getProperty(HOST_NAME), urlParams);
    }

}<|MERGE_RESOLUTION|>--- conflicted
+++ resolved
@@ -697,6 +697,7 @@
      * 
      * @param updatedUser
      *            - the user to update - must contain a user id
+     * @param newPassword - the new password if being changed.
      * @throws InvalidPasswordException
      *             - the password provided does not meet our requirements.
      * @throws MissingRequiredFieldException
@@ -708,17 +709,7 @@
      *             - if there is a problem locating the authentication provider. This only applies for changing a
      *             password.
      */
-<<<<<<< HEAD
-    public RegisteredUserDTO updateUserObject(final RegisteredUser user, final String newPassword) throws InvalidPasswordException,
-            MissingRequiredFieldException, SegueDatabaseException, AuthenticationProviderMappingException {
-        Validate.notNull(user.getId());
-
-        // We want to map to DTO first to make sure that the user cannot
-        // change fields that aren't exposed to them
-        RegisteredUserDTO userDTOContainingUpdates = this.dtoMapper.map(user, RegisteredUserDTO.class);
-        if (user.getId() == null) {
-=======
-    public RegisteredUserDTO updateUserObject(final RegisteredUser updatedUser) throws InvalidPasswordException,
+    public RegisteredUserDTO updateUserObject(final RegisteredUser updatedUser, final String newPassword) throws InvalidPasswordException,
             MissingRequiredFieldException, SegueDatabaseException, AuthenticationProviderMappingException {
         Validate.notNull(updatedUser.getId());
         MapperFacade mapper = this.dtoMapper;
@@ -727,18 +718,13 @@
         // change fields that aren't exposed to them
         RegisteredUserDTO userDTOContainingUpdates = mapper.map(updatedUser, RegisteredUserDTO.class);
         if (updatedUser.getId() == null) {
->>>>>>> 147c2b94
             throw new IllegalArgumentException(
                     "The user object specified does not have an id. Users cannot be updated without a specific id set.");
         }
 
         // This is an update operation.
-<<<<<<< HEAD
-        final RegisteredUser existingUser = this.findUserById(user.getId());
-=======
         final RegisteredUser existingUser = this.findUserById(updatedUser.getId());
         // userToSave = existingUser;
->>>>>>> 147c2b94
 
         // Check that the user isn't trying to take an existing users e-mail.
         if (this.findUserByEmail(updatedUser.getEmail()) != null && !existingUser.getEmail().equals(updatedUser.getEmail())) {
@@ -749,42 +735,18 @@
                 .get(AuthenticationProvider.SEGUE);
 
         // Send a new verification email if the user has changed their email
-<<<<<<< HEAD
-        if (!existingUser.getEmail().equals(user.getEmail())) {
-            try {
-                authenticator.createEmailVerificationTokenForUser(existingUser, user.getEmail());
-
-                RegisteredUserDTO existingUserDTO = this.getUserDTOById(existingUser.getId());
-                this.emailManager.sendEmailVerificationChange(existingUserDTO, user);
-=======
         if (!existingUser.getEmail().equals(updatedUser.getEmail())) {
-
-            IPasswordAuthenticator authenticator = (IPasswordAuthenticator) this.registeredAuthProviders
-                    .get(AuthenticationProvider.SEGUE);
-
             try {
                 authenticator.createEmailVerificationTokenForUser(existingUser, updatedUser.getEmail());
-            } catch (NoSuchAlgorithmException | InvalidKeySpecException e1) {
-                log.error("Creation of email verification token failed: " + e1.getMessage());
-            }
-
-            log.info(String.format("Sending email for email address change for user (%s)"
-                    + " from email (%s) to email (%s)", updatedUser.getId(),
-                    existingUser.getEmail(), updatedUser.getEmail()));
-            try {
-            	RegisteredUserDTO existingUserDTO = this.getUserDTOById(existingUser.getId());
+
+                RegisteredUserDTO existingUserDTO = this.getUserDTOById(existingUser.getId());
                 emailManager.sendTemplatedEmailToUser(existingUserDTO,
                         emailManager.getEmailTemplateDTO("email-verification-change"),
                         ImmutableMap.of("requestedemail", updatedUser.getEmail()), EmailType.SYSTEM);
 
-            } catch (ContentManagerException | NoUserException e) {
-                log.debug("ContentManagerException during sendEmailVerificationChange " + e.getMessage());
-			}
->>>>>>> 147c2b94
-
                 log.info(String.format("Sending email for email address change for user (%s)"
-                                + " from email (%s) to email (%s)", user.getId(),
-                        existingUser.getEmail(), user.getEmail()));
+                                + " from email (%s) to email (%s)", existingUser.getId(),
+                        existingUser.getEmail(), updatedUser.getEmail()));
 
             } catch (ContentManagerException | NoUserException e) {
                 log.error("ContentManagerException during sendEmailVerificationChange " + e.getMessage());
@@ -834,11 +796,6 @@
         if (updatedUser.getSchoolOther() == null || updatedUser.getSchoolOther().isEmpty()) {
             userToSave.setSchoolOther(null);
         }
-<<<<<<< HEAD
-=======
-        
-        this.userAuthenticationManager.checkForSeguePasswordChange(updatedUser, userToSave);
->>>>>>> 147c2b94
 
         // Before save we should validate the user for mandatory fields.
         if (!this.isUserValid(userToSave)) {
@@ -848,32 +805,6 @@
         // Make sure the email address is preserved (can't be changed until new email is verified)
         if (!userToSave.getEmail().equals(existingUser.getEmail())) {
             try {
-<<<<<<< HEAD
-                RegisteredUserDTO userToSaveDTO = this.dtoMapper.map(userToSave, RegisteredUserDTO.class);
-                this.emailManager.sendEmailVerification(userToSaveDTO, userToSave.getEmailVerificationToken());
-            } catch (ContentManagerException e) {
-                log.error("ContentManagerException during sendEmailVerification " + e.getMessage());
-            } catch (NoUserException e) {
-                log.debug("No user found exception " + e.getMessage());
-			}
-            userToSave.setEmail(existingUser.getEmail());
-        }
-
-        // If the school has changed, update it. Check this using Objects.equals() to be null safe!
-        if (!Objects.equals(userToSave.getSchoolId(), existingUser.getSchoolId())
-                || !Objects.equals(userToSave.getSchoolOther(), existingUser.getSchoolOther())) {
-            LinkedHashMap<String, String> eventDetails = new LinkedHashMap<>();
-            eventDetails.put("oldSchoolId", existingUser.getSchoolId());
-            eventDetails.put("newSchoolId", userToSave.getSchoolId());
-            eventDetails.put("oldSchoolOther", existingUser.getSchoolOther());
-            eventDetails.put("newSchoolOther", userToSave.getSchoolOther());
-
-            logManager.logInternalEvent(this.convertUserDOToUserDTO(userToSave), Constants.USER_SCHOOL_CHANGE,
-                    eventDetails);
-        }
-
-        // save the user and password
-=======
                 RegisteredUserDTO userToSaveDTO = mapper.map(userToSave, RegisteredUserDTO.class);
 
                 Map<String, Object> emailTokens = ImmutableMap.of("verificationURL",
@@ -890,7 +821,6 @@
         }
 
         // save the user
->>>>>>> 147c2b94
         RegisteredUser userToReturn = this.database.createOrUpdateUser(userToSave);
         if (null != newPassword && !newPassword.isEmpty()) {
             authenticator.setOrChangeUsersPassword(userToReturn, newPassword);
