package uk.ac.cam.cl.dtg.segue.api.userAlerts;

import com.fasterxml.jackson.databind.ObjectMapper;
import com.google.common.collect.ImmutableList;
import com.google.common.collect.ImmutableMap;
import com.google.inject.Inject;
import org.eclipse.jetty.websocket.api.Session;
import org.eclipse.jetty.websocket.api.StatusCode;
import org.eclipse.jetty.websocket.api.annotations.*;
import org.slf4j.Logger;
import org.slf4j.LoggerFactory;
import uk.ac.cam.cl.dtg.segue.api.managers.IStatisticsManager;
import uk.ac.cam.cl.dtg.segue.api.managers.UserAccountManager;
import uk.ac.cam.cl.dtg.segue.api.metrics.SegueMetrics;
import uk.ac.cam.cl.dtg.segue.auth.exceptions.InvalidSessionException;
import uk.ac.cam.cl.dtg.segue.auth.exceptions.NoUserException;
import uk.ac.cam.cl.dtg.segue.dao.ILogManager;
import uk.ac.cam.cl.dtg.segue.dao.SegueDatabaseException;
import uk.ac.cam.cl.dtg.segue.dos.IUserAlert;
import uk.ac.cam.cl.dtg.segue.dos.IUserAlerts;
import uk.ac.cam.cl.dtg.segue.dto.users.RegisteredUserDTO;

import java.io.IOException;
import java.net.HttpCookie;
import java.util.*;
import java.util.concurrent.ConcurrentHashMap;
import java.util.concurrent.ConcurrentLinkedQueue;

import static uk.ac.cam.cl.dtg.segue.api.Constants.*;

/**
 * Websocket class for 2-way communication channel between front-end client and API
 * for delivering real-time data
 *
 * @author Dan Underwood
 */
@WebSocket
public class UserAlertsWebSocket implements IAlertListener {
    private UserAccountManager userManager;
    private RegisteredUserDTO connectedUser;
    private final IUserAlerts userAlerts;
    private final ILogManager logManager;
    private final IStatisticsManager statisticsManager;
    private Session session;
    private static ObjectMapper objectMapper = new ObjectMapper();

    public static final ConcurrentHashMap<Long, ConcurrentLinkedQueue<UserAlertsWebSocket>>
            connectedSockets = new ConcurrentHashMap<>();
    private static Long websocketsOpened = 0L;
    private static Long websocketsClosed = 0L;

    private static final Logger log = LoggerFactory.getLogger(UserAlertsWebSocket.class);
    private static final int MaxConcurrentWebSocketsPerUser = 10;

    /**
     * Injectable constructor
     *
     * @param userManager
     *              - to get user information for the conencteds socket
     * @param userAlerts
     *              - to get/update persisted user alerts
     * @param logManager
     *              - so that we can log events for users.
     */
    @Inject
    public UserAlertsWebSocket(final UserAccountManager userManager,
                               final IUserAlerts userAlerts,
                               final ILogManager logManager,
                               final IStatisticsManager statisticsManager) {

        this.userManager = userManager;
        this.userAlerts = userAlerts;
        this.logManager = logManager;
        this.statisticsManager = statisticsManager;
    }


    /**
     * Handles incoming messages from a connected client.
     *
     * @param session
     *          - contains information about the currently connected session
     * @param message
     *          - text-based message from client
     */
    @OnWebSocketMessage
    public void onText(final Session session, final String message) {
        try {
            if (message.equals("heartbeat")) {
                session.getRemote().sendString(objectMapper.writeValueAsString(
                        ImmutableMap.of("heartbeat", System.currentTimeMillis())));
            } else if (message.equals("user-snapshot-nudge")) {
                sendUserSnapshotData();
            } else {
                session.close(StatusCode.POLICY_VIOLATION, "Invalid message!");
            }
        } catch (IOException e) {
            log.warn("WebSocket connection failed! " + e.getClass().getSimpleName() + ": " + e.getMessage());
            session.close(StatusCode.SERVER_ERROR, "onText IOException");
        }
    }


    /**
     * Handles a new client websocket connection
     *
     * @param session
     *          - contains information about the session to be started
     */
    @OnWebSocketConnect
    public void onConnect(final Session session) {
        try {
            this.session = session;

            Map<String, String> sessionInformation = getSessionInformation(session);

            if (userManager.isValidUserFromSession(sessionInformation)) {

                connectedUser = userManager.getUserDTOById(Long.parseLong(sessionInformation.get(SESSION_USER_ID)));

                // Do not let one user open too many WebSockets:
                if (connectedSockets.containsKey(connectedUser.getId())
                        && (connectedSockets.get(connectedUser.getId()).size() >= MaxConcurrentWebSocketsPerUser)) {
                    log.debug("User " + connectedUser.getId() + " attempted to open too many simultaneous WebSockets; sending TRY_AGAIN_LATER.");
                    session.close(StatusCode.NORMAL, "TRY_AGAIN_LATER");
                    return;
                }

                Object nullIfNewUser = connectedSockets.putIfAbsent(
                        connectedUser.getId(), new ConcurrentLinkedQueue<>());
                if (null == nullIfNewUser) {
                    SegueMetrics.CURRENT_WEBSOCKET_USERS.inc();
                }

                connectedSockets.get(connectedUser.getId()).add(this);
                log.debug("User " + connectedUser.getId() + " opened new websocket. Total open: "
                        + connectedSockets.get(connectedUser.getId()).size());

                // For now, we hijack this websocket class to deliver user streak information
                sendUserSnapshotData();

                // TODO: Send initial set of notifications.
                List<IUserAlert> persistedAlerts = userAlerts.getUserAlerts(connectedUser.getId());
                if (!persistedAlerts.isEmpty()) {
                    session.getRemote().sendString(objectMapper.writeValueAsString(
                            ImmutableMap.of("notifications", persistedAlerts)));
                }

                SegueMetrics.CURRENT_OPEN_WEBSOCKETS.inc();
                websocketsOpened++;
            } else {
                log.debug("WebSocket connection failed! Expired or invalid session.");
                session.close(StatusCode.POLICY_VIOLATION, "Expired or invalid session!");
            }

        } catch (IOException e) {
            log.warn("WebSocket connection failed! " + e.getClass().getSimpleName() + ": " + e.getMessage());
            session.close(StatusCode.SERVER_ERROR, "onConnect IOException");
        } catch (InvalidSessionException | NoUserException e) {
            log.debug("WebSocket connection failed! " + e.getClass().getSimpleName() + ": " + e.getMessage());
            session.close(StatusCode.POLICY_VIOLATION, e.getClass().getSimpleName());
        } catch (SegueDatabaseException e) {
            log.warn("WebSocket connection failed! " + e.getClass().getSimpleName() + ": " + e.getMessage());
            session.close(StatusCode.SERVER_ERROR, "onConnect Database Error");
        }


    }


    /**
     * Handles the closing of the websocket conenction
     *
     * @param session
     **          - contains information on the currently connected session
     * @param status
     *          - the status of the connection
     * @param reason
     *          - states the cause for closing the connection
     */
    @OnWebSocketClose
    public void onClose(final Session session, final int status, final String reason) {
        connectedSockets.get(connectedUser.getId()).remove(this);
        log.debug("User " + connectedUser.getId() + " closed a websocket. Total still open: "
                + connectedSockets.get(connectedUser.getId()).size());

        // TODO MT remove this and explain or just fix it
        // if the user has no websocket conenctions open, remove them from the map
        //synchronized (connectedSockets) {
        //  if (connectedSockets.containsKey(connectedUser.getId()) && connectedSockets.get(connectedUser.getId()).isEmpty()) {
        //      connectedSockets.remove(connectedUser.getId(), connectedSockets.get(connectedUser.getId()));
        //  }
        //}
        //
        //if (connectedSockets.containsKey(connectedUser.getId()) && connectedSockets.get(connectedUser.getId()).isEmpty()) {
        //  log.info("User " + connectedUser.getId() + " has no websocket connections but still contains entry in hashmap!");
        //}
        SegueMetrics.CURRENT_OPEN_WEBSOCKETS.dec();
        synchronized (connectedSockets) {
            if (connectedSockets.get(connectedUser.getId()).isEmpty()) {
                SegueMetrics.CURRENT_WEBSOCKET_USERS.dec();
            }
        }
        websocketsClosed++;
    }


    /**
     * Sends a payload to the connected client notifying them of an important event
     *
     * @param alert
     *          - user alert instance containg details about the event
     */
    @Override
    public void notifyAlert(final IUserAlert alert) {
        try {
            this.session.getRemote().sendString(objectMapper.writeValueAsString(
                    ImmutableMap.of(
                            "notifications", ImmutableList.of(alert),
                            "heartbeat", System.currentTimeMillis()
                    )));
        } catch (IOException e) {
            e.printStackTrace();
        }
    }


    /**
     * Method to send a payload to the connected user with details of their current stats snapshot
     * TODO: Currently only delivers user streak information but we can generalise it later to deliver more data
     *
     * @throws IOException
     *             - if the WebSocket is unexpectedly closed or in an invalid state
     */
    private void sendUserSnapshotData() throws IOException {

        session.getRemote().sendString(objectMapper.writeValueAsString(
                ImmutableMap.of(
                        "userSnapshot", statisticsManager.getDetailedUserStatistics(connectedUser),
                        "heartbeat", System.currentTimeMillis()
                )));
    }



    public static Map<String, Long> getWebsocketCounts() {
        return ImmutableMap.of("numWebsocketsOpenedOverTime", websocketsOpened, "numWebsocketsClosedOverTime", websocketsClosed);

    }

    /**
     * Extracts the segue session information from the given session.
     *
     * @param session
     *            - possibly containing a segue cookie.
     * @return The segue session information (unchecked or validated)
     * @throws IOException
     *             - problem parsing session information.
     * @throws InvalidSessionException
     *             - if there is no session set or if it is not valid.
     */
    private Map<String, String> getSessionInformation(final Session session) throws IOException, InvalidSessionException {

        HttpCookie segueAuthCookie = null;
        if (session.getUpgradeRequest().getCookies() == null) {
            throw new InvalidSessionException("There are no cookies set.");
        }

        List<HttpCookie> cookies = session.getUpgradeRequest().getCookies();
        for (HttpCookie c : cookies) {
            if (c.getName().equals(SEGUE_AUTH_COOKIE)) {
                segueAuthCookie = c;
            }
        }

        if (segueAuthCookie == null) {
            throw new InvalidSessionException("There is no Segue authorisation cookie set.");
        }

        @SuppressWarnings("unchecked")
        Map<String, String> sessionInformation = objectMapper.readValue(segueAuthCookie.getValue(),
                HashMap.class);

        return sessionInformation;

    }

<<<<<<< HEAD
=======
    /**
     *  Access stats about WebSocket usage.
     *
     * @return a count of how many WebSockets opened and closed
     */
    public static Map<String, Long> getWebsocketCounts() {
        return ImmutableMap.of("numWebsocketsOpenedOverTime", websocketsOpened, "numWebsocketsClosedOverTime", websocketsClosed);

    }

>>>>>>> 2d26eede
}<|MERGE_RESOLUTION|>--- conflicted
+++ resolved
@@ -285,8 +285,6 @@
 
     }
 
-<<<<<<< HEAD
-=======
     /**
      *  Access stats about WebSocket usage.
      *
@@ -296,6 +294,4 @@
         return ImmutableMap.of("numWebsocketsOpenedOverTime", websocketsOpened, "numWebsocketsClosedOverTime", websocketsClosed);
 
     }
-
->>>>>>> 2d26eede
 }