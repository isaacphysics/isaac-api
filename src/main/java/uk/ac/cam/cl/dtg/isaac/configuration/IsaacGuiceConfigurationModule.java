/**
 * Copyright 2014 Stephen Cummins
 *
 * Licensed under the Apache License, Version 2.0 (the "License");
 * you may not use this file except in compliance with the License.
 *
 * You may obtain a copy of the License at
 * 		http://www.apache.org/licenses/LICENSE-2.0
 *
 * Unless required by applicable law or agreed to in writing, software
 * distributed under the License is distributed on an "AS IS" BASIS,
 * WITHOUT WARRANTIES OR CONDITIONS OF ANY KIND, either express or implied.
 * See the License for the specific language governing permissions and
 * limitations under the License.
 */
package uk.ac.cam.cl.dtg.isaac.configuration;

import com.google.inject.name.Named;
import ma.glasnost.orika.MapperFacade;

import org.slf4j.Logger;
import org.slf4j.LoggerFactory;

import uk.ac.cam.cl.dtg.isaac.api.managers.AssignmentManager;
import uk.ac.cam.cl.dtg.isaac.api.managers.GameManager;
import uk.ac.cam.cl.dtg.isaac.api.managers.URIManager;
import uk.ac.cam.cl.dtg.isaac.dao.GameboardPersistenceManager;
import uk.ac.cam.cl.dtg.isaac.dao.IAssignmentPersistenceManager;
import uk.ac.cam.cl.dtg.isaac.dao.PgAssignmentPersistenceManager;
import uk.ac.cam.cl.dtg.isaac.quiz.IsaacSymbolicChemistryValidator;
import uk.ac.cam.cl.dtg.isaac.quiz.IsaacSymbolicValidator;
import uk.ac.cam.cl.dtg.segue.api.Constants;
import uk.ac.cam.cl.dtg.segue.api.managers.GroupManager;
import uk.ac.cam.cl.dtg.segue.api.managers.UserAccountManager;
import uk.ac.cam.cl.dtg.segue.api.managers.UserAssociationManager;
import uk.ac.cam.cl.dtg.segue.comm.EmailManager;
import uk.ac.cam.cl.dtg.segue.configuration.ISegueDTOConfigurationModule;
import uk.ac.cam.cl.dtg.segue.dao.content.IContentManager;
import uk.ac.cam.cl.dtg.segue.dao.schools.SchoolListReader;
import uk.ac.cam.cl.dtg.segue.database.PostgresSqlDb;
import com.fasterxml.jackson.databind.ObjectMapper;
import com.google.inject.AbstractModule;
import com.google.inject.Inject;
import com.google.inject.Provides;
import com.google.inject.Singleton;
import uk.ac.cam.cl.dtg.segue.search.ISearchProvider;
import uk.ac.cam.cl.dtg.util.PropertiesLoader;

import java.io.IOException;

import static uk.ac.cam.cl.dtg.segue.api.Constants.CONTENT_INDEX;


/**
 * This class is responsible for injecting configuration values using GUICE.
 * 
 */
public class IsaacGuiceConfigurationModule extends AbstractModule {
    private static final Logger log = LoggerFactory.getLogger(IsaacGuiceConfigurationModule.class);

    private static GameboardPersistenceManager gameboardPersistenceManager = null;
<<<<<<< HEAD
    private SchoolListReader schoolListReader = null;
=======
    private static AssignmentManager assignmentManager = null;
>>>>>>> e0b31c50

    /**
     * Creates a new isaac guice configuration module.
     */
    public IsaacGuiceConfigurationModule() {

    }

    @Override
    protected void configure() {
        // Setup different persistence bindings
        // Currently all properties are being provided by the segue properties
        // file.

        bind(ISegueDTOConfigurationModule.class).toInstance(new SegueConfigurationModule());
        
        bind(IAssignmentPersistenceManager.class).to(PgAssignmentPersistenceManager.class);

    }

    /**
     * Gets a Game persistence manager.
     * 
     * This needs to be a singleton as it maintains temporary boards in memory.
     * 
     * @param database
     *            - the database that persists gameboards.
     * @param contentManager
     *            - api that the game manager can use for content resolution.
     * @param mapper
     *            - an instance of an auto mapper for translating gameboard DOs and DTOs efficiently.
     * @param objectMapper
     *            - a mapper to allow content to be resolved.
     * @param uriManager
     *            - so that the we can create content that is aware of its own location
     * @return Game persistence manager object.
     */
    @Inject
    @Provides
    @Singleton
    private static GameboardPersistenceManager getGameboardPersistenceManager(final PostgresSqlDb database,
                  final IContentManager contentManager, final MapperFacade mapper, final ObjectMapper objectMapper,
                  final URIManager uriManager, @Named(CONTENT_INDEX) final String contentIndex) {
        if (null == gameboardPersistenceManager) {
            gameboardPersistenceManager = new GameboardPersistenceManager(database, contentManager, mapper,
                    objectMapper, uriManager, contentIndex);
            log.info("Creating Singleton of GameboardPersistenceManager");
        }

        return gameboardPersistenceManager;
    }

    /**
     * Gets an assignment manager.
     *
     * This needs to be a singleton because operations like emailing are run for each IGroupObserver, the
     * assignment manager should only be one observer.
     *
     * @param assignmentPersistenceManager
     *            - to save assignments
     * @param groupManager
     *            - to allow communication with the group manager.
     * @param emailManager
     *            - email manager
     * @param userManager
     *            - the user manager object
     * @param gameManager
     *            - the game manager object
     * @param userAssociationManager
     *            - the userAssociationManager manager object
     * @param properties
     *            - properties loader for the service's hostname
     * @return Assignment manager object.
     */
    @Inject
    @Provides
    @Singleton
    private static AssignmentManager getAssignmentManager(
                final IAssignmentPersistenceManager assignmentPersistenceManager, final GroupManager groupManager,
                final EmailManager emailManager, final UserAccountManager userManager, final GameManager gameManager,
                final UserAssociationManager userAssociationManager, final PropertiesLoader properties) {
        if (null == assignmentManager) {
            assignmentManager =  new AssignmentManager(assignmentPersistenceManager, groupManager, emailManager,
                    userManager, gameManager, userAssociationManager, properties);
            log.info("Creating Singleton AssignmentManager");
        }
        return assignmentManager;
    }

    /**
     * Gets an instance of the symbolic question validator.
     *
     * @return IsaacSymbolicValidator preconfigured to work with the specified checker.
     */
    @Provides
    @Singleton
    @Inject
    private static IsaacSymbolicValidator getSymbolicValidator(PropertiesLoader properties) {

        return new IsaacSymbolicValidator(properties.getProperty(Constants.EQUALITY_CHECKER_HOST),
                properties.getProperty(Constants.EQUALITY_CHECKER_PORT));
    }

    /**
     * Gets an instance of the chemistry question validator.
     *
     * @return IsaacSymbolicChemistryValidator preconfigured to work with the specified checker.
     */
    @Provides
    @Singleton
    @Inject
    private static IsaacSymbolicChemistryValidator getSymbolicChemistryValidator(PropertiesLoader properties) {

        return new IsaacSymbolicChemistryValidator(properties.getProperty(Constants.CHEMISTRY_CHECKER_HOST),
                properties.getProperty(Constants.CHEMISTRY_CHECKER_PORT));
    }

    /**
     * This provides a singleton of the SchoolListReader for use by segue backed applications..
     *
     * We want this to be a singleton as otherwise it may not be threadsafe for loading into same SearchProvider.
     *
     * @param provider
     *            - The search provider.
     * @return schoolList reader
     * @throws IOException
     *             - if there is a problem loading the school list.
     */
    @Inject
    @Provides
    @Singleton
    private SchoolListReader getSchoolListReader(final ISearchProvider provider) throws IOException {
        if (null == schoolListReader) {
            schoolListReader = new SchoolListReader(provider);
            log.info("Creating singleton of SchoolListReader");
        }
        return schoolListReader;
    }
}<|MERGE_RESOLUTION|>--- conflicted
+++ resolved
@@ -59,11 +59,8 @@
     private static final Logger log = LoggerFactory.getLogger(IsaacGuiceConfigurationModule.class);
 
     private static GameboardPersistenceManager gameboardPersistenceManager = null;
-<<<<<<< HEAD
     private SchoolListReader schoolListReader = null;
-=======
     private static AssignmentManager assignmentManager = null;
->>>>>>> e0b31c50
 
     /**
      * Creates a new isaac guice configuration module.
