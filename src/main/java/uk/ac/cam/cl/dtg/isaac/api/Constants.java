/**
 * Copyright 2014 Stephen Cummins
 *
 * Licensed under the Apache License, Version 2.0 (the "License");
 * you may not use this file except in compliance with the License.
 *
 * You may obtain a copy of the License at
 * 		http://www.apache.org/licenses/LICENSE-2.0
 *
 * Unless required by applicable law or agreed to in writing, software
 * distributed under the License is distributed on an "AS IS" BASIS,
 * WITHOUT WARRANTIES OR CONDITIONS OF ANY KIND, either express or implied.
 * See the License for the specific language governing permissions and
 * limitations under the License.
 */
package uk.ac.cam.cl.dtg.isaac.api;

import uk.ac.cam.cl.dtg.segue.api.Constants.LogType;

import java.util.Arrays;
import java.util.HashSet;
import java.util.Set;
import java.util.stream.Collectors;

import static uk.ac.cam.cl.dtg.segue.api.Constants.SEGUE_SERVER_LOG_TYPES;

/**
 * Utility class to provide common isaac-specific constants.
 *
 */
public final class Constants {
    public static final String PROXY_PATH = "PROXY_PATH";

    /*
     * Subject specific constants.
     */
    public static final String CONCEPT_TYPE = "isaacConceptPage";
    public static final String QUESTION_TYPE = "isaacQuestionPage";
    public static final String FAST_TRACK_QUESTION_TYPE = "isaacFastTrackQuestionPage";
    public static final String WILDCARD_TYPE = "isaacWildcard";
    public static final String PAGE_FRAGMENT_TYPE = "isaacPageFragment";
    public static final String POD_FRAGMENT_TYPE = "isaacPod";
    public static final String PAGE_TYPE = "page";
    public static final String QUESTIONS_PAGE_TYPE = "questionsPage";
    public static final String TOPIC_SUMMARY_PAGE_TYPE = "isaacTopicSummaryPage";
    public static final String EVENT_TYPE = "isaacEventPage";
    public static final String QUIZ_TYPE = "isaacQuiz";

    public static final String SEARCHABLE_TAG = "search_result";
    public static final String HIDE_FROM_FILTER_TAG = "nofilter";
    public static final String RELATED_CONTENT_FIELDNAME = "relatedContent";

    public static final int NUMERIC_QUESTION_DEFAULT_SIGNIFICANT_FIGURES = 2;

    /*
     * Game specific variables.
     */
    public static final int GAME_BOARD_TARGET_SIZE = 10;

    /**
     * GameboardItemState Represents the potential states of a gameboard item.
     */
    public enum GameboardItemState {
        PERFECT, PASSED, IN_PROGRESS, NOT_ATTEMPTED, FAILED;
    }

    public enum QuestionPartState {
        CORRECT, INCORRECT, NOT_ATTEMPTED;
    }

    public enum FASTTRACK_LEVEL {
        ft_top_ten,
        ft_upper,
        ft_lower;
        public static FASTTRACK_LEVEL getStateFromTags(Set<String> tags) {
            FASTTRACK_LEVEL state = null;
            if (tags.contains("ft_top_ten")) {
                state = ft_top_ten;
            } else if (tags.contains("ft_upper")) {
                state = ft_upper;
            } else if (tags.contains("ft_lower")) {
                state = ft_lower;
            }
            return state;
        }
    }
    public static final String FASTTRACK_GAMEBOARD_WHITELIST = "FASTTRACK_GAMEBOARD_WHITELIST";

    /**
     * GameboardState Represents the potential states of a gameboard.
     */
    public enum GameboardState {
        COMPLETED, IN_PROGRESS, NOT_ATTEMPTED
    }

    // field names
    public static final String CREATED_DATE_FIELDNAME = "created";
    public static final String VISITED_DATE_FIELDNAME = "lastVisited";

    public static final String COMPLETION_FIELDNAME = "percentageCompleted";

    public static final String GAMEBOARD_ID_FKEY = "gameboardId";
    public static final String GAMEBOARD_ID_FKEYS = "gameboardIds";

    public static final String QUIZ_ID_FKEY = "quizId";
    public static final String QUIZ_SECTION = "quizSection";

    public static final String DATE_FIELDNAME = "date";
    public static final String ENDDATE_FIELDNAME = "endDate";

    public static final String ALL_BOARDS = "ALL";
    public static final Integer DEFAULT_GAMEBOARDS_RESULTS_LIMIT = 6;
    public static final Integer MAX_PODS_TO_RETURN = 10;
    public static final Integer SEARCH_MAX_WINDOW_SIZE = 10000;
    public static final Integer GAMEBOARD_MAX_TITLE_LENGTH = 255;

    // Log events
    public static final String QUESTION_ID_LOG_FIELDNAME = "questionId";
    public static final String CONCEPT_ID_LOG_FIELDNAME = "conceptId";
    public static final String PAGE_ID_LOG_FIELDNAME = "pageId";
    public static final String FRAGMENT_ID_LOG_FIELDNAME = "pageFragmentId";

    /**
     * Class to represent Isaac log types.
     */
    public enum IsaacServerLogType implements LogType {
        ADD_BOARD_TO_PROFILE,
        CREATE_GAMEBOARD,
        DELETE_ASSIGNMENT,
        DELETE_BOARD_FROM_PROFILE,
        DOWNLOAD_ASSIGNMENT_PROGRESS_CSV,
        DOWNLOAD_GROUP_PROGRESS_CSV,
        GLOBAL_SITE_SEARCH,
        SET_NEW_ASSIGNMENT,
        SET_NEW_QUIZ_ASSIGNMENT,
        VIEW_ASSIGNMENT_PROGRESS,
        VIEW_CONCEPT,
        VIEW_GROUPS_ASSIGNMENTS,
        VIEW_MY_BOARDS_PAGE,
        VIEW_PAGE,
        VIEW_PAGE_FRAGMENT,
        VIEW_QUESTION,
        VIEW_QUIZ_SECTION,
        VIEW_TOPIC_SUMMARY_PAGE,
        VIEW_USER_PROGRESS,
    }
    public static final Set<String> ISAAC_SERVER_LOG_TYPES = Arrays.stream(IsaacServerLogType.values()).map(IsaacServerLogType::name).collect(Collectors.toSet());

    public enum IsaacClientLogType implements LogType {
        QUESTION_PART_OPEN,
        CONCEPT_SECTION_OPEN,
        ACCORDION_SECTION_OPEN,
        VIDEO_PLAY,
        VIDEO_PAUSE,
        VIDEO_ENDED,
        VIEW_SUPERSEDED_BY_QUESTION,
        CLONE_GAMEBOARD,
        VIEW_HINT,
        QUICK_QUESTION_SHOW_ANSWER,
        VIEW_RELATED_CONCEPT,
        VIEW_RELATED_QUESTION,
        VIEW_RELATED_PAGE,
        VIEW_MY_ASSIGNMENTS,
        VIEW_GAMEBOARD_BY_ID,
        ACCEPT_COOKIES,
        LEAVE_GAMEBOARD_BUILDER,
        SAVE_GAMEBOARD,
        CLIENT_SIDE_ERROR,
    }
    public static final Set<String> ISAAC_CLIENT_LOG_TYPES = Arrays.stream(IsaacClientLogType.values()).map(IsaacClientLogType::name).collect(Collectors.toSet());

    public static final Set<String> ALL_ACCEPTED_LOG_TYPES = new HashSet<String>() {{
        addAll(SEGUE_SERVER_LOG_TYPES);
        addAll(ISAAC_SERVER_LOG_TYPES);
        addAll(ISAAC_CLIENT_LOG_TYPES);
    }};

    public enum IsaacUserPreferences {
<<<<<<< HEAD
        SUBJECT_INTEREST, BETA_FEATURE, EXAM_BOARD, PROGRAMMING_LANGUAGE
=======
        SUBJECT_INTEREST, BETA_FEATURE, EXAM_BOARD, BOOLEAN_NOTATION
>>>>>>> d4642069
    }

    /**
     * Private constructor to prevent this class being created.
     */
    private Constants() {
        // not allowed to create one of these as it wouldn't make sense.
    }
}<|MERGE_RESOLUTION|>--- conflicted
+++ resolved
@@ -176,11 +176,7 @@
     }};
 
     public enum IsaacUserPreferences {
-<<<<<<< HEAD
-        SUBJECT_INTEREST, BETA_FEATURE, EXAM_BOARD, PROGRAMMING_LANGUAGE
-=======
-        SUBJECT_INTEREST, BETA_FEATURE, EXAM_BOARD, BOOLEAN_NOTATION
->>>>>>> d4642069
+        SUBJECT_INTEREST, BETA_FEATURE, EXAM_BOARD, PROGRAMMING_LANGUAGE, BOOLEAN_NOTATION
     }
 
     /**
