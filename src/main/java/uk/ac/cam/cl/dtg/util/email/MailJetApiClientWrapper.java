--- conflicted
+++ resolved
@@ -140,14 +140,9 @@
      * @throws MailjetException  - if underlying MailjetClient throws an exception
      */
     public void updateUserProperties(final String mailjetId, final String firstName, final String role,
-<<<<<<< HEAD
                                      final String emailVerificationStatus, final String countryCode,
                                      final String stages) throws MailjetException {
-        Validate.notNull(mailjetId);
-=======
-                                      final String emailVerificationStatus, final String countryCode) throws MailjetException {
         Objects.requireNonNull(mailjetId);
->>>>>>> 55903dd0
         MailjetRequest request = new MailjetRequest(Contactdata.resource, mailjetId)
                 .property(Contactdata.DATA, new JSONArray()
                         .put(new JSONObject().put("Name", "firstname").put("value", firstName))
