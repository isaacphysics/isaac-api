--- conflicted
+++ resolved
@@ -255,11 +255,7 @@
 
             try {
                 return this.updateUserObject(request, response, registeredUser,
-<<<<<<< HEAD
-                        userSettingsObjectFromClient.getPasswordCurrent(), userPreferences);
-=======
-                        userSettingsObjectFromClient.getPasswordCurrent(), newPassword, userEmailPreferences, subjectInterests);
->>>>>>> 3126bab5
+                        userSettingsObjectFromClient.getPasswordCurrent(), newPassword, userPreferences);
             } catch (IncorrectCredentialsProvidedException e) {
                 return new SegueErrorResponse(Status.BAD_REQUEST, "Incorrect credentials provided.", e)
                         .toResponse();
@@ -268,16 +264,12 @@
                         .toResponse();
             }
         } else {
-<<<<<<< HEAD
-            return this.createUserObjectAndLogIn(request, response, registeredUser, userPreferences);
-=======
             try {
                 misuseMonitor.notifyEvent(RequestIPExtractor.getClientIpAddr(request), RegistrationMisuseHandler.class.toString());
-                return this.createUserObjectAndLogIn(request, response, registeredUser, newPassword, emailPreferences);
+                return this.createUserObjectAndLogIn(request, response, registeredUser, newPassword, userPreferences);
             } catch (SegueResourceMisuseException e) {
                 return SegueErrorResponse.getRateThrottledResponse("Too many registration requests. Please try again later ot contact us!");
             }
->>>>>>> 3126bab5
         }
 
     }
@@ -653,28 +645,17 @@
      *            - the new user object from the clients perspective.
      * @param passwordCurrent
      * 			  - the current password, used if the password has changed
-<<<<<<< HEAD
+     * @param newPassword
+     * 			  - the new password, used if the password has changed
      * @param userPreferences
      * 			  - the preferences for this user
-=======
-     * @param newPassword
-     * 			  - the new password, used if the password has changed
-     * @param emailPreferences
-     * 			  - the email preferences for this user
-     * @param subjectInterests - the subjects interests of the user, which should be removed from this method!
->>>>>>> 3126bab5
      * @return the updated user object.
      * @throws NoCredentialsAvailableException
      * @throws IncorrectCredentialsProvidedException
      */
     private Response updateUserObject(final HttpServletRequest request, final HttpServletResponse response,
-<<<<<<< HEAD
-                                      final RegisteredUser userObjectFromClient, final String passwordCurrent,
+                                      final RegisteredUser userObjectFromClient, final String passwordCurrent, final String newPassword,
                                       final Map<String, Map<String, Boolean>> userPreferences)
-=======
-                                      final RegisteredUser userObjectFromClient, final String passwordCurrent, final String newPassword,
-                                      final List<IEmailPreference> emailPreferences, final Map<String, Boolean> subjectInterests)
->>>>>>> 3126bab5
                                 throws IncorrectCredentialsProvidedException, NoCredentialsAvailableException {
         Validate.notNull(userObjectFromClient.getId());
 
@@ -766,7 +747,7 @@
                 }
             }
 
-            if (userPreferences != null) {
+            if (userPreferences != null || userPreferences.size() != 0) {
 
                 List<UserPreference> preferenceList = Lists.newArrayList();
 
@@ -816,25 +797,15 @@
      *            to tell the browser to store the session in our own segue cookie.
      * @param userObjectFromClient
      *            - the new user object from the clients perspective.
-<<<<<<< HEAD
+     * @param newPassword
+     *            - the new password for the user.
      * @param userPreferences
      * 			  - the new preferences for this user
      * @return the updated user object.
      */
     private Response createUserObjectAndLogIn(final HttpServletRequest request, final HttpServletResponse response,
-                                              final RegisteredUser userObjectFromClient,
+                                              final RegisteredUser userObjectFromClient, final String newPassword,
                                               final Map<String, Map<String, Boolean>> userPreferences) {
-=======
-     * @param newPassword
-     *            - the new password for the user.
-     * @param emailPreferences
-     * 			  - the new email preferences for this user
-     * @return the updated user object.
-     */
-    private Response createUserObjectAndLogIn(final HttpServletRequest request, final HttpServletResponse response,
-                                              final RegisteredUser userObjectFromClient, final String newPassword,
-                                              final Map<String, Boolean> emailPreferences) {
->>>>>>> 3126bab5
         try {
             RegisteredUserDTO savedUser = userManager.createUserObjectAndSession(request, response,
                     userObjectFromClient, newPassword);
