--- conflicted
+++ resolved
@@ -106,11 +106,8 @@
     private final QuestionManager questionManager;
     private final UserBadgeManager userBadgeManager;
     protected final List<String> bookTags = ImmutableList.of("phys_book_gcse", "physics_skills_14", "chemistry_16");
-<<<<<<< HEAD
-=======
 
     private final String NOT_SHARING = "NOT_SHARING";
->>>>>>> 65b47602
 
     /**
      * Creates an instance of the AssignmentFacade controller which provides the REST endpoints for the isaac api.
