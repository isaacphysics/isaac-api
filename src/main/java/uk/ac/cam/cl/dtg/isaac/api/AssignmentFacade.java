/**
 * Copyright 2014 Stephen Cummins
 *
 * Licensed under the Apache License, Version 2.0 (the "License");
 * you may not use this file except in compliance with the License.
 *
 * You may obtain a copy of the License at
 * 		http://www.apache.org/licenses/LICENSE-2.0
 *
 * Unless required by applicable law or agreed to in writing, software
 * distributed under the License is distributed on an "AS IS" BASIS,
 * WITHOUT WARRANTIES OR CONDITIONS OF ANY KIND, either express or implied.
 * See the License for the specific language governing permissions and
 * limitations under the License.
 */
package uk.ac.cam.cl.dtg.isaac.api;

import io.swagger.annotations.Api;

import java.util.Collection;
import java.util.Collections;
import java.util.Comparator;
import java.util.Date;
import java.util.List;
import java.util.Map;
import java.util.Map.Entry;

import javax.servlet.http.HttpServletRequest;
import javax.ws.rs.Consumes;
import javax.ws.rs.DELETE;
import javax.ws.rs.GET;
import javax.ws.rs.POST;
import javax.ws.rs.Path;
import javax.ws.rs.PathParam;
import javax.ws.rs.Produces;
import javax.ws.rs.QueryParam;
import javax.ws.rs.core.Context;
import javax.ws.rs.core.MediaType;
import javax.ws.rs.core.Response;
import javax.ws.rs.core.Response.Status;

import org.elasticsearch.common.collect.ImmutableMap;
import org.jboss.resteasy.annotations.GZIP;
import org.slf4j.Logger;
import org.slf4j.LoggerFactory;

import uk.ac.cam.cl.dtg.isaac.api.Constants.GameboardItemState;
import uk.ac.cam.cl.dtg.isaac.api.managers.AssignmentManager;
import uk.ac.cam.cl.dtg.isaac.api.managers.DuplicateAssignmentException;
import uk.ac.cam.cl.dtg.isaac.api.managers.GameManager;
import uk.ac.cam.cl.dtg.isaac.dto.AssignmentDTO;
import uk.ac.cam.cl.dtg.isaac.dto.GameboardDTO;
import uk.ac.cam.cl.dtg.isaac.dto.GameboardItem;
import uk.ac.cam.cl.dtg.segue.api.managers.GroupManager;
import uk.ac.cam.cl.dtg.segue.api.managers.UserAssociationManager;
import uk.ac.cam.cl.dtg.segue.api.managers.UserManager;
import uk.ac.cam.cl.dtg.segue.auth.exceptions.NoUserLoggedInException;
import uk.ac.cam.cl.dtg.segue.dao.ILogManager;
import uk.ac.cam.cl.dtg.segue.dao.SegueDatabaseException;
import uk.ac.cam.cl.dtg.segue.dao.content.ContentManagerException;
import uk.ac.cam.cl.dtg.segue.dos.QuestionValidationResponse;
import uk.ac.cam.cl.dtg.segue.dto.SegueErrorResponse;
import uk.ac.cam.cl.dtg.segue.dto.UserGroupDTO;
import uk.ac.cam.cl.dtg.segue.dto.content.QuestionDTO;
import uk.ac.cam.cl.dtg.segue.dto.users.RegisteredUserDTO;
import uk.ac.cam.cl.dtg.segue.dto.users.UserSummaryDTO;
import uk.ac.cam.cl.dtg.util.PropertiesLoader;

import com.google.api.client.util.Lists;
import com.google.api.client.util.Maps;
import com.google.inject.Inject;

import static uk.ac.cam.cl.dtg.isaac.api.Constants.*;
import static uk.ac.cam.cl.dtg.segue.api.Constants.*;

/**
 * AssignmentFacade
 * 
 * This class provides endpoints to support assigning work to users.
 * 
 */
@Path("/assignments")
@Api(value = "/assignments")
public class AssignmentFacade extends AbstractIsaacFacade {
    private static final Logger log = LoggerFactory.getLogger(AssignmentFacade.class);

    private final AssignmentManager assignmentManager;
    private final UserManager userManager;
    private final GroupManager groupManager;
    private final GameManager gameManager;

    private final UserAssociationManager associationManager;

    /**
     * Creates an instance of the AssignmentFacade controller which provides the REST endpoints for the isaac api.
     * 
     * @param assignmentManager
     *            - Instance of assignment Manager
     * @param userManager
     *            - Instance of User Manager
     * @param groupManager
     *            - Instance of Group Manager
     * @param propertiesLoader
     *            - Instance of properties Loader
     * @param gameManager
     *            - Instance of Game Manager
     * @param logManager
     *            - Instance of log manager
     * @param associationManager
     *            - So that we can determine what information is allowed to be seen by other users.
     */
    @Inject
    public AssignmentFacade(final AssignmentManager assignmentManager, final UserManager userManager,
            final GroupManager groupManager, final PropertiesLoader propertiesLoader, final GameManager gameManager,
            final ILogManager logManager, final UserAssociationManager associationManager) {
        super(propertiesLoader, logManager);
        this.userManager = userManager;
        this.gameManager = gameManager;
        this.groupManager = groupManager;
        this.assignmentManager = assignmentManager;
        this.associationManager = associationManager;
    }

    /**
     * Endpoint that will return a list of boards assigned to the current user.
     * 
     * @param request
     *            - so that we can identify the current user.
     * @param assignmentStatus
     *            - so we know what assignments to return.
     * @return List of assignments (maybe empty)
     */
    @GET
    @Path("/")
    @Produces(MediaType.APPLICATION_JSON)
    @GZIP
    public Response getAssignments(@Context final HttpServletRequest request,
            @QueryParam("assignmentStatus") final GameboardState assignmentStatus) {
        try {
            RegisteredUserDTO currentlyLoggedInUser = userManager.getCurrentRegisteredUser(request);

            Collection<AssignmentDTO> assignments = this.assignmentManager.getAssignments(currentlyLoggedInUser);

            Map<String, Map<String, List<QuestionValidationResponse>>> questionAttemptsByUser = this.userManager
                    .getQuestionAttemptsByUser(currentlyLoggedInUser);

            // we want to populate gameboard details for the assignment DTO.
            for (AssignmentDTO assignment : assignments) {
                assignment.setGameboard(this.gameManager.getGameboard(assignment.getGameboardId(),
                        currentlyLoggedInUser, questionAttemptsByUser));
            }

            // if they have filtered the list we should only send out the things they wanted.
            if (assignmentStatus != null) {
                List<AssignmentDTO> newList = Lists.newArrayList();
                // we want to populate gameboard details for the assignment DTO.
                for (AssignmentDTO assignment : assignments) {
                    if (assignmentStatus.equals(GameboardState.COMPLETED)
                            && assignment.getGameboard().getPercentageCompleted() == 100) {
                        newList.add(assignment);
                    } else if (!assignmentStatus.equals(GameboardState.COMPLETED)
                            && assignment.getGameboard().getPercentageCompleted() != 100) {
                        newList.add(assignment);
                    }
                }
                assignments = newList;
            }

            this.getLogManager().logEvent(currentlyLoggedInUser, request, VIEW_MY_ASSIGNMENTS, null);

            return Response.ok(assignments).cacheControl(getCacheControl(NEVER_CACHE_WITHOUT_ETAG_CHECK, false))
                    .build();
        } catch (NoUserLoggedInException e) {
            return SegueErrorResponse.getNotLoggedInResponse();
        } catch (SegueDatabaseException e) {
            log.error("Database error while trying to assignments set a given user", e);
            return new SegueErrorResponse(Status.INTERNAL_SERVER_ERROR,
                    "Database error while trying to get assignments.", e).toResponse();
        } catch (ContentManagerException e) {
            return new SegueErrorResponse(Status.INTERNAL_SERVER_ERROR,
                    "Unable to retrieve the content requested. Please try again later.", e).toResponse();
        }
    }

    /**
     * Allows a user to get all assignments they have set.
     * 
     * @param request
     *            - so that we can identify the current user.
     * @param groupIdOfInterest
     *            - Optional parameter to filter the list by group id.
     * @return the assignment object.
     */
    @GET
    @Path("/assign")
    @Produces(MediaType.APPLICATION_JSON)
    @GZIP
    public Response getAssigned(@Context final HttpServletRequest request,
            @QueryParam("group") final String groupIdOfInterest) {
        try {
            RegisteredUserDTO currentlyLoggedInUser = userManager.getCurrentRegisteredUser(request);

            if (null == groupIdOfInterest) {
                return Response.ok(this.assignmentManager.getAllAssignmentsSetByUser(currentlyLoggedInUser)).build();
            } else {
                UserGroupDTO group = this.groupManager.getGroupById(groupIdOfInterest);

                if (null == group) {
                    return new SegueErrorResponse(Status.NOT_FOUND, "The group specified cannot be located.")
                            .toResponse();
                }

                List<AssignmentDTO> allAssignmentsSetByUserToGroup = this.assignmentManager
                        .getAllAssignmentsSetByUserToGroup(currentlyLoggedInUser, group);

                // we want to populate gameboard details for the assignment DTO.
                for (AssignmentDTO assignment : allAssignmentsSetByUserToGroup) {
                    assignment.setGameboard(this.gameManager.getGameboard(assignment.getGameboardId()));
                }

                this.getLogManager().logEvent(currentlyLoggedInUser, request, VIEW_GROUPS_ASSIGNMENTS,
                        Maps.newHashMap());

                return Response.ok(allAssignmentsSetByUserToGroup)
                        .cacheControl(getCacheControl(NEVER_CACHE_WITHOUT_ETAG_CHECK, false)).build();
            }

        } catch (NoUserLoggedInException e) {
            return SegueErrorResponse.getNotLoggedInResponse();
        } catch (SegueDatabaseException e) {
            log.error("Database error while trying to assignments set to a given group", e);
            return new SegueErrorResponse(Status.INTERNAL_SERVER_ERROR, "Unknown database error.").toResponse();
        }
    }

    /**
     * Allows the user to view results of an assignment they have set.
     * 
     * @param assignmentId
     *            - the id of the assignment to be looked up.
     * @param request
     *            - so that we can identify the current user.
     * @return the assignment object.
     */
    @GET
    @Path("/assign/{assignment_id}/progress")
    @Produces(MediaType.APPLICATION_JSON)
    @GZIP
    public Response getAssignmentProgress(@Context final HttpServletRequest request,
            @PathParam("assignment_id") final String assignmentId) {
        try {
            RegisteredUserDTO currentlyLoggedInUser = userManager.getCurrentRegisteredUser(request);

            AssignmentDTO assignment = this.assignmentManager.getAssignmentById(assignmentId);
            if (null == assignment) {
                return SegueErrorResponse.getResourceNotFoundResponse("The assignment requested cannot be found");
            }

<<<<<<< HEAD
            if (!assignment.getOwnerUserId().equals(currentlyLoggedInUser.getLegacyDbId())) {
=======
            if (!assignment.getOwnerUserId().equals(currentlyLoggedInUser.getDbId()) 
                    && !super.isUserAnAdmin(userManager, request)) {
>>>>>>> 8571195d
                return new SegueErrorResponse(Status.FORBIDDEN,
                        "You can only view the results of assignments that you own.").toResponse();
            }

            GameboardDTO gameboard = this.gameManager.getGameboard(assignment.getGameboardId());
            UserGroupDTO group = this.groupManager.getGroupById(assignment.getGroupId());
            List<RegisteredUserDTO> groupMembers = this.groupManager.getUsersInGroup(group);

            List<ImmutableMap<String, Object>> result = Lists.newArrayList();
            final String userString = "user";
            final String resultsString = "results";

            for (Entry<RegisteredUserDTO, List<GameboardItemState>> e : this.gameManager.gatherGameProgressData(
                    groupMembers, gameboard).entrySet()) {
                UserSummaryDTO userSummary = associationManager.enforceAuthorisationPrivacy(currentlyLoggedInUser,
                        userManager.convertToUserSummaryObject(e.getKey()));

                // can the user access the data?
                if (userSummary.isAuthorisedFullAccess()) {
                    result.add(ImmutableMap.of(userString, userSummary, resultsString, e.getValue()));
                } else {
                    result.add(ImmutableMap.of(userString, userSummary, resultsString, Lists.newArrayList()));
                }
            }

            // quick fix to sort list by user last name
            Collections.sort(result, new Comparator<ImmutableMap<String, Object>>() {
                @Override
                public int compare(final ImmutableMap<String, Object> o1, final ImmutableMap<String, Object> o2) {
                    UserSummaryDTO user1 = (UserSummaryDTO) o1.get(userString);
                    UserSummaryDTO user2 = (UserSummaryDTO) o2.get(userString);

                    if (user1.getFamilyName() == null && user2.getFamilyName() != null) {
                        return -1;
                    } else if (user1.getFamilyName() != null && user2.getFamilyName() == null) {
                        return 1;
                    } else if (user1.getFamilyName() == null && user2.getFamilyName() == null) {
                        return 0;
                    }
                    
                    return user1.getFamilyName().compareTo(user2.getFamilyName());
                }
            });

            this.getLogManager().logEvent(currentlyLoggedInUser, request, VIEW_ASSIGNMENT_PROGRESS, Maps.newHashMap());

            // get game manager completion information for this assignment.
            return Response.ok(result).cacheControl(getCacheControl(NEVER_CACHE_WITHOUT_ETAG_CHECK, false)).build();

        } catch (NoUserLoggedInException e) {
            return SegueErrorResponse.getNotLoggedInResponse();
        } catch (SegueDatabaseException e) {
            log.error("Database error while trying to view assignment progress", e);
            return new SegueErrorResponse(Status.INTERNAL_SERVER_ERROR, "Unknown database error.").toResponse();
        } catch (ContentManagerException e) {
            return new SegueErrorResponse(Status.INTERNAL_SERVER_ERROR, "Unknown content database error.").toResponse();
        }
    }


    /**
     * Allows the user to view results of an assignment they have set as a detailed csv file.
     * 
     * @param assignmentId
     *            - the id of the assignment to be looked up.
     * @param request
     *            - so that we can identify the current user.
     * @return the assignment object.
     */
    @GET
    @Path("/assign/{assignment_id}/progress/download")
    @Produces("text/csv")
    @GZIP
    @Consumes(MediaType.WILDCARD)
    public Response getAssignmentProgressDownloadCSV(@Context final HttpServletRequest request,
            @PathParam("assignment_id") final String assignmentId) {
        try {
            RegisteredUserDTO currentlyLoggedInUser = userManager.getCurrentRegisteredUser(request);
            
            AssignmentDTO assignment = this.assignmentManager.getAssignmentById(assignmentId);
            if (null == assignment) {
                return SegueErrorResponse.getResourceNotFoundResponse("The assignment requested cannot be found");
            }

            if (!assignment.getOwnerUserId().equals(currentlyLoggedInUser.getDbId())
                    && !super.isUserAnAdmin(userManager, request)) {
                return new SegueErrorResponse(Status.FORBIDDEN,
                        "You can only view the results of assignments that you own.").toResponse();
            }
            
            GameboardDTO gameboard = this.gameManager.getGameboard(assignment.getGameboardId());
            UserGroupDTO group = this.groupManager.getGroupById(assignment.getGroupId());
            List<RegisteredUserDTO> groupMembers = this.groupManager.getUsersInGroup(group);
            List<String> questionIds = Lists.newArrayList();
            
            // quick hack to sort list by user last name
            Collections.sort(groupMembers, new Comparator<RegisteredUserDTO>() {
                @Override
                public int compare(final RegisteredUserDTO user1, final RegisteredUserDTO user2) {
                    
                    if (user1.getFamilyName() == null && user2.getFamilyName() != null) {
                        return -1;
                    } else if (user1.getFamilyName() != null && user2.getFamilyName() == null) {
                        return 1;
                    } else if (user1.getFamilyName() == null && user2.getFamilyName() == null) {
                        return 0;
                    }

                    return user1.getFamilyName().compareTo(user2.getFamilyName());
                }
            });
            
            StringBuilder headerBuilder = new StringBuilder();
            StringBuilder resultBuilder = new StringBuilder();
            headerBuilder.append("Results Downloaded on " + new Date() + " Generated by: "
                    + currentlyLoggedInUser.getGivenName() + " " + currentlyLoggedInUser.getFamilyName() + "\n");
            
            headerBuilder.append("\n");
            headerBuilder.append(",,");
            
            for (GameboardItem questionPage : gameboard.getQuestions()) {
                int index = 0;
                
                for (QuestionDTO question : gameManager.getAllMarkableQuestionParts(questionPage.getId())) {
                    int newCharIndex = 'A' + index;
                    headerBuilder.append(questionPage.getTitle() + " - Part " + Character.toChars(newCharIndex)[0]
                            + ",");
                    questionIds.add(question.getId());
                    index++;
                }
            }
            headerBuilder.append("% Correct,");
            headerBuilder.append("\n");
            headerBuilder.append(",% Correct,");
            
            Map<RegisteredUserDTO, Map<String, Integer>> userQuestionDataMap = this.gameManager
                    .getDetailedGameProgressData(groupMembers, gameboard);

            int[] columnTotals = new int[questionIds.size()];
            for (RegisteredUserDTO user : groupMembers) {

                UserSummaryDTO userSummary = associationManager.enforceAuthorisationPrivacy(currentlyLoggedInUser,
                        userManager.convertToUserSummaryObject(user));

                // can the user access the data?
                if (userSummary.isAuthorisedFullAccess()) {
                    resultBuilder.append(userSummary.getFamilyName() + "," + userSummary.getGivenName() + ",");
                    int totalCorrect = 0;
                    int columnNumber = 0;
                    for (String questionId : questionIds) {
                        Integer resultForQuestion = userQuestionDataMap.get(user).get(questionId);
                        
                        if (null == resultForQuestion) {
                            resultBuilder.append(",");
                        } else {
                            resultBuilder.append(resultForQuestion + ",");    
                        }
                        
                        if (resultForQuestion != null && resultForQuestion == 1) {
                            totalCorrect++;
                            columnTotals[columnNumber] += 1;
                        }
                        columnNumber++;
                    }
                    
                    Double percentageCorrect = (new Double(totalCorrect) / questionIds.size()) * 100F;
                    resultBuilder.append(percentageCorrect + ",");
                    
                } else {
                    resultBuilder.append(userSummary.getFamilyName() + "," + userSummary.getGivenName() + ",");
                    for (@SuppressWarnings("unused") String questionId : questionIds) {
                        resultBuilder.append("ACCESS_REVOKED,");
                    }
                }
                resultBuilder.append("\n");
            }

            this.getLogManager().logEvent(currentlyLoggedInUser, request, DOWNLOAD_ASSIGNMENT_PROGRESS_CSV,
                    Maps.newHashMap());
            
            // ignore name columns

            for (int i = 0; i < questionIds.size(); i++) {
                Double percentageCorrect = (new Double(columnTotals[i]) / groupMembers.size()) * 100F;
                headerBuilder.append(percentageCorrect + ",");
            }
            headerBuilder.append("\n");
            
            headerBuilder.append("Last Name,First Name\n");

            headerBuilder.append(resultBuilder);
            
            // get game manager completion information for this assignment.
            return Response.ok(headerBuilder.toString())
                    .header("Content-Disposition", "attachment; filename=export.csv")
                    .cacheControl(getCacheControl(NEVER_CACHE_WITHOUT_ETAG_CHECK, false)).build();

        } catch (NoUserLoggedInException e) {
            return SegueErrorResponse.getNotLoggedInResponse();
        } catch (SegueDatabaseException e) {
            log.error("Database error while trying to view assignment progress", e);
            return new SegueErrorResponse(Status.INTERNAL_SERVER_ERROR, "Unknown database error.").toResponse();
        } catch (ContentManagerException e) {
            return new SegueErrorResponse(Status.INTERNAL_SERVER_ERROR, "Unknown content database error.").toResponse();
        }
    }
    
    /**
     * Allows a user to get all groups that have been assigned to a given board.
     * 
     * @param request
     *            - so that we can identify the current user.
     * @param gameboardId
     *            - the id of the game board of interest.
     * @return the assignment object.
     */
    @GET
    @Path("/assign/{gameboard_id}")
    @Produces(MediaType.APPLICATION_JSON)
    @GZIP
    public Response getAssignedGroups(@Context final HttpServletRequest request,
            @PathParam("gameboard_id") final String gameboardId) {
        try {
            RegisteredUserDTO currentlyLoggedInUser = userManager.getCurrentRegisteredUser(request);

            return Response.ok(assignmentManager.findGroupsByGameboard(currentlyLoggedInUser, gameboardId))
                    .cacheControl(getCacheControl(NEVER_CACHE_WITHOUT_ETAG_CHECK, false)).build();
        } catch (NoUserLoggedInException e) {
            return SegueErrorResponse.getNotLoggedInResponse();
        } catch (SegueDatabaseException e) {
            log.error("Database error while trying to assign work", e);
            return new SegueErrorResponse(Status.INTERNAL_SERVER_ERROR, "Unknown database error.").toResponse();
        }
    }

    /**
     * Allows a user to assign a gameboard to group of users.
     * 
     * @param request
     *            - so that we can identify the current user.
     * @param gameboardId
     *            - board to assign
     * @param groupId
     *            - assignee group
     * @return the assignment object.
     */
    @POST
    @Path("/assign/{gameboard_id}/{group_id}")
    @Produces(MediaType.APPLICATION_JSON)
    @GZIP
    public Response assignGameBoard(@Context final HttpServletRequest request,
            @PathParam("gameboard_id") final String gameboardId, @PathParam("group_id") final String groupId) {
        try {
            RegisteredUserDTO currentlyLoggedInUser = userManager.getCurrentRegisteredUser(request);
            UserGroupDTO assigneeGroup = groupManager.getGroupById(groupId);
            if (null == assigneeGroup) {
                return new SegueErrorResponse(Status.BAD_REQUEST, "The group id specified does not exist.")
                        .toResponse();
            }

            GameboardDTO gameboard = this.gameManager.getGameboard(gameboardId);
            if (null == gameboard) {
                return new SegueErrorResponse(Status.BAD_REQUEST, "The gameboard id specified does not exist.")
                        .toResponse();
            }

            AssignmentDTO newAssignment = new AssignmentDTO();
            newAssignment.setGameboardId(gameboard.getId());
            newAssignment.setOwnerUserId(currentlyLoggedInUser.getLegacyDbId());
            newAssignment.setGroupId(groupId);

            // modifies assignment passed in to include an id.
            this.assignmentManager.createAssignment(newAssignment);

            this.getLogManager().logEvent(currentlyLoggedInUser, request, SET_NEW_ASSIGNMENT, Maps.newHashMap());

            return Response.ok(newAssignment).build();
        } catch (NoUserLoggedInException e) {
            return SegueErrorResponse.getNotLoggedInResponse();
        } catch (DuplicateAssignmentException e) {
            return new SegueErrorResponse(Status.BAD_REQUEST, e.getMessage()).toResponse();
        } catch (SegueDatabaseException e) {
            log.error("Database error while trying to assign work", e);
            return new SegueErrorResponse(Status.INTERNAL_SERVER_ERROR, "Unknown database error.").toResponse();
        }
    }

    /**
     * Allows a user to delete an assignment.
     * 
     * @param request
     *            - so that we can identify the current user.
     * @param gameboardId
     *            - board id belonging to the assignment
     * @param groupId
     *            - assignee group
     * @return confirmation or an error.
     */
    @DELETE
    @Path("/assign/{gameboard_id}/{group_id}")
    @Produces(MediaType.APPLICATION_JSON)
    @GZIP
    public Response deleteAssignment(@Context final HttpServletRequest request,
            @PathParam("gameboard_id") final String gameboardId, @PathParam("group_id") final String groupId) {

        try {
            RegisteredUserDTO currentlyLoggedInUser = userManager.getCurrentRegisteredUser(request);
            UserGroupDTO assigneeGroup = groupManager.getGroupById(groupId);
            if (null == assigneeGroup) {
                return new SegueErrorResponse(Status.BAD_REQUEST, "The group id specified does not exist.")
                        .toResponse();
            }

            GameboardDTO gameboard = this.gameManager.getGameboard(gameboardId);
            if (null == gameboard) {
                return new SegueErrorResponse(Status.BAD_REQUEST, "The gameboard id specified does not exist.")
                        .toResponse();
            }

            AssignmentDTO assignmentToDelete = this.assignmentManager.findAssignmentByGameboardAndGroup(
                    gameboard.getId(), groupId);

            if (null == assignmentToDelete) {
                return new SegueErrorResponse(Status.NOT_FOUND, "The assignment does not exist.").toResponse();
            }
            if (!assignmentToDelete.getOwnerUserId().equals(currentlyLoggedInUser.getLegacyDbId())) {
                return new SegueErrorResponse(Status.FORBIDDEN,
                        "You are not the owner of this assignment. Unable to delete it.").toResponse();
            }

            this.assignmentManager.deleteAssignment(assignmentToDelete);

            this.getLogManager().logEvent(currentlyLoggedInUser, request, DELETE_ASSIGNMENT, Maps.newHashMap());

            return Response.noContent().build();
        } catch (NoUserLoggedInException e) {
            return SegueErrorResponse.getNotLoggedInResponse();
        } catch (SegueDatabaseException e) {
            log.error("Database error while trying to delete assignment", e);
            return new SegueErrorResponse(Status.INTERNAL_SERVER_ERROR, "Unknown database error.").toResponse();
        }
    }
}<|MERGE_RESOLUTION|>--- conflicted
+++ resolved
@@ -256,12 +256,8 @@
                 return SegueErrorResponse.getResourceNotFoundResponse("The assignment requested cannot be found");
             }
 
-<<<<<<< HEAD
-            if (!assignment.getOwnerUserId().equals(currentlyLoggedInUser.getLegacyDbId())) {
-=======
-            if (!assignment.getOwnerUserId().equals(currentlyLoggedInUser.getDbId()) 
+            if (!assignment.getOwnerUserId().equals(currentlyLoggedInUser.getLegacyDbId()) 
                     && !super.isUserAnAdmin(userManager, request)) {
->>>>>>> 8571195d
                 return new SegueErrorResponse(Status.FORBIDDEN,
                         "You can only view the results of assignments that you own.").toResponse();
             }
@@ -346,7 +342,7 @@
                 return SegueErrorResponse.getResourceNotFoundResponse("The assignment requested cannot be found");
             }
 
-            if (!assignment.getOwnerUserId().equals(currentlyLoggedInUser.getDbId())
+            if (!assignment.getOwnerUserId().equals(currentlyLoggedInUser.getLegacyDbId())
                     && !super.isUserAnAdmin(userManager, request)) {
                 return new SegueErrorResponse(Status.FORBIDDEN,
                         "You can only view the results of assignments that you own.").toResponse();
