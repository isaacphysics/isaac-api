--- conflicted
+++ resolved
@@ -685,13 +685,6 @@
                 rows.add(row.toArray(new String[0]));
             }
 
-<<<<<<< HEAD
-            this.getLogManager().logEvent(currentlyLoggedInUser, request, DOWNLOAD_GROUP_PROGRESS_CSV,
-                    ImmutableMap.of("groupId", groupId));
-
-            headerBuilder.append(resultBuilder);
-            return Response.ok(headerBuilder.toString())
-=======
             StringWriter stringWriter = new StringWriter();
             CSVWriter csvWriter = new CSVWriter(stringWriter);
             csvWriter.writeAll(rows);
@@ -702,8 +695,10 @@
                     currentlyLoggedInUser.getFamilyName()) + stringWriter.toString()
                     + "\n\nN.B.\n\"The percentages are for question pages, not individual question parts.\"\n";
 
+            this.getLogManager().logEvent(currentlyLoggedInUser, request, DOWNLOAD_GROUP_PROGRESS_CSV,
+                    ImmutableMap.of("groupId", groupId));
+
             return Response.ok(headerBuilder)
->>>>>>> 9a9e0a72
                     .header("Content-Disposition", "attachment; filename=group_progress.csv")
                     .cacheControl(getCacheControl(NEVER_CACHE_WITHOUT_ETAG_CHECK, false)).build();
 
