/*
 * Copyright 2014 Stephen Cummins
 * <p>
 * Licensed under the Apache License, Version 2.0 (the "License");
 * you may not use this file except in compliance with the License.
 * <p>
 * You may obtain a copy of the License at
 * http://www.apache.org/licenses/LICENSE-2.0
 * <p>
 * Unless required by applicable law or agreed to in writing, software
 * distributed under the License is distributed on an "AS IS" BASIS,
 * WITHOUT WARRANTIES OR CONDITIONS OF ANY KIND, either express or implied.
 * See the License for the specific language governing permissions and
 * limitations under the License.
 */
package uk.ac.cam.cl.dtg.isaac.api;

import com.google.api.client.util.Lists;
import com.google.api.client.util.Maps;
import com.google.common.collect.ImmutableList;
import com.google.common.collect.ImmutableMap;
import com.google.inject.Inject;
import com.opencsv.CSVWriter;
import io.swagger.annotations.Api;
import io.swagger.annotations.ApiOperation;
import org.apache.commons.lang3.tuple.ImmutablePair;
import org.jboss.resteasy.annotations.GZIP;
import org.slf4j.Logger;
import org.slf4j.LoggerFactory;
import uk.ac.cam.cl.dtg.isaac.api.managers.AssignmentManager;
import uk.ac.cam.cl.dtg.isaac.api.managers.DuplicateAssignmentException;
import uk.ac.cam.cl.dtg.isaac.api.managers.GameManager;
import uk.ac.cam.cl.dtg.isaac.api.services.AssignmentService;
import uk.ac.cam.cl.dtg.isaac.dto.AssignmentDTO;
import uk.ac.cam.cl.dtg.isaac.dto.AssignmentStatusDTO;
import uk.ac.cam.cl.dtg.isaac.dto.GameboardDTO;
import uk.ac.cam.cl.dtg.isaac.dto.GameboardItem;
import uk.ac.cam.cl.dtg.isaac.dto.SegueErrorResponse;
import uk.ac.cam.cl.dtg.isaac.dto.UserGroupDTO;
import uk.ac.cam.cl.dtg.segue.api.managers.GroupManager;
import uk.ac.cam.cl.dtg.segue.api.managers.QuestionManager;
import uk.ac.cam.cl.dtg.segue.api.managers.UserAccountManager;
import uk.ac.cam.cl.dtg.segue.api.managers.UserAssociationManager;
import uk.ac.cam.cl.dtg.segue.api.managers.UserBadgeManager;
import uk.ac.cam.cl.dtg.segue.auth.exceptions.NoUserLoggedInException;
import uk.ac.cam.cl.dtg.segue.dao.ILogManager;
import uk.ac.cam.cl.dtg.segue.dao.SegueDatabaseException;
import uk.ac.cam.cl.dtg.segue.dao.content.ContentManagerException;
import uk.ac.cam.cl.dtg.isaac.dos.LightweightQuestionValidationResponse;
import uk.ac.cam.cl.dtg.isaac.dos.QuestionValidationResponse;
import uk.ac.cam.cl.dtg.isaac.dto.content.QuestionDTO;
import uk.ac.cam.cl.dtg.isaac.dto.users.RegisteredUserDTO;
import uk.ac.cam.cl.dtg.isaac.dto.users.UserSummaryDTO;
import uk.ac.cam.cl.dtg.util.PropertiesLoader;

import javax.servlet.http.HttpServletRequest;
import javax.ws.rs.Consumes;
import javax.ws.rs.DELETE;
import javax.ws.rs.GET;
import javax.ws.rs.POST;
import javax.ws.rs.Path;
import javax.ws.rs.PathParam;
import javax.ws.rs.Produces;
import javax.ws.rs.QueryParam;
import javax.ws.rs.core.Context;
import javax.ws.rs.core.MediaType;
import javax.ws.rs.core.Response;
import javax.ws.rs.core.Response.Status;
import java.io.IOException;
import java.io.StringWriter;
import java.text.DecimalFormat;
import java.text.SimpleDateFormat;
import java.util.ArrayList;
import java.util.Arrays;
import java.util.Collection;
import java.util.Collections;
import java.util.Date;
import java.util.HashMap;
import java.util.LinkedHashMap;
import java.util.List;
import java.util.Map;
import java.util.Map.Entry;
import java.util.function.Function;
import java.util.stream.Collectors;

import static uk.ac.cam.cl.dtg.isaac.api.Constants.*;
import static uk.ac.cam.cl.dtg.segue.api.Constants.*;
import static uk.ac.cam.cl.dtg.segue.api.managers.QuestionManager.extractPageIdFromQuestionId;
import static uk.ac.cam.cl.dtg.util.NameFormatter.getFilteredGroupNameFromGroup;

/**
 * AssignmentFacade
 *
 * This class provides endpoints to support assigning work to users.
 *
 */
@Path("/assignments")
@Api(value = "/assignments")
public class AssignmentFacade extends AbstractIsaacFacade {
    private static final Logger log = LoggerFactory.getLogger(AssignmentFacade.class);

    private final AssignmentManager assignmentManager;
    private final UserAccountManager userManager;
    private final GroupManager groupManager;
    private final GameManager gameManager;
    private final UserAssociationManager associationManager;
    private final QuestionManager questionManager;
    private final UserBadgeManager userBadgeManager;
    private final AssignmentService assignmentService;

    private final List<String> bookTags = ImmutableList.of("phys_book_gcse", "physics_skills_14", "chemistry_16");

    private final String NOT_SHARING = "NOT_SHARING";

    /**
     * Creates an instance of the AssignmentFacade controller which provides the REST endpoints for the isaac api.
     *
     * @param assignmentManager
     *            - Instance of assignment Manager
     * @param questionManager
     *            - Instance of questions manager
     * @param userManager
     *            - Instance of User Manager
     * @param groupManager
     *            - Instance of Group Manager
     * @param propertiesLoader
     *            - Instance of properties Loader
     * @param gameManager
     *            - Instance of Game Manager
     * @param logManager
     *            - Instance of log manager
     * @param associationManager
     *            - So that we can determine what information is allowed to be seen by other users.
     * @param userBadgeManager
     *            - So that badges can be awarded to do with assignments
     * @param assignmentService
     *            - for augmenting assignments with assigner information
     */
    @Inject
    public AssignmentFacade(final AssignmentManager assignmentManager, final QuestionManager questionManager,
                            final UserAccountManager userManager, final GroupManager groupManager,
                            final PropertiesLoader propertiesLoader, final GameManager gameManager, final ILogManager logManager,
                            final UserAssociationManager associationManager, final UserBadgeManager userBadgeManager,
                            final AssignmentService assignmentService) {
        super(propertiesLoader, logManager);
        this.questionManager = questionManager;
        this.userManager = userManager;
        this.gameManager = gameManager;
        this.groupManager = groupManager;
        this.assignmentManager = assignmentManager;
        this.associationManager = associationManager;
        this.userBadgeManager = userBadgeManager;
        this.assignmentService = assignmentService;
    }

    /**
     * Endpoint that will return a list of boards assigned to the current user.
     *
     * @param request
     *            - so that we can identify the current user.
     * @param assignmentStatus
     *            - so we know what assignments to return.
     * @return List of assignments (maybe empty)
     */
    @GET
    @Path("/")
    @Produces(MediaType.APPLICATION_JSON)
    @GZIP
    @ApiOperation(value = "List all boards assigned to the current user.")
    public Response getAssignments(@Context final HttpServletRequest request,
                                   @QueryParam("assignmentStatus") final GameboardState assignmentStatus) {
        try {
            RegisteredUserDTO currentlyLoggedInUser = userManager.getCurrentRegisteredUser(request);
            Collection<AssignmentDTO> assignments = this.assignmentManager.getAssignments(currentlyLoggedInUser);
            Map<String, Map<String, List<QuestionValidationResponse>>> questionAttemptsByUser = this.questionManager
                    .getQuestionAttemptsByUser(currentlyLoggedInUser);

            // Gather all gameboards we need to augment for the assignments in a single query
            List<String> gameboardIds = assignments.stream().map(AssignmentDTO::getGameboardId).collect(Collectors.toList());
            Map<String, GameboardDTO> gameboardsMap = this.gameManager.getGameboards(gameboardIds, questionAttemptsByUser)
                    .stream().collect(Collectors.toMap(GameboardDTO::getId, Function.identity()));

            // we want to populate gameboard details for the assignment DTO.
            List<Long> groupIds = assignments.stream().map(AssignmentDTO::getGroupId).distinct().collect(Collectors.toList());
            Map<Long, String> groupNameMap = new HashMap<>();
            for (Long groupId: groupIds) {
                UserGroupDTO group = groupManager.getGroupById(groupId);
                groupNameMap.put(groupId, getFilteredGroupNameFromGroup(group));
            }

            for (AssignmentDTO assignment : assignments) {
                assignment.setGameboard(gameboardsMap.get(assignment.getGameboardId()));
                assignment.setGroupName(groupNameMap.get(assignment.getGroupId()));
            }

            this.assignmentService.augmentAssignerSummaries(assignments);

            // if they have filtered the list we should only send out the things they wanted.
            if (assignmentStatus != null) {
                List<AssignmentDTO> newList = Lists.newArrayList();
                // we want to populate gameboard details for the assignment DTO.
                for (AssignmentDTO assignment : assignments) {
                    if (assignment.getGameboard() == null || assignment.getGameboard().getContents().size() == 0) {
                        log.warn(String.format("Skipping broken gameboard '%s' for assignment (%s)!",
                                assignment.getGameboardId(), assignment.getId()));
                        continue;
                    }

                    if (assignmentStatus.equals(GameboardState.COMPLETED)
                            && assignment.getGameboard().getPercentageCompleted() == 100) {
                        newList.add(assignment);
                    } else if (!assignmentStatus.equals(GameboardState.COMPLETED)
                            && assignment.getGameboard().getPercentageCompleted() != 100) {
                        newList.add(assignment);
                    }
                }
                assignments = newList;
            }

            return Response.ok(assignments)
                    .cacheControl(getCacheControl(NEVER_CACHE_WITHOUT_ETAG_CHECK, false))
                    .build();
        } catch (NoUserLoggedInException e) {
            return SegueErrorResponse.getNotLoggedInResponse();
        } catch (SegueDatabaseException e) {
            log.error("Database error while trying to assignments set a given user", e);
            return new SegueErrorResponse(Status.INTERNAL_SERVER_ERROR,
                    "Database error while trying to get assignments.", e).toResponse();
        } catch (ContentManagerException e) {
            return new SegueErrorResponse(Status.INTERNAL_SERVER_ERROR,
                    "Unable to retrieve the content requested. Please try again later.", e).toResponse();
        }
    }

    /**
     * Allows a user to get all assignments they have set in light weight objects.
     *
     * If the user specifies a group ID to narrow the search full objects including questions in gameboards will be returned.
     *
     * @param request
     *            - so that we can identify the current user.
     * @param groupIdOfInterest
     *            - Optional parameter - If this is specified a fully resolved assignment object will be provided
     *            otherwise just a lightweight one per assignment will be returned.
     * @return the assignment object.
     */
    @GET
    @Path("/assign")
    @Produces(MediaType.APPLICATION_JSON)
    @GZIP
    @ApiOperation(value = "List all assignments set by the current user if no group param specified.")
    public Response getAssigned(@Context final HttpServletRequest request,
                                @QueryParam("group") final Long groupIdOfInterest) {
        try {
            RegisteredUserDTO currentlyLoggedInUser = userManager.getCurrentRegisteredUser(request);

            if (null == groupIdOfInterest) {
                List<UserGroupDTO> allGroupsOwnedAndManagedByUser = this.groupManager.getAllGroupsOwnedAndManagedByUser(currentlyLoggedInUser, false);
                return Response.ok(this.assignmentManager.getAllAssignmentsForSpecificGroups(allGroupsOwnedAndManagedByUser))
                        .cacheControl(getCacheControl(NEVER_CACHE_WITHOUT_ETAG_CHECK, false)).build();
            } else {
                UserGroupDTO group = this.groupManager.getGroupById(groupIdOfInterest);

                if (null == group) {
                    return new SegueErrorResponse(Status.NOT_FOUND, "The group specified cannot be located.")
                            .toResponse();
                }

                if (!GroupManager.isOwnerOrAdditionalManager(group, currentlyLoggedInUser.getId())
                        && !isUserAnAdmin(userManager, currentlyLoggedInUser)) {
                    return new SegueErrorResponse(Status.FORBIDDEN, "You are not the owner or manager of this group").toResponse();
                }

                Collection<AssignmentDTO> allAssignmentsSetToGroup
                        = this.assignmentManager.getAssignmentsByGroup(group.getId());

                // In order to get all the information about parts and pass marks, which is needed for Assignment Progress,
                // we need to use the method which augments gameboards with user attempt information.
                // But we don't _want_ the attempt information itself for real, so we won't load it from the database:
                Map<String, Map<String, List<QuestionValidationResponse>>> fakeQuestionAttemptMap = new HashMap<>();

                // we want to populate gameboard details for the assignment DTO.
                List<String> gameboardIDs = allAssignmentsSetToGroup.stream().map(AssignmentDTO::getGameboardId).collect(Collectors.toList());
                Map<String, GameboardDTO> gameboards = this.gameManager.getGameboards(gameboardIDs, fakeQuestionAttemptMap)
                        .stream().collect(Collectors.toMap(GameboardDTO::getId, Function.identity()));
                for (AssignmentDTO assignment : allAssignmentsSetToGroup) {
                    assignment.setGameboard(gameboards.get(assignment.getGameboardId()));
                }

                this.getLogManager().logEvent(currentlyLoggedInUser, request, IsaacServerLogType.VIEW_GROUPS_ASSIGNMENTS,
                        ImmutableMap.of("groupId", group.getId()));

                return Response.ok(allAssignmentsSetToGroup)
                        .cacheControl(getCacheControl(NEVER_CACHE_WITHOUT_ETAG_CHECK, false)).build();
            }

        } catch (NoUserLoggedInException e) {
            return SegueErrorResponse.getNotLoggedInResponse();
        } catch (SegueDatabaseException e) {
            log.error("Database error while trying to assignments set to a given group", e);
            return new SegueErrorResponse(Status.INTERNAL_SERVER_ERROR, "Unknown database error.").toResponse();
        } catch (ContentManagerException e) {
            SegueErrorResponse error = new SegueErrorResponse(Status.NOT_FOUND, "Error locating the version requested",
                    e);
            log.error(error.getErrorMessage(), e);
            return error.toResponse();
        }
    }

    /**
     * Allows the user to view results of an assignment they have set.
     *
     * @param assignmentId
     *            - the id of the assignment to be looked up.
     * @param request
     *            - so that we can identify the current user.
     * @return the assignment object.
     */
    @GET
    @Path("/assign/{assignment_id}/progress")
    @Produces(MediaType.APPLICATION_JSON)
    @GZIP
    @ApiOperation(value = "View the progress of a specific assignment.")
    public Response getAssignmentProgress(@Context final HttpServletRequest request,
                                          @PathParam("assignment_id") final Long assignmentId) {
        try {
            RegisteredUserDTO currentlyLoggedInUser = userManager.getCurrentRegisteredUser(request);

            AssignmentDTO assignment = this.assignmentManager.getAssignmentById(assignmentId);
            if (null == assignment) {
                return SegueErrorResponse.getResourceNotFoundResponse("The assignment requested cannot be found");
            }

            UserGroupDTO group = this.groupManager.getGroupById(assignment.getGroupId());

            if (!GroupManager.isOwnerOrAdditionalManager(group, currentlyLoggedInUser.getId())
                    && !isUserAnAdmin(userManager, currentlyLoggedInUser)) {
                return new SegueErrorResponse(Status.FORBIDDEN,
                        "You can only view the results of assignments that you own.").toResponse();
            }

            GameboardDTO gameboard = this.gameManager.getGameboard(assignment.getGameboardId());

            List<RegisteredUserDTO> groupMembers = this.groupManager.getUsersInGroup(group);

            List<ImmutableMap<String, Object>> result = Lists.newArrayList();
            final String userString = "user";
            final String resultsString = "results";
            final String correctPartString = "correctPartResults";
            final String incorrectPartString = "incorrectPartResults";

            for (ImmutablePair<RegisteredUserDTO, List<GameboardItem>> userGameboardItems : this.gameManager
                    .gatherGameProgressData(groupMembers, gameboard)) {
                UserSummaryDTO userSummary = associationManager.enforceAuthorisationPrivacy(currentlyLoggedInUser,
                        userManager.convertToUserSummaryObject(userGameboardItems.getLeft()));

                // can the user access the data?
                if (userSummary.isAuthorisedFullAccess()) {
                    ArrayList<GameboardItemState> states = Lists.newArrayList();
                    ArrayList<Integer> correctQuestionParts = Lists.newArrayList();
                    ArrayList<Integer> incorrectQuestionParts = Lists.newArrayList();
                    for (GameboardItem questionResult : userGameboardItems.getRight()) {
                        states.add(questionResult.getState());
                        correctQuestionParts.add(questionResult.getQuestionPartsCorrect());
                        incorrectQuestionParts.add(questionResult.getQuestionPartsIncorrect());
                    }
                    result.add(ImmutableMap.of(userString, userSummary, resultsString, states,
                            correctPartString, correctQuestionParts, incorrectPartString, incorrectQuestionParts));
                } else {
                    result.add(ImmutableMap.of(userString, userSummary, resultsString, Lists.newArrayList(),
                            correctPartString, Lists.newArrayList(), incorrectPartString, Lists.newArrayList()));
                }
            }

            this.getLogManager().logEvent(currentlyLoggedInUser, request, IsaacServerLogType.VIEW_ASSIGNMENT_PROGRESS,
                    ImmutableMap.of(ASSIGNMENT_FK, assignment.getId()));

            // get game manager completion information for this assignment.
            return Response.ok(result).cacheControl(getCacheControl(NEVER_CACHE_WITHOUT_ETAG_CHECK, false)).build();

        } catch (NoUserLoggedInException e) {
            return SegueErrorResponse.getNotLoggedInResponse();
        } catch (SegueDatabaseException e) {
            log.error("Database error while trying to view assignment progress", e);
            return new SegueErrorResponse(Status.INTERNAL_SERVER_ERROR, "Unknown database error.").toResponse();
        } catch (ContentManagerException e) {
            return new SegueErrorResponse(Status.INTERNAL_SERVER_ERROR, "Unknown content database error.").toResponse();
        }
    }


    /**
     * Allows the user to view results of an assignment they have set as a detailed csv file.
     *
     * @param assignmentId
     *            - the id of the assignment to be looked up.
     * @param formatMode
     *            - whether to format the file in a special way. Currently only "excel" is supported,
     *            to include a UTF-8 BOM to allow Unicode student names to show correctly in Microsoft Excel.
     * @param request
     *            - so that we can identify the current user.
     * @return the assignment object.
     */
    @GET
    @Path("/assign/{assignment_id}/progress/download")
    @Produces("text/csv")
    @GZIP
    @Consumes(MediaType.WILDCARD)
    @ApiOperation(value = "Download the progress of a specific assignment.")
    public Response getAssignmentProgressDownloadCSV(@Context final HttpServletRequest request,
                                                     @PathParam("assignment_id") final Long assignmentId,
                                                     @QueryParam("format") final String formatMode) {

        try {
            RegisteredUserDTO currentlyLoggedInUser = userManager.getCurrentRegisteredUser(request);
            boolean includeUserIDs = isUserAnAdminOrEventManager(userManager, currentlyLoggedInUser);

            AssignmentDTO assignment = this.assignmentManager.getAssignmentById(assignmentId);
            if (null == assignment) {
                return SegueErrorResponse.getResourceNotFoundResponse("The assignment requested cannot be found");
            }

            UserGroupDTO group = this.groupManager.getGroupById(assignment.getGroupId());

            if (!GroupManager.isOwnerOrAdditionalManager(group, currentlyLoggedInUser.getId())
                    && !isUserAnAdmin(userManager, currentlyLoggedInUser)) {
                return new SegueErrorResponse(Status.FORBIDDEN,
                        "You can only view the results of assignments that you own.").toResponse();
            }

            GameboardDTO gameboard = this.gameManager.getGameboard(assignment.getGameboardId());

            List<RegisteredUserDTO> groupMembers = this.groupManager.getUsersInGroup(group);

            List<String> questionPageIds = Lists.newArrayList();
            for (GameboardItem questionPage : gameboard.getContents()) {
                questionPageIds.add(questionPage.getId());
            }
            Map<Long, Map<String, Map<String, List<LightweightQuestionValidationResponse>>>> questionAttempts;
            questionAttempts = this.questionManager.getMatchingQuestionAttempts(groupMembers, questionPageIds);

            Map<RegisteredUserDTO, Map<String, Map<String, List<LightweightQuestionValidationResponse>>>>
                    questionAttemptsForAllUsersOfInterest = new HashMap<>();
            for (RegisteredUserDTO user : groupMembers) {
                questionAttemptsForAllUsersOfInterest.put(user, questionAttempts.get(user.getId()));
            }

            List<String> questionIds = Lists.newArrayList();
            List<String[]> rows = Lists.newArrayList();
            StringWriter stringWriter = new StringWriter();
            CSVWriter csvWriter = new CSVWriter(stringWriter);
            StringBuilder headerBuilder = new StringBuilder();
            if (null != formatMode && formatMode.toLowerCase().equals("excel")) {
                headerBuilder.append("\uFEFF");  // UTF-8 Byte Order Marker
            }
            headerBuilder.append(String.format("Assignment (%s) Results: Downloaded on %s \nGenerated by: %s %s \n\n",
                    assignmentId, new Date(), currentlyLoggedInUser.getGivenName(),
                    currentlyLoggedInUser.getFamilyName()));

            List<String> headerRow = Lists.newArrayList(Arrays.asList("", ""));
            if (includeUserIDs) {
                headerRow.add("");
            }

            DecimalFormat percentageFormat = new DecimalFormat("###");

            for (GameboardItem questionPage : gameboard.getContents()) {
                int index = 0;

                for (QuestionDTO question : gameManager.getAllMarkableQuestionPartsDFSOrder(questionPage.getId())) {
                    //int newCharIndex = 'A' + index; // decided not to try and match the front end.
                    int newCharIndex = index + 1;
                    if (question.getTitle() != null) {
                        headerRow.add(question.getTitle() + " - " + questionPage.getTitle());
                    } else {
                        headerRow.add("Q" + newCharIndex + " - " + questionPage.getTitle());
                    }

                    questionIds.add(question.getId());
                    index++;
                }
            }
            headerRow.add("% Correct");
            rows.add(headerRow.toArray(new String[0]));

            List<String> totalsRow = Lists.newArrayList();
            if (includeUserIDs) {
                totalsRow.add("");
            }
            Collections.addAll(totalsRow, ",Correct %".split(","));

            Map<RegisteredUserDTO, Map<String, Integer>> userQuestionDataMap = new HashMap<>();

            // FIXME vvv This is duplicated code vvv
            // This is properly horrible, can someone rewrite this whole thing?
            questionAttemptsForAllUsersOfInterest.forEach((user, attempts) -> {
                Map<String, List<LightweightQuestionValidationResponse>> attemptsByQuestionId = new HashMap<>();
                for (String pageId : attempts.keySet()) {
                    Map<String, List<LightweightQuestionValidationResponse>> a = attempts.get(pageId);
                    for (String questionId : a.keySet()) {
                        List l = a.get(questionId);
                        attemptsByQuestionId.put(questionId, l);
                    }
                }
                Map<String, Integer> userAttemptsSummary = attemptsByQuestionId.entrySet().stream().collect(
                        Collectors.toMap(
                                Entry::getKey,
                                e -> e.getValue().stream().map(LightweightQuestionValidationResponse::isCorrect)
                                        .reduce(false, (a, b) -> a || b)
                        )
                ).entrySet().stream().collect(Collectors.toMap(
                        Entry::getKey,
                        e -> e.getValue() ? 1 : 0
                ));
                userQuestionDataMap.put(user, userAttemptsSummary);
            });
            // FIXME ^^^ This is duplicated code ^^^
            userQuestionDataMap.forEach((user, outcome) -> {
                questionIds.forEach(questionId -> {
                    outcome.putIfAbsent(questionId, null);
                });
            });

            List<String[]> resultRows = Lists.newArrayList();
            int[] columnTotals = new int[questionIds.size()];
            for (RegisteredUserDTO user : groupMembers) {
                ArrayList<String> resultRow = Lists.newArrayList();
                UserSummaryDTO userSummary = associationManager.enforceAuthorisationPrivacy(currentlyLoggedInUser,
                        userManager.convertToUserSummaryObject(user));

                resultRow.add(userSummary.getFamilyName());
                resultRow.add(userSummary.getGivenName());
                if (includeUserIDs) {
                    resultRow.add(userSummary.getId().toString());
                }
                // can the user access the data?
                if (userSummary.isAuthorisedFullAccess()) {
                    int totalCorrect = 0;
                    int columnNumber = 0;
                    for (String questionId : questionIds) {
                        Integer resultForQuestion = userQuestionDataMap.get(user).get(questionId);

                        if (null == resultForQuestion) {
                            resultRow.add("");
                        } else {
                            resultRow.add(String.format("%d", resultForQuestion));
                        }

                        if (resultForQuestion != null && resultForQuestion == 1) {
                            totalCorrect++;
                            columnTotals[columnNumber] += 1;
                        }
                        columnNumber++;
                    }

                    double percentageCorrect = ((double) totalCorrect / questionIds.size()) * 100F;
                    resultRow.add(percentageFormat.format(percentageCorrect));

                } else {
                    for (@SuppressWarnings("unused") String questionId : questionIds) {
                        resultRow.add(NOT_SHARING);
                    }
                }
                Collections.addAll(resultRows, resultRow.toArray(new String[0]));
            }

            this.getLogManager().logEvent(currentlyLoggedInUser, request, IsaacServerLogType.DOWNLOAD_ASSIGNMENT_PROGRESS_CSV,
                    ImmutableMap.of("assignmentId", assignmentId));

            // ignore name columns

            for (int i = 0; i < questionIds.size(); i++) {
                double percentageCorrect = ((double) columnTotals[i] / groupMembers.size()) * 100F;
                totalsRow.add(percentageFormat.format(percentageCorrect));
            }

            rows.add(totalsRow.toArray(new String[0]));
            String userInfoHeader = includeUserIDs ? "Last Name,First Name,User ID" : "Last Name,First Name";
            rows.add(userInfoHeader.split(","));
            rows.addAll(resultRows);
            csvWriter.writeAll(rows);
            csvWriter.close();

            headerBuilder.append(stringWriter.toString());
            // get game manager completion information for this assignment.
            return Response.ok(headerBuilder.toString())
                    .header("Content-Disposition", "attachment; filename=assignment_progress.csv")
                    .cacheControl(getCacheControl(NEVER_CACHE_WITHOUT_ETAG_CHECK, false)).build();

        } catch (NoUserLoggedInException e) {
            return SegueErrorResponse.getNotLoggedInResponse();
        } catch (SegueDatabaseException e) {
            log.error("Database error while trying to view assignment progress", e);
            return new SegueErrorResponse(Status.INTERNAL_SERVER_ERROR, "Unknown database error.").toResponse();
        } catch (ContentManagerException e) {
            return new SegueErrorResponse(Status.INTERNAL_SERVER_ERROR, "Unknown content database error.").toResponse();
        } catch (IOException e) {
            return new SegueErrorResponse(Status.INTERNAL_SERVER_ERROR, "Error while building the CSV file.").toResponse();
        }
    }

    /**
     * Allows the user to download the results of the assignments they have set to a group as a detailed csv file.
     *
     * @param groupId
     *            - the id of the group to be looked up.
     * @param formatMode
     *            - whether to format the file in a special way. Currently only "excel" is supported,
     *            to include a UTF-8 BOM to allow Unicode student names to show correctly in Microsoft Excel.
     * @param request
     *            - so that we can identify the current user.
     * @return the assignment object.
     */
    @GET
    @Path("/assign/group/{group_id}/progress/download")
    @Produces("text/csv")
    @GZIP
    @Consumes(MediaType.WILDCARD)
    @ApiOperation(value = "Download the progress of a group on all assignments set.")
    public Response getGroupAssignmentsProgressDownloadCSV(@Context final HttpServletRequest request,
                                                           @PathParam("group_id") final Long groupId,
                                                           @QueryParam("format") final String formatMode) {

        try {
            // Fetch the currently logged in user
            RegisteredUserDTO currentlyLoggedInUser = userManager.getCurrentRegisteredUser(request);
            boolean includeUserIDs = isUserAnAdminOrEventManager(userManager, currentlyLoggedInUser);

            // Fetch the requested group
            UserGroupDTO group;
            group = this.groupManager.getGroupById(groupId);

            // Check the user has permission to access this group:
            if (!GroupManager.isOwnerOrAdditionalManager(group, currentlyLoggedInUser.getId())
                    && !isUserAnAdmin(userManager, currentlyLoggedInUser)) {
                return new SegueErrorResponse(Status.FORBIDDEN,
                        "You can only view the results of assignments that you own.").toResponse();
            }

            // Fetch all assignments set to the requested group:
            List<AssignmentDTO> assignments;
            assignments = this.assignmentManager.getAllAssignmentsForSpecificGroups(Collections.singletonList(group));

            // Fetch the members of the requested group
            List<RegisteredUserDTO> groupMembers;
            groupMembers = this.groupManager.getUsersInGroup(group);

            // String: question part id
            // Integer: question part result
            Map<RegisteredUserDTO, Map<GameboardDTO, Map<String, Integer>>> grandTable = new HashMap<>();
            // Retrieve each user's progress data and cram everything into a Grand Table for later consumption
            List<String> gameboardsIds = assignments.stream().map(AssignmentDTO::getGameboardId).collect(Collectors.toList());
            List<GameboardDTO> gameboards;
            if (gameboardsIds.isEmpty()) {
                gameboards = new ArrayList<>();
            } else {
                gameboards = gameManager.getGameboards(gameboardsIds);
            }
            Map<String, GameboardDTO> gameboardsIdMap = gameboards.stream().collect(Collectors.toMap(GameboardDTO::getId, Function.identity()));

            Map<AssignmentDTO, GameboardDTO> assignmentGameboards = new HashMap<>();
            for (AssignmentDTO assignment : assignments) {
                GameboardDTO gameboard = gameboardsIdMap.get(assignment.getGameboardId());
                // Create an assignment -> gameboard mapping to avoid repeatedly querying the DB later on. All the efficiency!
                assignmentGameboards.put(assignment, gameboard);
            }
            List<GameboardItem> gameboardItems = gameboards.stream().map(GameboardDTO::getContents).flatMap(Collection::stream).collect(Collectors.toList());
            List<String> questionPageIds = gameboardItems.stream().map(GameboardItem::getId).collect(Collectors.toList());
            Map<Long, Map<String, Map<String, List<LightweightQuestionValidationResponse>>>> questionAttempts;
            try {
                questionAttempts = this.questionManager.getMatchingQuestionAttempts(groupMembers, questionPageIds);
            } catch (IllegalArgumentException e) {
                questionAttempts = new HashMap<>();
            }
            Map<RegisteredUserDTO, Map<String, Map<String, List<LightweightQuestionValidationResponse>>>> questionAttemptsForAllUsersOfInterest = new HashMap<>();
            for (RegisteredUserDTO user : groupMembers) {
                questionAttemptsForAllUsersOfInterest.put(user, questionAttempts.get(user.getId()));
            }

            for (GameboardDTO gameboard : gameboards) {
                Map<RegisteredUserDTO, Map<String, Integer>> userQuestionDataMap = new HashMap<>();

                // FIXME vvv This is duplicated code vvv
                // This is properly horrible, can someone rewrite this whole thing?
                questionAttemptsForAllUsersOfInterest.forEach((user, attempts) -> {
                    Map<String, List<LightweightQuestionValidationResponse>> attemptsByQuestionId = new HashMap<>();
                    for (String pageId : attempts.keySet()) {
                        Map<String, List<LightweightQuestionValidationResponse>> a = attempts.get(pageId);
                        for (String questionId : a.keySet()) {
                            List l = a.get(questionId);
                            attemptsByQuestionId.put(questionId, l);
                        }
                    }
                    Map<String, Integer> userAttemptsSummary = attemptsByQuestionId.entrySet().stream().collect(
                            Collectors.toMap(
                                    Entry::getKey,
                                    e -> e.getValue().stream().map(LightweightQuestionValidationResponse::isCorrect)
                                            .reduce(false, (a, b) -> a || b)
                            )
                    ).entrySet().stream().collect(Collectors.toMap(
                            Entry::getKey,
                            e -> e.getValue() ? 1 : 0
                    ));
                    userQuestionDataMap.put(user, userAttemptsSummary);
                });
                // FIXME ^^^ This is duplicated code ^^^
                for (RegisteredUserDTO student : userQuestionDataMap.keySet()) {
                    Map<GameboardDTO, Map<String, Integer>> entry = grandTable.get(student);
                    if (null == entry) {
                        entry = Maps.newHashMap();
                    }
                    entry.put(gameboard, userQuestionDataMap.get(student));
                    grandTable.put(student, entry);
                }
            }

            // Add a header row with due dates
            ArrayList<String> dueDateRow = Lists.newArrayList();
            Collections.addAll(dueDateRow, "", "Due", "");
            SimpleDateFormat dateFormatter = new SimpleDateFormat("dd/MM/yyyy");

            ArrayList<String> headerRow = Lists.newArrayList();
            if (includeUserIDs) {
                Collections.addAll(headerRow, "Last Name,First Name,User ID,% Correct Overall".split(","));
            } else {
                Collections.addAll(headerRow, "Last Name,First Name,% Correct Overall".split(","));
            }
            List<String> gameboardTitles = Lists.newArrayList();
            for (AssignmentDTO assignment : assignments) {
                if (null != assignment.getDueDate()) {
                    dueDateRow.add(dateFormatter.format(assignment.getDueDate()));
                } else {
                    dueDateRow.add(""); // No due date set
                }
                GameboardDTO gameboard = assignmentGameboards.get(assignment);
                String gameboardTitle = gameboard.getTitle();
                if (null != gameboardTitle) {
                    gameboardTitles.add(gameboardTitle);
                } else {
                    gameboardTitles.add(gameboard.getId());
                }
            }
            for (String gameboardTitle : gameboardTitles) {
                headerRow.add("% Correct for '" + gameboardTitle + "'");
            }
            dueDateRow.add("");
            headerRow.add("");

            Map<GameboardDTO, List<String>> gameboardQuestionIds = Maps.newHashMap();
            for (AssignmentDTO assignment : assignments) {
                GameboardDTO gameboard = assignmentGameboards.get(assignment);
                for (GameboardItem questionPage : gameboard.getContents()) {
                    int b = 1;
                    for (QuestionDTO question : gameManager.getAllMarkableQuestionPartsDFSOrder(questionPage.getId())) {
                        List<String> questionIds = gameboardQuestionIds.get(gameboard);
                        if (null == questionIds) {
                            questionIds = Lists.newArrayList();
                        }
                        questionIds.add(question.getId());
                        gameboardQuestionIds.put(gameboard, questionIds);

                        StringBuilder s = new StringBuilder();
                        if (question.getTitle() != null) {
                            s.append(question.getTitle());
                        } else {
                            s.append("Q").append(b);
                        }
                        s.append(" - ").append(questionPage.getTitle()).append(" - ");
                        if (gameboard.getTitle() != null) {
                            s.append(gameboard.getTitle());
                        } else {
                            s.append(gameboard.getId());
                        }
                        b++;
                        if (null != assignment.getDueDate()) {
                            dueDateRow.add(dateFormatter.format(assignment.getDueDate()));
                        } else {
                            dueDateRow.add(""); // No due date set
                        }
                        headerRow.add(s.toString());
                    }
                }
            }

            // Moving on to actual rows...
            ArrayList<String[]> rows = Lists.newArrayList();
            rows.add(dueDateRow.toArray(new String[0]));
            rows.add(headerRow.toArray(new String[0]));

            for (RegisteredUserDTO groupMember : groupMembers) {
                // FIXME Some room for improvement here, as we can retrieve all the users with a single query.
                // FIXME Not urgent, as the dominating query is the one that retrieves question attempts above.
                UserSummaryDTO userSummary = associationManager.enforceAuthorisationPrivacy(currentlyLoggedInUser,
                        userManager.convertToUserSummaryObject(groupMember));

                ArrayList<String> row = Lists.newArrayList();
                Map<GameboardDTO, Map<String, Integer>> userAssignments = grandTable.get(groupMember);
                List<Float> assignmentPercentages = Lists.newArrayList();
                List<Integer> marks = Lists.newArrayList();
                int totalQPartsCorrect = 0;
                int totalQPartsCount = 0;
                for (AssignmentDTO assignment : assignments) {
                    GameboardDTO gameboard = assignmentGameboards.get(assignment);
                    int assignmentQPartsCorrect = 0;
                    int assignmentQPartsCount = 0;
                    List<String> questionIds = gameboardQuestionIds.get(gameboard);
                    List<GameboardItem> questions = gameboard.getContents();
                    Map<String, Integer> gameboardPartials = Maps.newHashMap();
                    for (GameboardItem question : questions) {
                        gameboardPartials.put(question.getId(), 0);
                    }
                    HashMap<String, Integer> questionParts = new HashMap<>(gameboardPartials);
                    for (String s : questionIds) {
                        Integer mark = userAssignments.get(gameboard).get(s);
                        String questionPageId = extractPageIdFromQuestionId(s);
                        questionParts.put(questionPageId, questionParts.get(questionPageId) + 1);
                        marks.add(mark);
                        if (null != mark) {
                            gameboardPartials.put(questionPageId, gameboardPartials.get(questionPageId) + mark);
                        }
                    }
                    for (Entry<String, Integer> entry : gameboardPartials.entrySet()) {
                        assignmentQPartsCorrect += entry.getValue();
                        assignmentQPartsCount += questionParts.get(entry.getKey());
                    }
                    totalQPartsCorrect += assignmentQPartsCorrect;
                    totalQPartsCount += assignmentQPartsCount;
                    assignmentPercentages.add((100f * assignmentQPartsCorrect) / assignmentQPartsCount);
                }
                float overallTotal = (100f * totalQPartsCorrect) / totalQPartsCount;

                // The next three lines could be a little better if I were not this sleepy...
                row.add(userSummary.getFamilyName());
                row.add(userSummary.getGivenName());
                if (includeUserIDs) {
                    row.add(userSummary.getId().toString());
                }

                if (userSummary.isAuthorisedFullAccess()) {
                    row.add(String.format("%.0f", overallTotal));
                    for (Float assignmentPercentage : assignmentPercentages) {
                        row.add(String.format("%.0f", assignmentPercentage));
                    }
                    row.add("");
                    for (Integer mark : marks) {
                        if (null != mark) {
                            row.add(String.format("%d", mark));
                        } else {
                            row.add("");
                        }
                    }

                } else {
                    row.add(NOT_SHARING);
                    for (@SuppressWarnings("unused") Float assignmentPercentage : assignmentPercentages) {
                        row.add(NOT_SHARING);
                    }
                    row.add("");
                    for (@SuppressWarnings("unused") Integer mark : marks) {
                        row.add(NOT_SHARING);
                    }
                }
                rows.add(row.toArray(new String[0]));
            }

            StringWriter stringWriter = new StringWriter();
            CSVWriter csvWriter = new CSVWriter(stringWriter);
            csvWriter.writeAll(rows);
            csvWriter.close();

            StringBuilder headerBuilder = new StringBuilder();
            if (null != formatMode && formatMode.toLowerCase().equals("excel")) {
                headerBuilder.append("\uFEFF");  // UTF-8 Byte Order Marker
            }
            headerBuilder.append(String.format("Assignments for '%s' (%s)\nDownloaded on %s\nGenerated by: %s %s\n\n",
                        group.getGroupName(), group.getId(), new Date(), currentlyLoggedInUser.getGivenName(),
                        currentlyLoggedInUser.getFamilyName()))
                    .append(stringWriter.toString())
                    .append("\n\nN.B.\n\"The percentages are for question parts completed, not question pages.\"\n");

            this.getLogManager().logEvent(currentlyLoggedInUser, request, IsaacServerLogType.DOWNLOAD_GROUP_PROGRESS_CSV,
                    ImmutableMap.of("groupId", groupId));

            return Response.ok(headerBuilder.toString())
                    .header("Content-Disposition", "attachment; filename=group_progress.csv")
                    .cacheControl(getCacheControl(NEVER_CACHE_WITHOUT_ETAG_CHECK, false)).build();

        } catch (NoUserLoggedInException e) {
            return SegueErrorResponse.getNotLoggedInResponse();
        } catch (SegueDatabaseException e) {
            log.error("Database error while trying to view assignment progress", e);
            return new SegueErrorResponse(Status.INTERNAL_SERVER_ERROR, "Unknown database error.").toResponse();
        } catch (ContentManagerException e) {
            return new SegueErrorResponse(Status.INTERNAL_SERVER_ERROR, "Unknown content database error.").toResponse();
        } catch (IOException e) {
            return new SegueErrorResponse(Status.INTERNAL_SERVER_ERROR, "Error while building the CSV file.").toResponse();
        }
    }

    /**
     * Allows a user to get all groups that have been assigned to a given list of boards.
     *
     * @param request
     *            - so that we can identify the current user.
     * @param gameboardIdsQueryParam
     *            - The comma seperated list of gameboard ids.
     * @return the assignment object.
     */
    @GET
    @Path("/assign/groups")
    @Produces(MediaType.APPLICATION_JSON)
    @GZIP
    @ApiOperation(value = "List all groups assigned boards from a list of boards.",
                  notes = "The list of boards should be comma separated.")
    public Response getAssignedGroupsByGameboards(@Context final HttpServletRequest request,
                                                  @QueryParam("gameboard_ids") final String gameboardIdsQueryParam) {
        try {

            if (null == gameboardIdsQueryParam || gameboardIdsQueryParam.isEmpty()) {
                return new SegueErrorResponse(Status.BAD_REQUEST, "You must provide a comma separated list of gameboard_ids in the query param")
                        .toResponse();
            }

            RegisteredUserDTO currentlyLoggedInUser = userManager.getCurrentRegisteredUser(request);
            Map<String, Object> gameboardGroups = Maps.newHashMap();


            for (String gameboardId : gameboardIdsQueryParam.split(",")) {
                gameboardGroups.put(gameboardId, assignmentManager.findGroupsByGameboard(currentlyLoggedInUser, gameboardId));
            }

            return Response.ok(gameboardGroups)
                    .cacheControl(getCacheControl(NEVER_CACHE_WITHOUT_ETAG_CHECK, false)).build();
        } catch (NoUserLoggedInException e) {
            return SegueErrorResponse.getNotLoggedInResponse();
        } catch (SegueDatabaseException e) {
            log.error("Database error while trying to assign work", e);
            return new SegueErrorResponse(Status.INTERNAL_SERVER_ERROR, "Unknown database error.").toResponse();
        }
    }

    /**
     * Allows a user to assign a gameboard to one or more groups of users. We assume that each partial AssignmentDTO object has
     * the same gameboardId, notes and dueDate to make validation easier, but this could be changed in theory, given a more
     * flexible front-end.
     *
     * @param request
     *            - so that we can identify the current user.
     * @param assignmentDTOsFromClient a list of partially completed DTO(s) for the assignment(s).
     * @return a list of ids of successful assignments, and a list of failed (an AssignmentSettingResponseDTO)
     */
    @POST
    @Path("/assign_bulk")
    @Produces(MediaType.APPLICATION_JSON)
    @GZIP
    @ApiOperation(value = "Create one or more new assignment(s).")
    public Response assignGameBoards(@Context final HttpServletRequest request,
                                    final List<AssignmentDTO> assignmentDTOsFromClient) {
        try {
            RegisteredUserDTO currentlyLoggedInUser = userManager.getCurrentRegisteredUser(request);

            // Assert user is allowed to set assignments
            boolean userIsTeacherOrAbove = isUserTeacherOrAbove(userManager, currentlyLoggedInUser);
            boolean userIsStaff = isUserStaff(userManager, currentlyLoggedInUser);
            if (!userIsTeacherOrAbove) {
                return new SegueErrorResponse(Status.FORBIDDEN, "You need a teacher account to create groups and set assignments!").toResponse();
            }

            // Assert that there is at least one assignment, and that multiple assignments are only set by staff
            if (assignmentDTOsFromClient.size() == 0) {
                return new SegueErrorResponse(Status.BAD_REQUEST, "You need to specify at least one assignment to set.").toResponse();
            } else if (!userIsStaff && assignmentDTOsFromClient.size() > 1) {
                return new SegueErrorResponse(Status.FORBIDDEN, "You need a staff account to set assignments to more than one group at once!").toResponse();
            }

<<<<<<< HEAD
            List<AssignmentStatusDTO> assigmentFeedback = new ArrayList<>();
            Map<String, GameboardDTO> validGameboards = new HashMap<>();

            for (AssignmentDTO assignmentDTO : assignmentDTOsFromClient) {
                if (null == assignmentDTO.getGameboardId() || null == assignmentDTO.getGroupId()) {
                    assigmentFeedback.add(new AssignmentStatusDTO(assignmentDTO.getGroupId(), "A required field was missing. Must provide gameboard id and group id."));
=======
            List<Long> assigmentSuccessfulGroupIds = new ArrayList<>();
            List<AssignmentErrorDTO> assigmentErrors = new ArrayList<>();
            Map<String, GameboardDTO> gameboardMap = new HashMap<>();
            Map<Long, UserGroupDTO> groupMap = new HashMap<>();

            for (AssignmentDTO assignmentDTO : assignmentDTOsFromClient) {
                if (null == assignmentDTO.getGameboardId() || null == assignmentDTO.getGroupId()) {
                    assigmentErrors.add(new AssignmentErrorDTO(assignmentDTO.getGroupId(), "A required field was missing. Must provide gameboard id and group id."));
>>>>>>> 8529e451
                    continue;
                }

                // Staff can set assignment notes up to a max length of MAX_NOTE_CHAR_LENGTH, teachers cannot set notes.
                boolean notesIsNullOrEmpty = null == assignmentDTO.getNotes() || assignmentDTO.getNotes().isEmpty();
                if (userIsStaff) {
                    boolean notesIsTooLong = null != assignmentDTO.getNotes() && assignmentDTO.getNotes().length() > MAX_NOTE_CHAR_LENGTH;
                    if (notesIsTooLong) {
<<<<<<< HEAD
                        assigmentFeedback.add(new AssignmentStatusDTO(assignmentDTO.getGroupId(), "Your assignment notes exceed the maximum allowed length of "
=======
                        assigmentErrors.add(new AssignmentErrorDTO(assignmentDTO.getGroupId(), "Your assignment notes exceed the maximum allowed length of "
>>>>>>> 8529e451
                                + MAX_NOTE_CHAR_LENGTH + " characters."));
                        continue;
                    }
                } else if (!notesIsNullOrEmpty) {
<<<<<<< HEAD
                    // user is not staff but it is a teacher, if we got here unscathed
                    assigmentFeedback.add(new AssignmentStatusDTO(assignmentDTO.getGroupId(), "You are not allowed to add assignment notes."));
=======
                    assigmentErrors.add(new AssignmentErrorDTO(assignmentDTO.getGroupId(), "You are not allowed to add assignment notes."));
>>>>>>> 8529e451
                    continue;
                }

                try {
                    // Get the gameboard:
                    // The `computeIfAbsent` Map function won't work because of checked SegueDatabaseException (for getGameboard/getGroupById)
                    GameboardDTO gameboard = gameboardMap.get(assignmentDTO.getGameboardId());
                    if (null == gameboard) {
                        gameboard = this.gameManager.getGameboard(assignmentDTO.getGameboardId());
                        if (null == gameboard) {
<<<<<<< HEAD
                            assigmentFeedback.add(new AssignmentStatusDTO(assignmentDTO.getGroupId(), "The gameboard id specified does not exist."));
=======
                            assigmentErrors.add(new AssignmentErrorDTO(assignmentDTO.getGroupId(), "The gameboard id specified does not exist."));
>>>>>>> 8529e451
                            continue;
                        }
                        gameboardMap.put(gameboard.getId(), gameboard);
                    }
                    // Get the group:
                    UserGroupDTO assigneeGroup = groupMap.get(assignmentDTO.getGroupId());
                    if (null == assigneeGroup) {
<<<<<<< HEAD
                        assigmentFeedback.add(new AssignmentStatusDTO(assignmentDTO.getGroupId(), "The group id specified does not exist."));
                        continue;
=======
                        assigneeGroup = groupManager.getGroupById(assignmentDTO.getGroupId());
                        if (null == assigneeGroup) {
                            assigmentErrors.add(new AssignmentErrorDTO(assignmentDTO.getGroupId(), "The group id specified does not exist."));
                            continue;
                        }
                        groupMap.put(assigneeGroup.getId(), assigneeGroup);
>>>>>>> 8529e451
                    }

                    if (!GroupManager.isOwnerOrAdditionalManager(assigneeGroup, currentlyLoggedInUser.getId())
                            && !isUserAnAdmin(userManager, currentlyLoggedInUser)) {
<<<<<<< HEAD
                        assigmentFeedback.add(new AssignmentStatusDTO(assignmentDTO.getGroupId(), "You can only set assignments to groups you own or manage."));
=======
                        assigmentErrors.add(new AssignmentErrorDTO(assignmentDTO.getGroupId(), "You can only set assignments to groups you own or manage."));
>>>>>>> 8529e451
                        continue;
                    }

                    assignmentDTO.setOwnerUserId(currentlyLoggedInUser.getId());
                    assignmentDTO.setCreationDate(null);
                    assignmentDTO.setId(null);

                    // modifies assignment passed in to include an id.
                    AssignmentDTO assignmentWithID = this.assignmentManager.createAssignment(assignmentDTO);

                    LinkedHashMap<String, Object> eventDetails = new LinkedHashMap<>();
                    eventDetails.put(Constants.GAMEBOARD_ID_FKEY, assignmentWithID.getGameboardId());
                    eventDetails.put(GROUP_FK, assignmentWithID.getGroupId());
                    eventDetails.put(ASSIGNMENT_FK, assignmentWithID.getId());
                    eventDetails.put(ASSIGNMENT_DUEDATE_FK, assignmentWithID.getDueDate());
                    this.getLogManager().logEvent(currentlyLoggedInUser, request, IsaacServerLogType.SET_NEW_ASSIGNMENT, eventDetails);

                    this.userBadgeManager.updateBadge(currentlyLoggedInUser,
                            UserBadgeManager.Badge.TEACHER_ASSIGNMENTS_SET, assignmentWithID.getId().toString());

                    tagsLoop:
                    for (String tag : bookTags) {
                        for (GameboardItem item : gameboard.getContents()) {
                            if (item.getTags().contains(tag)) {
                                this.userBadgeManager.updateBadge(currentlyLoggedInUser,
                                        UserBadgeManager.Badge.TEACHER_BOOK_PAGES_SET, assignmentWithID.getId().toString());
                                break tagsLoop;
                            }
                        }
                    }
                    // Assigning to this group was a success
                    assigmentFeedback.add(new AssignmentStatusDTO(assignmentWithID.getGroupId(), assignmentWithID.getId()));
                } catch (DuplicateAssignmentException e) {
<<<<<<< HEAD
                    assigmentFeedback.add(new AssignmentStatusDTO(assignmentDTO.getGroupId(), e.getMessage()));
                } catch (SegueDatabaseException e) {
                    log.error("Database error while trying to assign work", e);
                    assigmentFeedback.add(new AssignmentStatusDTO(assignmentDTO.getGroupId(), "Unknown database error."));
                }
            }
            return Response.ok(assigmentFeedback).build();
=======
                    assigmentErrors.add(new AssignmentErrorDTO(assignmentDTO.getGroupId(), e.getMessage()));
                } catch (SegueDatabaseException e) {
                    log.error("Database error while trying to assign work", e);
                    assigmentErrors.add(new AssignmentErrorDTO(assignmentDTO.getGroupId(), "Unknown database error."));
                }
            }
            return Response.ok(new AssignmentSettingResponseDTO(assigmentSuccessfulGroupIds, assigmentErrors)).build();
>>>>>>> 8529e451
        } catch (NoUserLoggedInException e) {
            return SegueErrorResponse.getNotLoggedInResponse();
        }
    }

    /**
     * Allows a user to assign a gameboard to group of users.
     *
     * @param request
     *            - so that we can identify the current user.
     * @param assignmentDTOFromClient a partially completed DTO for the assignment.
     * @return an AssignmentSettingResponseDTO (see assignGameBoards)
     */
    @POST
    @Path("/assign/")
    @Produces(MediaType.APPLICATION_JSON)
    @GZIP
    @Deprecated
    @ApiOperation(value = "Create a new assignment.")
    public Response assignGameBoard(@Context final HttpServletRequest request,
                                    final AssignmentDTO assignmentDTOFromClient) {
        return this.assignGameBoards(request, Collections.singletonList(assignmentDTOFromClient));
    }

    /**
     * Allows a user to delete an assignment.
     *
     * @param request
     *            - so that we can identify the current user.
     * @param gameboardId
     *            - board id belonging to the assignment
     * @param groupId
     *            - assignee group
     * @return confirmation or an error.
     */
    @DELETE
    @Path("/assign/{gameboard_id}/{group_id}")
    @Produces(MediaType.APPLICATION_JSON)
    @GZIP
    @ApiOperation(value = "Delete an assignment by board ID and group ID.")
    public Response deleteAssignment(@Context final HttpServletRequest request,
                                     @PathParam("gameboard_id") final String gameboardId, @PathParam("group_id") final Long groupId) {

        try {
            RegisteredUserDTO currentlyLoggedInUser = userManager.getCurrentRegisteredUser(request);
            UserGroupDTO assigneeGroup = groupManager.getGroupById(groupId);
            if (null == assigneeGroup) {
                return new SegueErrorResponse(Status.BAD_REQUEST, "The group id specified does not exist.")
                        .toResponse();
            }

            GameboardDTO gameboard = this.gameManager.getGameboard(gameboardId);
            if (null == gameboard) {
                return new SegueErrorResponse(Status.BAD_REQUEST, "The gameboard id specified does not exist.")
                        .toResponse();
            }

            AssignmentDTO assignmentToDelete = this.assignmentManager.findAssignmentByGameboardAndGroup(
                    gameboard.getId(), groupId);

            if (null == assignmentToDelete) {
                return new SegueErrorResponse(Status.NOT_FOUND, "The assignment does not exist.").toResponse();
            }
            if (!assigneeGroup.getOwnerId().equals(currentlyLoggedInUser.getId()) &&
                    !GroupManager.isInAdditionalManagerList(assigneeGroup, currentlyLoggedInUser.getId())) {
                return new SegueErrorResponse(Status.FORBIDDEN,
                        "You are not the owner of the group or a manager. Unable to delete it.").toResponse();
            }

            this.assignmentManager.deleteAssignment(assignmentToDelete);

            this.getLogManager().logEvent(currentlyLoggedInUser, request, IsaacServerLogType.DELETE_ASSIGNMENT,
                    ImmutableMap.of(ASSIGNMENT_FK, assignmentToDelete.getId()));

            return Response.noContent().build();
        } catch (NoUserLoggedInException e) {
            return SegueErrorResponse.getNotLoggedInResponse();
        } catch (SegueDatabaseException e) {
            log.error("Database error while trying to delete assignment", e);
            return new SegueErrorResponse(Status.INTERNAL_SERVER_ERROR, "Unknown database error.").toResponse();
        }
    }
}<|MERGE_RESOLUTION|>--- conflicted
+++ resolved
@@ -973,23 +973,13 @@
                 return new SegueErrorResponse(Status.FORBIDDEN, "You need a staff account to set assignments to more than one group at once!").toResponse();
             }
 
-<<<<<<< HEAD
-            List<AssignmentStatusDTO> assigmentFeedback = new ArrayList<>();
-            Map<String, GameboardDTO> validGameboards = new HashMap<>();
+            List<AssignmentStatusDTO> assigmentStatuses = new ArrayList<>();
+            Map<String, GameboardDTO> gameboardMap = new HashMap<>();
+            Map<Long, UserGroupDTO> groupMap = new HashMap<>();
 
             for (AssignmentDTO assignmentDTO : assignmentDTOsFromClient) {
                 if (null == assignmentDTO.getGameboardId() || null == assignmentDTO.getGroupId()) {
-                    assigmentFeedback.add(new AssignmentStatusDTO(assignmentDTO.getGroupId(), "A required field was missing. Must provide gameboard id and group id."));
-=======
-            List<Long> assigmentSuccessfulGroupIds = new ArrayList<>();
-            List<AssignmentErrorDTO> assigmentErrors = new ArrayList<>();
-            Map<String, GameboardDTO> gameboardMap = new HashMap<>();
-            Map<Long, UserGroupDTO> groupMap = new HashMap<>();
-
-            for (AssignmentDTO assignmentDTO : assignmentDTOsFromClient) {
-                if (null == assignmentDTO.getGameboardId() || null == assignmentDTO.getGroupId()) {
-                    assigmentErrors.add(new AssignmentErrorDTO(assignmentDTO.getGroupId(), "A required field was missing. Must provide gameboard id and group id."));
->>>>>>> 8529e451
+                    assigmentStatuses.add(new AssignmentStatusDTO(assignmentDTO.getGroupId(), "A required field was missing. Must provide gameboard id and group id."));
                     continue;
                 }
 
@@ -998,21 +988,12 @@
                 if (userIsStaff) {
                     boolean notesIsTooLong = null != assignmentDTO.getNotes() && assignmentDTO.getNotes().length() > MAX_NOTE_CHAR_LENGTH;
                     if (notesIsTooLong) {
-<<<<<<< HEAD
-                        assigmentFeedback.add(new AssignmentStatusDTO(assignmentDTO.getGroupId(), "Your assignment notes exceed the maximum allowed length of "
-=======
-                        assigmentErrors.add(new AssignmentErrorDTO(assignmentDTO.getGroupId(), "Your assignment notes exceed the maximum allowed length of "
->>>>>>> 8529e451
+                        assigmentStatuses.add(new AssignmentStatusDTO(assignmentDTO.getGroupId(), "Your assignment notes exceed the maximum allowed length of "
                                 + MAX_NOTE_CHAR_LENGTH + " characters."));
                         continue;
                     }
                 } else if (!notesIsNullOrEmpty) {
-<<<<<<< HEAD
-                    // user is not staff but it is a teacher, if we got here unscathed
-                    assigmentFeedback.add(new AssignmentStatusDTO(assignmentDTO.getGroupId(), "You are not allowed to add assignment notes."));
-=======
-                    assigmentErrors.add(new AssignmentErrorDTO(assignmentDTO.getGroupId(), "You are not allowed to add assignment notes."));
->>>>>>> 8529e451
+                    assigmentStatuses.add(new AssignmentStatusDTO(assignmentDTO.getGroupId(), "You are not allowed to add assignment notes."));
                     continue;
                 }
 
@@ -1023,11 +1004,7 @@
                     if (null == gameboard) {
                         gameboard = this.gameManager.getGameboard(assignmentDTO.getGameboardId());
                         if (null == gameboard) {
-<<<<<<< HEAD
-                            assigmentFeedback.add(new AssignmentStatusDTO(assignmentDTO.getGroupId(), "The gameboard id specified does not exist."));
-=======
-                            assigmentErrors.add(new AssignmentErrorDTO(assignmentDTO.getGroupId(), "The gameboard id specified does not exist."));
->>>>>>> 8529e451
+                            assigmentStatuses.add(new AssignmentStatusDTO(assignmentDTO.getGroupId(), "The gameboard id specified does not exist."));
                             continue;
                         }
                         gameboardMap.put(gameboard.getId(), gameboard);
@@ -1035,26 +1012,17 @@
                     // Get the group:
                     UserGroupDTO assigneeGroup = groupMap.get(assignmentDTO.getGroupId());
                     if (null == assigneeGroup) {
-<<<<<<< HEAD
-                        assigmentFeedback.add(new AssignmentStatusDTO(assignmentDTO.getGroupId(), "The group id specified does not exist."));
-                        continue;
-=======
                         assigneeGroup = groupManager.getGroupById(assignmentDTO.getGroupId());
                         if (null == assigneeGroup) {
-                            assigmentErrors.add(new AssignmentErrorDTO(assignmentDTO.getGroupId(), "The group id specified does not exist."));
+                            assigmentStatuses.add(new AssignmentStatusDTO(assignmentDTO.getGroupId(), "The group id specified does not exist."));
                             continue;
                         }
                         groupMap.put(assigneeGroup.getId(), assigneeGroup);
->>>>>>> 8529e451
                     }
 
                     if (!GroupManager.isOwnerOrAdditionalManager(assigneeGroup, currentlyLoggedInUser.getId())
                             && !isUserAnAdmin(userManager, currentlyLoggedInUser)) {
-<<<<<<< HEAD
-                        assigmentFeedback.add(new AssignmentStatusDTO(assignmentDTO.getGroupId(), "You can only set assignments to groups you own or manage."));
-=======
-                        assigmentErrors.add(new AssignmentErrorDTO(assignmentDTO.getGroupId(), "You can only set assignments to groups you own or manage."));
->>>>>>> 8529e451
+                        assigmentStatuses.add(new AssignmentStatusDTO(assignmentDTO.getGroupId(), "You can only set assignments to groups you own or manage."));
                         continue;
                     }
 
@@ -1086,25 +1054,15 @@
                         }
                     }
                     // Assigning to this group was a success
-                    assigmentFeedback.add(new AssignmentStatusDTO(assignmentWithID.getGroupId(), assignmentWithID.getId()));
+                    assigmentStatuses.add(new AssignmentStatusDTO(assignmentWithID.getGroupId(), assignmentWithID.getId()));
                 } catch (DuplicateAssignmentException e) {
-<<<<<<< HEAD
-                    assigmentFeedback.add(new AssignmentStatusDTO(assignmentDTO.getGroupId(), e.getMessage()));
+                    assigmentStatuses.add(new AssignmentStatusDTO(assignmentDTO.getGroupId(), e.getMessage()));
                 } catch (SegueDatabaseException e) {
                     log.error("Database error while trying to assign work", e);
-                    assigmentFeedback.add(new AssignmentStatusDTO(assignmentDTO.getGroupId(), "Unknown database error."));
-                }
-            }
-            return Response.ok(assigmentFeedback).build();
-=======
-                    assigmentErrors.add(new AssignmentErrorDTO(assignmentDTO.getGroupId(), e.getMessage()));
-                } catch (SegueDatabaseException e) {
-                    log.error("Database error while trying to assign work", e);
-                    assigmentErrors.add(new AssignmentErrorDTO(assignmentDTO.getGroupId(), "Unknown database error."));
-                }
-            }
-            return Response.ok(new AssignmentSettingResponseDTO(assigmentSuccessfulGroupIds, assigmentErrors)).build();
->>>>>>> 8529e451
+                    assigmentStatuses.add(new AssignmentStatusDTO(assignmentDTO.getGroupId(), "Unknown database error."));
+                }
+            }
+            return Response.ok(assigmentStatuses).build();
         } catch (NoUserLoggedInException e) {
             return SegueErrorResponse.getNotLoggedInResponse();
         }
