/*
 * Copyright 2014 Stephen Cummins
 * <p>
 * Licensed under the Apache License, Version 2.0 (the "License");
 * you may not use this file except in compliance with the License.
 * <p>
 * You may obtain a copy of the License at
 * http://www.apache.org/licenses/LICENSE-2.0
 * <p>
 * Unless required by applicable law or agreed to in writing, software
 * distributed under the License is distributed on an "AS IS" BASIS,
 * WITHOUT WARRANTIES OR CONDITIONS OF ANY KIND, either express or implied.
 * See the License for the specific language governing permissions and
 * limitations under the License.
 */
package uk.ac.cam.cl.dtg.isaac.api;

import com.google.api.client.util.Lists;
import com.google.api.client.util.Maps;
import com.google.common.collect.ImmutableMap;
import com.google.inject.Inject;
import com.opencsv.CSVWriter;
import io.swagger.v3.oas.annotations.Operation;
import io.swagger.v3.oas.annotations.tags.Tag;
import org.apache.commons.lang3.time.DateUtils;
import org.apache.commons.lang3.tuple.ImmutablePair;
import org.jboss.resteasy.annotations.GZIP;
import org.slf4j.Logger;
import org.slf4j.LoggerFactory;
import uk.ac.cam.cl.dtg.isaac.api.managers.AssignmentManager;
import uk.ac.cam.cl.dtg.isaac.api.managers.DuplicateAssignmentException;
import uk.ac.cam.cl.dtg.isaac.api.managers.GameManager;
import uk.ac.cam.cl.dtg.isaac.api.services.AssignmentService;
import uk.ac.cam.cl.dtg.isaac.dos.LightweightQuestionValidationResponse;
import uk.ac.cam.cl.dtg.isaac.dos.QuestionValidationResponse;
import uk.ac.cam.cl.dtg.isaac.dos.content.Question;
import uk.ac.cam.cl.dtg.isaac.dto.AssignmentDTO;
import uk.ac.cam.cl.dtg.isaac.dto.AssignmentStatusDTO;
import uk.ac.cam.cl.dtg.isaac.dto.GameboardDTO;
import uk.ac.cam.cl.dtg.isaac.dto.GameboardItem;
import uk.ac.cam.cl.dtg.isaac.dto.SegueErrorResponse;
import uk.ac.cam.cl.dtg.isaac.dto.UserGroupDTO;
import uk.ac.cam.cl.dtg.isaac.dto.users.RegisteredUserDTO;
import uk.ac.cam.cl.dtg.isaac.dto.users.UserSummaryDTO;
import uk.ac.cam.cl.dtg.segue.api.managers.GroupManager;
import uk.ac.cam.cl.dtg.segue.api.managers.QuestionManager;
import uk.ac.cam.cl.dtg.segue.api.managers.UserAccountManager;
import uk.ac.cam.cl.dtg.segue.api.managers.UserAssociationManager;
import uk.ac.cam.cl.dtg.segue.auth.exceptions.NoUserLoggedInException;
import uk.ac.cam.cl.dtg.segue.dao.ILogManager;
import uk.ac.cam.cl.dtg.segue.dao.SegueDatabaseException;
import uk.ac.cam.cl.dtg.segue.dao.content.ContentManagerException;
import uk.ac.cam.cl.dtg.util.AbstractConfigLoader;
import uk.ac.cam.cl.dtg.util.NameFormatter;

import jakarta.servlet.http.HttpServletRequest;
import jakarta.ws.rs.Consumes;
import jakarta.ws.rs.DELETE;
import jakarta.ws.rs.GET;
import jakarta.ws.rs.POST;
import jakarta.ws.rs.Path;
import jakarta.ws.rs.PathParam;
import jakarta.ws.rs.Produces;
import jakarta.ws.rs.QueryParam;
import jakarta.ws.rs.core.Context;
import jakarta.ws.rs.core.MediaType;
import jakarta.ws.rs.core.Response;
import jakarta.ws.rs.core.Response.Status;

import java.io.IOException;
import java.io.StringWriter;
import java.text.DecimalFormat;
import java.text.SimpleDateFormat;
import java.time.Clock;
import java.time.Instant;
import java.util.ArrayList;
import java.util.Arrays;
import java.util.Calendar;
import java.util.Collection;
import java.util.Collections;
import java.util.Date;
import java.util.HashMap;
import java.util.LinkedHashMap;
import java.util.List;
import java.util.Map;
import java.util.Map.Entry;
import java.util.Set;
import java.util.function.Function;
import java.util.stream.Collectors;

import static uk.ac.cam.cl.dtg.isaac.api.Constants.*;
import static uk.ac.cam.cl.dtg.segue.api.Constants.*;
import static uk.ac.cam.cl.dtg.segue.api.managers.QuestionManager.extractPageIdFromQuestionId;

/**
 * AssignmentFacade
 *
 * This class provides endpoints to support assigning work to users.
 *
 */
@Path("/assignments")
@Tag(name = "/assignments")
public class AssignmentFacade extends AbstractIsaacFacade {
    private static final Logger log = LoggerFactory.getLogger(AssignmentFacade.class);

    private final AssignmentManager assignmentManager;
    private final UserAccountManager userManager;
    private final GroupManager groupManager;
    private final GameManager gameManager;
    private final UserAssociationManager associationManager;
    private final QuestionManager questionManager;
    private final AssignmentService assignmentService;
    private final Clock clock;

    private final String NOT_SHARING = "NOT_SHARING";

    /**
     * Creates an instance of the AssignmentFacade controller which provides the REST endpoints for the isaac api.
     *
     * @param assignmentManager
     *            - Instance of assignment Manager
     * @param questionManager
     *            - Instance of questions manager
     * @param userManager
     *            - Instance of User Manager
     * @param groupManager
     *            - Instance of Group Manager
     * @param propertiesLoader
     *            - Instance of properties Loader
     * @param gameManager
     *            - Instance of Game Manager
     * @param logManager
     *            - Instance of log manager
     * @param associationManager
     *            - So that we can determine what information is allowed to be seen by other users.
     * @param assignmentService
     *            - for augmenting assignments with assigner information
     * @param clock
     *            - for getting the current time
     */
    @Inject
    public AssignmentFacade(final AssignmentManager assignmentManager, final QuestionManager questionManager,
                            final UserAccountManager userManager, final GroupManager groupManager,
                            final AbstractConfigLoader propertiesLoader, final GameManager gameManager, final ILogManager logManager,
<<<<<<< HEAD
                            final UserAssociationManager associationManager, final UserBadgeManager userBadgeManager,
                            final AssignmentService assignmentService, final Clock clock) {
=======
                            final UserAssociationManager associationManager, final AssignmentService assignmentService) {
>>>>>>> b73dc627
        super(propertiesLoader, logManager);
        this.questionManager = questionManager;
        this.userManager = userManager;
        this.gameManager = gameManager;
        this.groupManager = groupManager;
        this.assignmentManager = assignmentManager;
        this.associationManager = associationManager;
        this.assignmentService = assignmentService;
        this.clock = clock;
    }

    /**
     * Endpoint that will return a list of boards assigned to the current user.
     *
     * @param request
     *            - so that we can identify the current user.
     * @param assignmentStatus
     *            - so we know what assignments to return.
     * @return List of assignments (maybe empty)
     */
    @GET
    @Path("/")
    @Produces(MediaType.APPLICATION_JSON)
    @GZIP
    @Operation(summary = "List all boards assigned to the current user.")
    public Response getAssignments(@Context final HttpServletRequest request,
                                   @QueryParam("assignmentStatus") final GameboardState assignmentStatus) {
        try {
            RegisteredUserDTO currentlyLoggedInUser = userManager.getCurrentRegisteredUser(request);
            // TODO (scheduled-assignments): push this logic into the manager!
            Collection<AssignmentDTO> assignments = this.assignmentManager.getAssignments(currentlyLoggedInUser)
                    .stream().filter(a -> a.scheduledStartDateIsBefore(Date.from(Instant.now(clock))))
                    .collect(Collectors.toList());

            // Gather all gameboards we need to augment for the assignments in a single query
            List<String> gameboardIds = assignments.stream().map(AssignmentDTO::getGameboardId).collect(Collectors.toList());
            Map<String, GameboardDTO> gameboardsMap = this.gameManager.getGameboardsWithAttempts(gameboardIds, currentlyLoggedInUser)
                    .stream().collect(Collectors.toMap(GameboardDTO::getId, Function.identity()));

            // we want to populate gameboard details for the assignment DTO.
            List<Long> groupIds = assignments.stream().map(AssignmentDTO::getGroupId).distinct().collect(Collectors.toList());
            List<UserGroupDTO> groups = groupManager.getGroupsByIds(groupIds, false);
            Map<Long, String> groupNameMap = groups.stream().collect(Collectors.toMap(UserGroupDTO::getId, NameFormatter::getFilteredGroupNameFromGroup));

            for (AssignmentDTO assignment : assignments) {
                assignment.setGameboard(gameboardsMap.get(assignment.getGameboardId()));
                assignment.setGroupName(groupNameMap.get(assignment.getGroupId()));
            }

            this.assignmentService.augmentAssignerSummaries(assignments);

            // if they have filtered the list we should only send out the things they wanted.
            if (assignmentStatus != null) {
                List<AssignmentDTO> newList = Lists.newArrayList();
                // we want to populate gameboard details for the assignment DTO.
                for (AssignmentDTO assignment : assignments) {
                    if (assignment.getGameboard() == null || assignment.getGameboard().getContents().size() == 0) {
                        log.warn(String.format("Skipping broken gameboard '%s' for assignment (%s)!",
                                assignment.getGameboardId(), assignment.getId()));
                        continue;
                    }

                    if (assignmentStatus.equals(GameboardState.COMPLETED)
                            && assignment.getGameboard().getPercentageCompleted() == 100) {
                        newList.add(assignment);
                    } else if (!assignmentStatus.equals(GameboardState.COMPLETED)
                            && assignment.getGameboard().getPercentageCompleted() != 100) {
                        newList.add(assignment);
                    }
                }
                assignments = newList;
            }

            return Response.ok(assignments)
                    .cacheControl(getCacheControl(NEVER_CACHE_WITHOUT_ETAG_CHECK, false))
                    .build();
        } catch (NoUserLoggedInException e) {
            return SegueErrorResponse.getNotLoggedInResponse();
        } catch (SegueDatabaseException e) {
            log.error("Database error while trying to assignments set a given user", e);
            return new SegueErrorResponse(Status.INTERNAL_SERVER_ERROR,
                    "Database error while trying to get assignments.", e).toResponse();
        } catch (ContentManagerException e) {
            return new SegueErrorResponse(Status.INTERNAL_SERVER_ERROR,
                    "Unable to retrieve the content requested. Please try again later.", e).toResponse();
        }
    }

    /**
     * Allows the user to fetch a single assignment that they own (or are a group manager of). Returned assignment
     * will contain gameboard and question information.
     *
     * @param request - so that we can identify the current user.
     * @param assignmentId - id of assignment to fetch
     * @return AssignmentDTO containing extra information about the gameboard and questions
     */
    @GET
    @Path("/assign/{assignmentId}")
    @Produces(MediaType.APPLICATION_JSON)
    @GZIP
    @Operation(summary = "Fetch an assignment object populated with gameboard and question information.")
    public Response getSingleAssigned(@Context final HttpServletRequest request,
                                @PathParam("assignmentId") final Long assignmentId) {
        if (null == assignmentId) {
            return new SegueErrorResponse(Status.BAD_REQUEST, "Please specify an assignment id to search for.").toResponse();
        }
        try {
            RegisteredUserDTO currentlyLoggedInUser = userManager.getCurrentRegisteredUser(request);

            AssignmentDTO assignment = this.assignmentManager.getAssignmentById(assignmentId);
            if (null == assignment) {
                return new SegueErrorResponse(Status.NOT_FOUND, String.format("Assignment with id %d not found.", assignmentId)).toResponse();
            }
            UserGroupDTO group = this.groupManager.getGroupById(assignment.getGroupId());
            if (null == group) {
                return new SegueErrorResponse(Status.INTERNAL_SERVER_ERROR, "Error while locating the specified assignment.").toResponse();
            }

            if (!GroupManager.isOwnerOrAdditionalManager(group, currentlyLoggedInUser.getId())
                    && !isUserAnAdmin(userManager, currentlyLoggedInUser)) {
                return new SegueErrorResponse(Status.FORBIDDEN, "You are not the owner or manager of this assignment.").toResponse();
            }

            // In order to get all the information about parts and pass marks, which is needed for Assignment Progress,
            // we need to use the method which augments a gameboard with user attempt information.
            // But we don't _want_ the attempt information itself for real, so we won't load it from the database:
            Map<String, Map<String, List<QuestionValidationResponse>>> fakeQuestionAttemptMap = new HashMap<>();

            assignment.setGameboard(this.gameManager.getGameboard(assignment.getGameboardId(), currentlyLoggedInUser, fakeQuestionAttemptMap));

            return Response.ok(assignment)
                    .cacheControl(getCacheControl(NEVER_CACHE_WITHOUT_ETAG_CHECK, false)).build();
        } catch (NoUserLoggedInException e) {
            return SegueErrorResponse.getNotLoggedInResponse();
        } catch (SegueDatabaseException e) {
            return new SegueErrorResponse(Status.INTERNAL_SERVER_ERROR, "Database error while locating the specified assignment.").toResponse();
        } catch (ContentManagerException e) {
            return new SegueErrorResponse(Status.INTERNAL_SERVER_ERROR, "Error while populating the specified assignment object.").toResponse();
        }
    }

    /**
     * Allows a user to get all assignments they have set in light weight objects.
     *
     * If the user specifies a group ID to narrow the search full objects including questions in gameboards will be returned.
     *
     * @param request
     *            - so that we can identify the current user.
     * @param groupIdOfInterest
     *            - Optional parameter - If this is specified a fully resolved assignment object will be provided
     *            otherwise just a lightweight one per assignment will be returned.
     * @return the assignment object.
     */
    @GET
    @Path("/assign")
    @Produces(MediaType.APPLICATION_JSON)
    @GZIP
    @Operation(summary = "List all assignments set or managed by the current user if no group param specified.")
    public Response getAssigned(@Context final HttpServletRequest request,
                                @QueryParam("group") final Long groupIdOfInterest) {
        try {
            RegisteredUserDTO currentlyLoggedInUser = userManager.getCurrentRegisteredUser(request);

            if (null == groupIdOfInterest) {
                List<UserGroupDTO> allGroupsOwnedAndManagedByUser = this.groupManager.getAllGroupsOwnedAndManagedByUser(currentlyLoggedInUser, false);
                List<AssignmentDTO> assignments = this.assignmentManager.getAllAssignmentsForSpecificGroups(allGroupsOwnedAndManagedByUser, true);
                Set<String> gameboardIds = assignments.stream().map(AssignmentDTO::getGameboardId).collect(Collectors.toSet());
                List<GameboardDTO> liteGameboards = this.gameManager.getLiteGameboards(gameboardIds);
                // Remove unneeded data from the gameboards - very messy but not as messy as feasible alternatives
                liteGameboards.forEach(g -> {
                    g.setContents(null);
                    g.setWildCard(null);
                    g.setWildCardPosition(null);
                    g.setGameFilter(null);
                    g.setLastVisited(null);
                    g.setPercentageCompleted(null);
                    g.setCreationMethod(null);
                    g.setCreationDate(null);
                });
                Map<String, GameboardDTO> liteGameboardLookup = liteGameboards.stream().collect(Collectors.toMap(GameboardDTO::getId, Function.identity()));
                // Add lightweight gameboard to each assignment
                assignments.forEach(a -> a.setGameboard(liteGameboardLookup.get(a.getGameboardId())));
                // TODO perhaps augment the assignments with assigner information if the assigner isn't the current user
                return Response.ok(assignments).cacheControl(getCacheControl(NEVER_CACHE_WITHOUT_ETAG_CHECK, false)).build();
            } else {
                UserGroupDTO group = this.groupManager.getGroupById(groupIdOfInterest);

                if (null == group) {
                    return new SegueErrorResponse(Status.NOT_FOUND, "The group specified cannot be located.")
                            .toResponse();
                }

                if (!GroupManager.isOwnerOrAdditionalManager(group, currentlyLoggedInUser.getId())
                        && !isUserAnAdmin(userManager, currentlyLoggedInUser)) {
                    return new SegueErrorResponse(Status.FORBIDDEN, "You are not the owner or manager of this group").toResponse();
                }

                Collection<AssignmentDTO> allAssignmentsSetToGroup
                        = this.assignmentManager.getAssignmentsByGroup(group.getId());

                // In order to get all the information about parts and pass marks, which is needed for Assignment Progress,
                // we need to use the method which augments gameboards with user attempt information.
                // But we don't _want_ the attempt information itself for real, so we won't load it from the database:
                Map<String, Map<String, List<QuestionValidationResponse>>> fakeQuestionAttemptMap = new HashMap<>();

                // we want to populate gameboard details for the assignment DTO.
                List<String> gameboardIDs = allAssignmentsSetToGroup.stream().map(AssignmentDTO::getGameboardId).collect(Collectors.toList());
                Map<String, GameboardDTO> gameboards = this.gameManager.getGameboards(gameboardIDs, fakeQuestionAttemptMap)
                        .stream().collect(Collectors.toMap(GameboardDTO::getId, Function.identity()));
                for (AssignmentDTO assignment : allAssignmentsSetToGroup) {
                    assignment.setGameboard(gameboards.get(assignment.getGameboardId()));
                }

                return Response.ok(allAssignmentsSetToGroup)
                        .cacheControl(getCacheControl(NEVER_CACHE_WITHOUT_ETAG_CHECK, false)).build();
            }

        } catch (NoUserLoggedInException e) {
            return SegueErrorResponse.getNotLoggedInResponse();
        } catch (SegueDatabaseException e) {
            log.error("Database error while trying to assignments set to a given group", e);
            return new SegueErrorResponse(Status.INTERNAL_SERVER_ERROR, "Unknown database error.").toResponse();
        } catch (ContentManagerException e) {
            SegueErrorResponse error = new SegueErrorResponse(Status.NOT_FOUND, "Error locating the version requested",
                    e);
            log.error(error.getErrorMessage(), e);
            return error.toResponse();
        }
    }

    /**
     * Allows the user to view results of an assignment they have set.
     *
     * @param assignmentId
     *            - the id of the assignment to be looked up.
     * @param request
     *            - so that we can identify the current user.
     * @return the assignment object.
     */
    @GET
    @Path("/assign/{assignment_id}/progress")
    @Produces(MediaType.APPLICATION_JSON)
    @GZIP
    @Operation(summary = "View the progress of a specific assignment.")
    public Response getAssignmentProgress(@Context final HttpServletRequest request,
                                          @PathParam("assignment_id") final Long assignmentId) {
        try {
            RegisteredUserDTO currentlyLoggedInUser = userManager.getCurrentRegisteredUser(request);

            AssignmentDTO assignment = this.assignmentManager.getAssignmentById(assignmentId);
            if (null == assignment) {
                return SegueErrorResponse.getResourceNotFoundResponse("The assignment requested cannot be found");
            }

            UserGroupDTO group = this.groupManager.getGroupById(assignment.getGroupId());

            if (!GroupManager.isOwnerOrAdditionalManager(group, currentlyLoggedInUser.getId())
                    && !isUserAnAdmin(userManager, currentlyLoggedInUser)) {
                return new SegueErrorResponse(Status.FORBIDDEN,
                        "You can only view the results of assignments that you own.").toResponse();
            }

            GameboardDTO gameboard = this.gameManager.getGameboard(assignment.getGameboardId());

            List<RegisteredUserDTO> groupMembers = this.groupManager.getUsersInGroup(group);

            List<ImmutableMap<String, Object>> result = Lists.newArrayList();
            final String userString = "user";
            final String resultsString = "results";
            final String correctPartString = "correctPartResults";
            final String incorrectPartString = "incorrectPartResults";

            if (gameboard.getContents().isEmpty()) {
                return new SegueErrorResponse(Status.NOT_FOUND, "Assignment gameboard has no questions, or its questions no longer exist. Cannot fetch assignment progress.").toResponse();
            }

            for (ImmutablePair<RegisteredUserDTO, List<GameboardItem>> userGameboardItems : this.gameManager
                    .gatherGameProgressData(groupMembers, gameboard)) {
                UserSummaryDTO userSummary = associationManager.enforceAuthorisationPrivacy(currentlyLoggedInUser,
                        userManager.convertToUserSummaryObject(userGameboardItems.getLeft()));

                // can the user access the data?
                if (userSummary.isAuthorisedFullAccess()) {
                    ArrayList<GameboardItemState> states = Lists.newArrayList();
                    ArrayList<Integer> correctQuestionParts = Lists.newArrayList();
                    ArrayList<Integer> incorrectQuestionParts = Lists.newArrayList();
                    for (GameboardItem questionResult : userGameboardItems.getRight()) {
                        states.add(questionResult.getState());
                        correctQuestionParts.add(questionResult.getQuestionPartsCorrect());
                        incorrectQuestionParts.add(questionResult.getQuestionPartsIncorrect());
                    }
                    result.add(ImmutableMap.of(userString, userSummary, resultsString, states,
                            correctPartString, correctQuestionParts, incorrectPartString, incorrectQuestionParts));
                } else {
                    result.add(ImmutableMap.of(userString, userSummary, resultsString, Lists.newArrayList(),
                            correctPartString, Lists.newArrayList(), incorrectPartString, Lists.newArrayList()));
                }
            }

            this.getLogManager().logEvent(currentlyLoggedInUser, request, IsaacServerLogType.VIEW_ASSIGNMENT_PROGRESS,
                    ImmutableMap.of(ASSIGNMENT_FK, assignment.getId()));

            // get game manager completion information for this assignment.
            return Response.ok(result).cacheControl(getCacheControl(NEVER_CACHE_WITHOUT_ETAG_CHECK, false)).build();

        } catch (NoUserLoggedInException e) {
            return SegueErrorResponse.getNotLoggedInResponse();
        } catch (SegueDatabaseException e) {
            log.error("Database error while trying to view assignment progress", e);
            return new SegueErrorResponse(Status.INTERNAL_SERVER_ERROR, "Unknown database error.").toResponse();
        } catch (ContentManagerException e) {
            return new SegueErrorResponse(Status.INTERNAL_SERVER_ERROR, "Unknown content database error.").toResponse();
        }
    }


    /**
     * Allows the user to view results of an assignment they have set as a detailed csv file.
     *
     * @param assignmentId
     *            - the id of the assignment to be looked up.
     * @param formatMode
     *            - whether to format the file in a special way. Currently only "excel" is supported,
     *            to include a UTF-8 BOM to allow Unicode student names to show correctly in Microsoft Excel.
     * @param request
     *            - so that we can identify the current user.
     * @return the assignment object.
     */
    @GET
    @Path("/assign/{assignment_id}/progress/download")
    @Produces("text/csv")
    @GZIP
    @Consumes(MediaType.WILDCARD)
    @Operation(summary = "Download the progress of a specific assignment.")
    public Response getAssignmentProgressDownloadCSV(@Context final HttpServletRequest request,
                                                     @PathParam("assignment_id") final Long assignmentId,
                                                     @QueryParam("format") final String formatMode) {

        try {
            RegisteredUserDTO currentlyLoggedInUser = userManager.getCurrentRegisteredUser(request);
            boolean includeUserIDs = isUserAnAdminOrEventManager(userManager, currentlyLoggedInUser);

            AssignmentDTO assignment = this.assignmentManager.getAssignmentById(assignmentId);
            if (null == assignment) {
                return SegueErrorResponse.getResourceNotFoundResponse("The assignment requested cannot be found");
            }

            UserGroupDTO group = this.groupManager.getGroupById(assignment.getGroupId());

            if (!GroupManager.isOwnerOrAdditionalManager(group, currentlyLoggedInUser.getId())
                    && !isUserAnAdmin(userManager, currentlyLoggedInUser)) {
                return new SegueErrorResponse(Status.FORBIDDEN,
                        "You can only view the results of assignments that you own.").toResponse();
            }

            GameboardDTO gameboard = this.gameManager.getGameboard(assignment.getGameboardId());

            List<RegisteredUserDTO> groupMembers = this.groupManager.getUsersInGroup(group);

            List<String> questionPageIds = Lists.newArrayList();
            for (GameboardItem questionPage : gameboard.getContents()) {
                questionPageIds.add(questionPage.getId());
            }
            Map<Long, Map<String, Map<String, List<LightweightQuestionValidationResponse>>>> questionAttempts;
            questionAttempts = this.questionManager.getMatchingLightweightQuestionAttempts(groupMembers, questionPageIds);

            Map<RegisteredUserDTO, Map<String, Map<String, List<LightweightQuestionValidationResponse>>>>
                    questionAttemptsForAllUsersOfInterest = new HashMap<>();
            for (RegisteredUserDTO user : groupMembers) {
                questionAttemptsForAllUsersOfInterest.put(user, questionAttempts.get(user.getId()));
            }

            List<String> questionIds = Lists.newArrayList();
            List<String[]> rows = Lists.newArrayList();
            StringWriter stringWriter = new StringWriter();
            CSVWriter csvWriter = new CSVWriter(stringWriter);
            StringBuilder headerBuilder = new StringBuilder();
            if (null != formatMode && formatMode.toLowerCase().equals("excel")) {
                headerBuilder.append("\uFEFF");  // UTF-8 Byte Order Marker
            }
            headerBuilder.append(String.format("Assignment (%s) Results: Downloaded on %s \nGenerated by: %s %s \n\n",
                    assignmentId, Date.from(Instant.now(clock)), currentlyLoggedInUser.getGivenName(),
                    currentlyLoggedInUser.getFamilyName()));

            List<String> headerRow = Lists.newArrayList(Arrays.asList("", ""));
            if (includeUserIDs) {
                headerRow.add("");
            }

            DecimalFormat percentageFormat = new DecimalFormat("###");

            for (GameboardItem questionPage : gameboard.getContents()) {
                int index = 0;

                for (Question question : gameManager.getAllMarkableDOQuestionPartsDFSOrder(questionPage.getId())) {
                    //int newCharIndex = 'A' + index; // decided not to try and match the front end.
                    int newCharIndex = index + 1;
                    if (question.getTitle() != null) {
                        headerRow.add(question.getTitle() + " - " + questionPage.getTitle());
                    } else {
                        headerRow.add("Q" + newCharIndex + " - " + questionPage.getTitle());
                    }

                    questionIds.add(question.getId());
                    index++;
                }
            }
            headerRow.add("% Correct");
            rows.add(headerRow.toArray(new String[0]));

            List<String> totalsRow = Lists.newArrayList();
            if (includeUserIDs) {
                totalsRow.add("");
            }
            Collections.addAll(totalsRow, ",Correct %".split(","));

            Map<RegisteredUserDTO, Map<String, Integer>> userQuestionDataMap = new HashMap<>();

            // FIXME vvv This is duplicated code vvv
            // This is properly horrible, can someone rewrite this whole thing?
            questionAttemptsForAllUsersOfInterest.forEach((user, attempts) -> {
                Map<String, List<LightweightQuestionValidationResponse>> attemptsByQuestionId = new HashMap<>();
                for (String pageId : attempts.keySet()) {
                    Map<String, List<LightweightQuestionValidationResponse>> a = attempts.get(pageId);
                    for (String questionId : a.keySet()) {
                        List<LightweightQuestionValidationResponse> l = a.get(questionId);
                        attemptsByQuestionId.put(questionId, l);
                    }
                }
                Map<String, Integer> userAttemptsSummary = attemptsByQuestionId.entrySet().stream().collect(
                        Collectors.toMap(
                                Entry::getKey,
                                e -> e.getValue().stream().map(LightweightQuestionValidationResponse::isCorrect)
                                        .reduce(false, (a, b) -> a || b)
                        )
                ).entrySet().stream().collect(Collectors.toMap(
                        Entry::getKey,
                        e -> e.getValue() ? 1 : 0
                ));
                userQuestionDataMap.put(user, userAttemptsSummary);
            });
            // FIXME ^^^ This is duplicated code ^^^
            userQuestionDataMap.forEach((user, outcome) ->
                    questionIds.forEach(questionId -> outcome.putIfAbsent(questionId, null)));

            List<String[]> resultRows = Lists.newArrayList();
            int[] columnTotals = new int[questionIds.size()];
            for (RegisteredUserDTO user : groupMembers) {
                ArrayList<String> resultRow = Lists.newArrayList();
                UserSummaryDTO userSummary = associationManager.enforceAuthorisationPrivacy(currentlyLoggedInUser,
                        userManager.convertToUserSummaryObject(user));

                resultRow.add(userSummary.getFamilyName());
                resultRow.add(userSummary.getGivenName());
                if (includeUserIDs) {
                    resultRow.add(userSummary.getId().toString());
                }
                // can the user access the data?
                if (userSummary.isAuthorisedFullAccess()) {
                    int totalCorrect = 0;
                    int columnNumber = 0;
                    for (String questionId : questionIds) {
                        Integer resultForQuestion = userQuestionDataMap.get(user).get(questionId);

                        if (null == resultForQuestion) {
                            resultRow.add("");
                        } else {
                            resultRow.add(String.format("%d", resultForQuestion));
                        }

                        if (resultForQuestion != null && resultForQuestion == 1) {
                            totalCorrect++;
                            columnTotals[columnNumber] += 1;
                        }
                        columnNumber++;
                    }

                    double percentageCorrect = ((double) totalCorrect / questionIds.size()) * 100F;
                    resultRow.add(percentageFormat.format(percentageCorrect));

                } else {
                    for (@SuppressWarnings("unused") String questionId : questionIds) {
                        resultRow.add(NOT_SHARING);
                    }
                }
                Collections.addAll(resultRows, resultRow.toArray(new String[0]));
            }

            this.getLogManager().logEvent(currentlyLoggedInUser, request, IsaacServerLogType.DOWNLOAD_ASSIGNMENT_PROGRESS_CSV,
                    ImmutableMap.of("assignmentId", assignmentId));

            // ignore name columns

            for (int i = 0; i < questionIds.size(); i++) {
                double percentageCorrect = ((double) columnTotals[i] / groupMembers.size()) * 100F;
                totalsRow.add(percentageFormat.format(percentageCorrect));
            }

            rows.add(totalsRow.toArray(new String[0]));
            String userInfoHeader = includeUserIDs ? "Last Name,First Name,User ID" : "Last Name,First Name";
            rows.add(userInfoHeader.split(","));
            rows.addAll(resultRows);
            csvWriter.writeAll(rows);
            csvWriter.close();

            headerBuilder.append(stringWriter.toString());
            // get game manager completion information for this assignment.
            return Response.ok(headerBuilder.toString())
                    .header("Content-Disposition", "attachment; filename=assignment_progress.csv")
                    .cacheControl(getCacheControl(NEVER_CACHE_WITHOUT_ETAG_CHECK, false)).build();

        } catch (NoUserLoggedInException e) {
            return SegueErrorResponse.getNotLoggedInResponse();
        } catch (SegueDatabaseException e) {
            log.error("Database error while trying to view assignment progress", e);
            return new SegueErrorResponse(Status.INTERNAL_SERVER_ERROR, "Unknown database error.").toResponse();
        } catch (ContentManagerException e) {
            return new SegueErrorResponse(Status.INTERNAL_SERVER_ERROR, "Unknown content database error.").toResponse();
        } catch (IOException e) {
            return new SegueErrorResponse(Status.INTERNAL_SERVER_ERROR, "Error while building the CSV file.").toResponse();
        }
    }

    /**
     * Allows the user to download the results of the assignments they have set to a group as a detailed csv file.
     *
     * @param groupId
     *            - the id of the group to be looked up.
     * @param formatMode
     *            - whether to format the file in a special way. Currently only "excel" is supported,
     *            to include a UTF-8 BOM to allow Unicode student names to show correctly in Microsoft Excel.
     * @param request
     *            - so that we can identify the current user.
     * @return the assignment object.
     */
    @GET
    @Path("/assign/group/{group_id}/progress/download")
    @Produces("text/csv")
    @GZIP
    @Consumes(MediaType.WILDCARD)
    @Operation(summary = "Download the progress of a group on all assignments set.")
    public Response getGroupAssignmentsProgressDownloadCSV(@Context final HttpServletRequest request,
                                                           @PathParam("group_id") final Long groupId,
                                                           @QueryParam("format") final String formatMode) {

        try {
            // Fetch the currently logged in user
            RegisteredUserDTO currentlyLoggedInUser = userManager.getCurrentRegisteredUser(request);
            boolean includeUserIDs = isUserAnAdminOrEventManager(userManager, currentlyLoggedInUser);

            // Fetch the requested group
            UserGroupDTO group;
            group = this.groupManager.getGroupById(groupId);

            // Check the user has permission to access this group:
            if (!GroupManager.isOwnerOrAdditionalManager(group, currentlyLoggedInUser.getId())
                    && !isUserAnAdmin(userManager, currentlyLoggedInUser)) {
                return new SegueErrorResponse(Status.FORBIDDEN,
                        "You can only view the results of assignments that you own.").toResponse();
            }

            // Fetch all assignments set to the requested group:
            List<AssignmentDTO> assignments;
            assignments = this.assignmentManager.getAllAssignmentsForSpecificGroups(Collections.singletonList(group), false);

            // Fetch the members of the requested group
            List<RegisteredUserDTO> groupMembers;
            groupMembers = this.groupManager.getUsersInGroup(group);

            // String: question part id
            // Integer: question part result
            Map<RegisteredUserDTO, Map<GameboardDTO, Map<String, Integer>>> grandTable = new HashMap<>();
            // Retrieve each user's progress data and cram everything into a Grand Table for later consumption
            List<String> gameboardsIds = assignments.stream().map(AssignmentDTO::getGameboardId).collect(Collectors.toList());
            List<GameboardDTO> gameboards = gameManager.getGameboards(gameboardsIds);

            Map<String, GameboardDTO> gameboardsIdMap = gameboards.stream().collect(Collectors.toMap(GameboardDTO::getId, Function.identity()));

            Map<AssignmentDTO, GameboardDTO> assignmentGameboards = new HashMap<>();
            for (AssignmentDTO assignment : assignments) {
                GameboardDTO gameboard = gameboardsIdMap.get(assignment.getGameboardId());
                // Create an assignment -> gameboard mapping to avoid repeatedly querying the DB later on. All the efficiency!
                assignmentGameboards.put(assignment, gameboard);
            }
            List<GameboardItem> gameboardItems = gameboards.stream().map(GameboardDTO::getContents).flatMap(Collection::stream).collect(Collectors.toList());
            List<String> questionPageIds = gameboardItems.stream().map(GameboardItem::getId).collect(Collectors.toList());
            Map<Long, Map<String, Map<String, List<LightweightQuestionValidationResponse>>>> questionAttempts;
            try {
                questionAttempts = this.questionManager.getMatchingLightweightQuestionAttempts(groupMembers, questionPageIds);
            } catch (IllegalArgumentException e) {
                questionAttempts = new HashMap<>();
            }
            Map<RegisteredUserDTO, Map<String, Map<String, List<LightweightQuestionValidationResponse>>>> questionAttemptsForAllUsersOfInterest = new HashMap<>();
            for (RegisteredUserDTO user : groupMembers) {
                questionAttemptsForAllUsersOfInterest.put(user, questionAttempts.get(user.getId()));
            }

            for (GameboardDTO gameboard : gameboards) {
                Map<RegisteredUserDTO, Map<String, Integer>> userQuestionDataMap = new HashMap<>();

                // FIXME vvv This is duplicated code vvv
                // This is properly horrible, can someone rewrite this whole thing?
                questionAttemptsForAllUsersOfInterest.forEach((user, attempts) -> {
                    Map<String, List<LightweightQuestionValidationResponse>> attemptsByQuestionId = new HashMap<>();
                    for (String pageId : attempts.keySet()) {
                        Map<String, List<LightweightQuestionValidationResponse>> a = attempts.get(pageId);
                        for (String questionId : a.keySet()) {
                            List<LightweightQuestionValidationResponse> l = a.get(questionId);
                            attemptsByQuestionId.put(questionId, l);
                        }
                    }
                    Map<String, Integer> userAttemptsSummary = attemptsByQuestionId.entrySet().stream().collect(
                            Collectors.toMap(
                                    Entry::getKey,
                                    e -> e.getValue().stream().map(LightweightQuestionValidationResponse::isCorrect)
                                            .reduce(false, (a, b) -> a || b)
                            )
                    ).entrySet().stream().collect(Collectors.toMap(
                            Entry::getKey,
                            e -> e.getValue() ? 1 : 0
                    ));
                    userQuestionDataMap.put(user, userAttemptsSummary);
                });
                // FIXME ^^^ This is duplicated code ^^^
                for (RegisteredUserDTO student : userQuestionDataMap.keySet()) {
                    Map<GameboardDTO, Map<String, Integer>> entry = grandTable.get(student);
                    if (null == entry) {
                        entry = Maps.newHashMap();
                    }
                    entry.put(gameboard, userQuestionDataMap.get(student));
                    grandTable.put(student, entry);
                }
            }

            // Add a header row with due dates
            ArrayList<String> dueDateRow = Lists.newArrayList();
            Collections.addAll(dueDateRow, "", "Due", "");
            SimpleDateFormat dateFormatter = new SimpleDateFormat("dd/MM/yyyy");

            ArrayList<String> headerRow = Lists.newArrayList();
            if (includeUserIDs) {
                Collections.addAll(headerRow, "Last Name,First Name,User ID,% Correct Overall".split(","));
            } else {
                Collections.addAll(headerRow, "Last Name,First Name,% Correct Overall".split(","));
            }
            List<String> gameboardTitles = Lists.newArrayList();
            for (AssignmentDTO assignment : assignments) {
                if (null != assignment.getDueDate()) {
                    dueDateRow.add(dateFormatter.format(assignment.getDueDate()));
                } else {
                    dueDateRow.add(""); // No due date set
                }
                GameboardDTO gameboard = assignmentGameboards.get(assignment);
                String gameboardTitle = gameboard.getTitle();
                if (null != gameboardTitle) {
                    gameboardTitles.add(gameboardTitle);
                } else {
                    gameboardTitles.add(gameboard.getId());
                }
            }
            for (String gameboardTitle : gameboardTitles) {
                headerRow.add("% Correct for '" + gameboardTitle + "'");
            }
            dueDateRow.add("");
            headerRow.add("");

            Map<GameboardDTO, List<String>> gameboardQuestionIds = Maps.newHashMap();
            for (AssignmentDTO assignment : assignments) {
                GameboardDTO gameboard = assignmentGameboards.get(assignment);
                for (GameboardItem questionPage : gameboard.getContents()) {
                    int b = 1;
                    for (Question question : gameManager.getAllMarkableDOQuestionPartsDFSOrder(questionPage.getId())) {
                        List<String> questionIds = gameboardQuestionIds.get(gameboard);
                        if (null == questionIds) {
                            questionIds = Lists.newArrayList();
                        }
                        questionIds.add(question.getId());
                        gameboardQuestionIds.put(gameboard, questionIds);

                        StringBuilder s = new StringBuilder();
                        if (question.getTitle() != null) {
                            s.append(question.getTitle());
                        } else {
                            s.append("Q").append(b);
                        }
                        s.append(" - ").append(questionPage.getTitle()).append(" - ");
                        if (gameboard.getTitle() != null) {
                            s.append(gameboard.getTitle());
                        } else {
                            s.append(gameboard.getId());
                        }
                        b++;
                        if (null != assignment.getDueDate()) {
                            dueDateRow.add(dateFormatter.format(assignment.getDueDate()));
                        } else {
                            dueDateRow.add(""); // No due date set
                        }
                        headerRow.add(s.toString());
                    }
                }
            }

            // Moving on to actual rows...
            ArrayList<String[]> rows = Lists.newArrayList();
            rows.add(dueDateRow.toArray(new String[0]));
            rows.add(headerRow.toArray(new String[0]));

            for (RegisteredUserDTO groupMember : groupMembers) {
                // FIXME Some room for improvement here, as we can retrieve all the users with a single query.
                // FIXME Not urgent, as the dominating query is the one that retrieves question attempts above.
                UserSummaryDTO userSummary = associationManager.enforceAuthorisationPrivacy(currentlyLoggedInUser,
                        userManager.convertToUserSummaryObject(groupMember));

                ArrayList<String> row = Lists.newArrayList();
                Map<GameboardDTO, Map<String, Integer>> userAssignments = grandTable.get(groupMember);
                List<Float> assignmentPercentages = Lists.newArrayList();
                List<Integer> marks = Lists.newArrayList();
                int totalQPartsCorrect = 0;
                int totalQPartsCount = 0;
                for (AssignmentDTO assignment : assignments) {
                    GameboardDTO gameboard = assignmentGameboards.get(assignment);
                    int assignmentQPartsCorrect = 0;
                    int assignmentQPartsCount = 0;
                    List<String> questionIds = gameboardQuestionIds.get(gameboard);
                    List<GameboardItem> questions = gameboard.getContents();
                    Map<String, Integer> gameboardPartials = Maps.newHashMap();
                    for (GameboardItem question : questions) {
                        gameboardPartials.put(question.getId(), 0);
                    }
                    HashMap<String, Integer> questionParts = new HashMap<>(gameboardPartials);
                    for (String s : questionIds) {
                        Integer mark = userAssignments.get(gameboard).get(s);
                        String questionPageId = extractPageIdFromQuestionId(s);
                        questionParts.put(questionPageId, questionParts.get(questionPageId) + 1);
                        marks.add(mark);
                        if (null != mark) {
                            gameboardPartials.put(questionPageId, gameboardPartials.get(questionPageId) + mark);
                        }
                    }
                    for (Entry<String, Integer> entry : gameboardPartials.entrySet()) {
                        assignmentQPartsCorrect += entry.getValue();
                        assignmentQPartsCount += questionParts.get(entry.getKey());
                    }
                    totalQPartsCorrect += assignmentQPartsCorrect;
                    totalQPartsCount += assignmentQPartsCount;
                    assignmentPercentages.add((100f * assignmentQPartsCorrect) / assignmentQPartsCount);
                }
                float overallTotal = (100f * totalQPartsCorrect) / totalQPartsCount;

                // The next three lines could be a little better if I were not this sleepy...
                row.add(userSummary.getFamilyName());
                row.add(userSummary.getGivenName());
                if (includeUserIDs) {
                    row.add(userSummary.getId().toString());
                }

                if (userSummary.isAuthorisedFullAccess()) {
                    row.add(String.format("%.0f", overallTotal));
                    for (Float assignmentPercentage : assignmentPercentages) {
                        row.add(String.format("%.0f", assignmentPercentage));
                    }
                    row.add("");
                    for (Integer mark : marks) {
                        if (null != mark) {
                            row.add(String.format("%d", mark));
                        } else {
                            row.add("");
                        }
                    }

                } else {
                    row.add(NOT_SHARING);
                    for (@SuppressWarnings("unused") Float assignmentPercentage : assignmentPercentages) {
                        row.add(NOT_SHARING);
                    }
                    row.add("");
                    for (@SuppressWarnings("unused") Integer mark : marks) {
                        row.add(NOT_SHARING);
                    }
                }
                rows.add(row.toArray(new String[0]));
            }

            StringWriter stringWriter = new StringWriter();
            CSVWriter csvWriter = new CSVWriter(stringWriter);
            csvWriter.writeAll(rows);
            csvWriter.close();

            StringBuilder headerBuilder = new StringBuilder();
            if (null != formatMode && formatMode.toLowerCase().equals("excel")) {
                headerBuilder.append("\uFEFF");  // UTF-8 Byte Order Marker
            }
            headerBuilder.append(String.format("Assignments for '%s' (%s)\nDownloaded on %s\nGenerated by: %s %s\n\n",
                        group.getGroupName(), group.getId(), Date.from(Instant.now(clock)), currentlyLoggedInUser.getGivenName(),
                        currentlyLoggedInUser.getFamilyName()))
                    .append(stringWriter.toString())
                    .append("\n\nN.B.\n\"The percentages are for question parts completed, not question pages.\"\n");

            this.getLogManager().logEvent(currentlyLoggedInUser, request, IsaacServerLogType.DOWNLOAD_GROUP_PROGRESS_CSV,
                    ImmutableMap.of("groupId", groupId));

            return Response.ok(headerBuilder.toString())
                    .header("Content-Disposition", "attachment; filename=group_progress.csv")
                    .cacheControl(getCacheControl(NEVER_CACHE_WITHOUT_ETAG_CHECK, false)).build();

        } catch (NoUserLoggedInException e) {
            return SegueErrorResponse.getNotLoggedInResponse();
        } catch (SegueDatabaseException e) {
            log.error("Database error while trying to view assignment progress", e);
            return new SegueErrorResponse(Status.INTERNAL_SERVER_ERROR, "Unknown database error.").toResponse();
        } catch (ContentManagerException e) {
            return new SegueErrorResponse(Status.INTERNAL_SERVER_ERROR, "Unknown content database error.").toResponse();
        } catch (IOException e) {
            return new SegueErrorResponse(Status.INTERNAL_SERVER_ERROR, "Error while building the CSV file.").toResponse();
        }
    }

    /**
     * Allows a user to assign a gameboard to one or more groups of users. We assume that each partial AssignmentDTO object has
     * the same gameboardId, notes and dueDate to make validation easier, but this could be changed in theory, given a more
     * flexible front-end.
     *
     * @param request
     *            - so that we can identify the current user.
     * @param assignmentDTOsFromClient a list of partially completed DTO(s) for the assignment(s).
     * @return a list of ids of successful assignments, and a list of failed (an AssignmentSettingResponseDTO)
     */
    @POST
    @Path("/assign_bulk")
    @Consumes(MediaType.APPLICATION_JSON)
    @Produces(MediaType.APPLICATION_JSON)
    @GZIP
    @Operation(summary = "Create one or more new assignment(s).")
    public Response assignGameBoards(@Context final HttpServletRequest request,
                                    final List<AssignmentDTO> assignmentDTOsFromClient) {
        try {
            RegisteredUserDTO currentlyLoggedInUser = userManager.getCurrentRegisteredUser(request);

            // Assert user is allowed to set assignments - tutors and above are allowed to do so
            boolean userIsTutorOrAbove = isUserTutorOrAbove(userManager, currentlyLoggedInUser);
            boolean userIsStaff = isUserStaff(userManager, currentlyLoggedInUser);
            if (!userIsTutorOrAbove) {
                return new SegueErrorResponse(Status.FORBIDDEN, "You need a tutor or teacher account to create groups and set assignments!").toResponse();
            }

            // Assert that there is at least one assignment, and that multiple assignments are only set by staff
            if (assignmentDTOsFromClient.size() == 0) {
                return new SegueErrorResponse(Status.BAD_REQUEST, "You need to specify at least one assignment to set.").toResponse();
            }

            List<AssignmentStatusDTO> assigmentStatuses = new ArrayList<>();
            Map<String, GameboardDTO> gameboardMap = new HashMap<>();
            Map<Long, UserGroupDTO> groupMap = new HashMap<>();

            for (AssignmentDTO assignmentDTO : assignmentDTOsFromClient) {
                if (null == assignmentDTO.getGameboardId() || null == assignmentDTO.getGroupId()) {
                    assigmentStatuses.add(new AssignmentStatusDTO(assignmentDTO.getGroupId(), "A required field was missing. Must provide gameboard id and group id."));
                    continue;
                }

                // Staff can set assignment notes up to a max length of MAX_NOTE_CHAR_LENGTH, teachers cannot set notes.
                boolean notesIsNullOrEmpty = null == assignmentDTO.getNotes() || assignmentDTO.getNotes().isEmpty();
                if (userIsStaff) {
                    boolean notesIsTooLong = null != assignmentDTO.getNotes() && assignmentDTO.getNotes().length() > MAX_NOTE_CHAR_LENGTH;
                    if (notesIsTooLong) {
                        assigmentStatuses.add(new AssignmentStatusDTO(assignmentDTO.getGroupId(), "Your assignment notes exceed the maximum allowed length of "
                                + MAX_NOTE_CHAR_LENGTH + " characters."));
                        continue;
                    }
                } else if (!notesIsNullOrEmpty) {
                    assigmentStatuses.add(new AssignmentStatusDTO(assignmentDTO.getGroupId(), "You are not allowed to add assignment notes."));
                    continue;
                }

                if (null != assignmentDTO.getDueDate() && !assignmentDTO.dueDateIsAfter(Date.from(Instant.now(clock)))) {
                    assigmentStatuses.add(new AssignmentStatusDTO(assignmentDTO.getGroupId(), "The assignment cannot be due in the past."));
                    continue;
                }

                if (null != assignmentDTO.getScheduledStartDate()) {
                    Date oneYearInFuture = DateUtils.addYears(Date.from(Instant.now(clock)), 1);
                    if (assignmentDTO.getScheduledStartDate().after(oneYearInFuture)) {
                        assigmentStatuses.add(new AssignmentStatusDTO(assignmentDTO.getGroupId(), "The assignment cannot be scheduled to begin more than one year in the future."));
                        continue;
                    }
                    if (null != assignmentDTO.getDueDate() && !assignmentDTO.dueDateIsAfter(assignmentDTO.getScheduledStartDate())) {
                        assigmentStatuses.add(new AssignmentStatusDTO(assignmentDTO.getGroupId(), "The assignment cannot be scheduled to begin after it is due."));
                        continue;
                    }
                    // If the assignment will have started in the next hour (meaning it might miss the related emails
                    // being scheduled), then remove it so that the assignment is set immediately.
                    Calendar cal = Calendar.getInstance();
                    cal.setTime(Date.from(Instant.now(clock)));
                    cal.add(Calendar.HOUR_OF_DAY, 1);
                    if (assignmentDTO.getScheduledStartDate().before(cal.getTime())) {
                        assignmentDTO.setScheduledStartDate(null);
                    }
                }

                try {
                    // Get the gameboard:
                    // The `computeIfAbsent` Map function won't work because of checked SegueDatabaseException (for getGameboard/getGroupById)
                    GameboardDTO gameboard = gameboardMap.get(assignmentDTO.getGameboardId());
                    if (null == gameboard) {
                        gameboard = this.gameManager.getGameboard(assignmentDTO.getGameboardId());
                        if (null == gameboard) {
                            assigmentStatuses.add(new AssignmentStatusDTO(assignmentDTO.getGroupId(), "The gameboard id specified does not exist."));
                            continue;
                        }
                        gameboardMap.put(gameboard.getId(), gameboard);
                    }
                    // Get the group:
                    UserGroupDTO assigneeGroup = groupMap.get(assignmentDTO.getGroupId());
                    if (null == assigneeGroup) {
                        assigneeGroup = groupManager.getGroupById(assignmentDTO.getGroupId());
                        if (null == assigneeGroup) {
                            assigmentStatuses.add(new AssignmentStatusDTO(assignmentDTO.getGroupId(), "The group id specified does not exist."));
                            continue;
                        }
                        groupMap.put(assigneeGroup.getId(), assigneeGroup);
                    }

                    if (!GroupManager.isOwnerOrAdditionalManager(assigneeGroup, currentlyLoggedInUser.getId())
                            && !isUserAnAdmin(userManager, currentlyLoggedInUser)) {
                        assigmentStatuses.add(new AssignmentStatusDTO(assignmentDTO.getGroupId(), "You can only set assignments to groups you own or manage."));
                        continue;
                    }

                    assignmentDTO.setOwnerUserId(currentlyLoggedInUser.getId());
                    assignmentDTO.setCreationDate(null);
                    assignmentDTO.setId(null);

                    // modifies assignment passed in to include an id.
                    AssignmentDTO assignmentWithID = this.assignmentManager.createAssignment(assignmentDTO);

                    LinkedHashMap<String, Object> eventDetails = new LinkedHashMap<>();
                    eventDetails.put(Constants.GAMEBOARD_ID_FKEY, assignmentWithID.getGameboardId());
                    eventDetails.put(GROUP_FK, assignmentWithID.getGroupId());
                    eventDetails.put(ASSIGNMENT_FK, assignmentWithID.getId());
                    eventDetails.put(ASSIGNMENT_DUEDATE, assignmentWithID.getDueDate());
                    eventDetails.put(ASSIGNMENT_SCHEDULED_START_DATE, assignmentWithID.getScheduledStartDate());
                    this.getLogManager().logEvent(currentlyLoggedInUser, request, IsaacServerLogType.SET_NEW_ASSIGNMENT, eventDetails);

                    // Assigning to this group was a success
                    assigmentStatuses.add(new AssignmentStatusDTO(assignmentWithID.getGroupId(), assignmentWithID.getId()));
                } catch (DuplicateAssignmentException e) {
                    assigmentStatuses.add(new AssignmentStatusDTO(assignmentDTO.getGroupId(), e.getMessage()));
                } catch (SegueDatabaseException e) {
                    log.error("Database error while trying to assign work", e);
                    assigmentStatuses.add(new AssignmentStatusDTO(assignmentDTO.getGroupId(), "Unknown database error."));
                }
            }
            return Response.ok(assigmentStatuses).build();
        } catch (NoUserLoggedInException e) {
            return SegueErrorResponse.getNotLoggedInResponse();
        }
    }

    /**
     * Allows a user to assign a gameboard to group of users.
     *
     * @param request
     *            - so that we can identify the current user.
     * @param assignmentDTOFromClient a partially completed DTO for the assignment.
     * @return an AssignmentSettingResponseDTO (see assignGameBoards)
     */
    @POST
    @Path("/assign/")
    @Consumes(MediaType.APPLICATION_JSON)
    @Produces(MediaType.APPLICATION_JSON)
    @GZIP
    @Deprecated
    @Operation(summary = "Create a new assignment.")
    public Response assignGameBoard(@Context final HttpServletRequest request,
                                    final AssignmentDTO assignmentDTOFromClient) {
        return this.assignGameBoards(request, Collections.singletonList(assignmentDTOFromClient));
    }

    /**
     * Allows a user to delete an assignment.
     *
     * @param request
     *            - so that we can identify the current user.
     * @param gameboardId
     *            - board id belonging to the assignment
     * @param groupId
     *            - assignee group
     * @return confirmation or an error.
     */
    @DELETE
    @Path("/assign/{gameboard_id}/{group_id}")
    @Produces(MediaType.APPLICATION_JSON)
    @Operation(summary = "Delete an assignment by board ID and group ID.")
    public Response deleteAssignment(@Context final HttpServletRequest request,
                                     @PathParam("gameboard_id") final String gameboardId, @PathParam("group_id") final Long groupId) {

        try {
            RegisteredUserDTO currentlyLoggedInUser = userManager.getCurrentRegisteredUser(request);
            UserGroupDTO assigneeGroup = groupManager.getGroupById(groupId);
            if (null == assigneeGroup) {
                return new SegueErrorResponse(Status.BAD_REQUEST, "The group id specified does not exist.")
                        .toResponse();
            }

            GameboardDTO gameboard = this.gameManager.getGameboard(gameboardId);
            if (null == gameboard) {
                return new SegueErrorResponse(Status.BAD_REQUEST, "The gameboard id specified does not exist.")
                        .toResponse();
            }

            AssignmentDTO assignmentToDelete = this.assignmentManager.findAssignmentByGameboardAndGroup(
                    gameboard.getId(), groupId);

            if (null == assignmentToDelete) {
                return new SegueErrorResponse(Status.NOT_FOUND, "The assignment does not exist.").toResponse();
            }
            if (!GroupManager.isOwnerOrAdditionalManager(assigneeGroup, currentlyLoggedInUser.getId())) {
                return new SegueErrorResponse(Status.FORBIDDEN,
                        "You are not the owner of the group or a manager. Unable to delete assignment.").toResponse();
            }

            // Check if user is additional manager, and if so if they are either the creator of the assignment or additional
            // manager privileges are enabled
            if (!assignmentToDelete.getOwnerUserId().equals(currentlyLoggedInUser.getId())
                    && !GroupManager.hasAdditionalManagerPrivileges(assigneeGroup, currentlyLoggedInUser.getId())) {
                return new SegueErrorResponse(Status.FORBIDDEN,
                        "You do not have permission to delete this assignment. Unable to delete it.").toResponse();
            }

            this.assignmentManager.deleteAssignment(assignmentToDelete);

            this.getLogManager().logEvent(currentlyLoggedInUser, request, IsaacServerLogType.DELETE_ASSIGNMENT,
                    ImmutableMap.of(ASSIGNMENT_FK, assignmentToDelete.getId()));

            return Response.noContent().build();
        } catch (NoUserLoggedInException e) {
            return SegueErrorResponse.getNotLoggedInResponse();
        } catch (SegueDatabaseException e) {
            log.error("Database error while trying to delete assignment", e);
            return new SegueErrorResponse(Status.INTERNAL_SERVER_ERROR, "Unknown database error.").toResponse();
        }
    }
}<|MERGE_RESOLUTION|>--- conflicted
+++ resolved
@@ -141,13 +141,9 @@
     @Inject
     public AssignmentFacade(final AssignmentManager assignmentManager, final QuestionManager questionManager,
                             final UserAccountManager userManager, final GroupManager groupManager,
-                            final AbstractConfigLoader propertiesLoader, final GameManager gameManager, final ILogManager logManager,
-<<<<<<< HEAD
-                            final UserAssociationManager associationManager, final UserBadgeManager userBadgeManager,
+                            final AbstractConfigLoader propertiesLoader, final GameManager gameManager,
+                            final ILogManager logManager, final UserAssociationManager associationManager,
                             final AssignmentService assignmentService, final Clock clock) {
-=======
-                            final UserAssociationManager associationManager, final AssignmentService assignmentService) {
->>>>>>> b73dc627
         super(propertiesLoader, logManager);
         this.questionManager = questionManager;
         this.userManager = userManager;
