--- conflicted
+++ resolved
@@ -1,2119 +1,1086 @@
-<<<<<<< HEAD
---
--- PostgreSQL database dump
---
-
--- Dumped from database version 9.5.6
--- Dumped by pg_dump version 9.6.2
-
-SET statement_timeout = 0;
-SET lock_timeout = 0;
-SET idle_in_transaction_session_timeout = 0;
-SET client_encoding = 'UTF8';
-SET standard_conforming_strings = on;
-SET check_function_bodies = false;
-SET client_min_messages = warning;
-SET row_security = off;
-
---
--- Name: plpgsql; Type: EXTENSION; Schema: -; Owner:
---
-
-CREATE EXTENSION IF NOT EXISTS plpgsql WITH SCHEMA pg_catalog;
-
-
---
--- Name: EXTENSION plpgsql; Type: COMMENT; Schema: -; Owner:
---
-
-COMMENT ON EXTENSION plpgsql IS 'PL/pgSQL procedural language';
-
-
-SET search_path = public, pg_catalog;
-
---
--- Name: mergeuser(integer, integer); Type: FUNCTION; Schema: public; Owner: rutherford
---
-
-CREATE FUNCTION mergeuser(targetuseridtokeep integer, targetuseridtodelete integer) RETURNS boolean
-LANGUAGE plpgsql
-AS $$
-BEGIN
-    BEGIN
-        UPDATE linked_accounts
-        SET user_id = targetUserIdToKeep
-        WHERE user_id = targetUserIdToDelete;
-        EXCEPTION WHEN unique_violation THEN
-        -- Ignore duplicate inserts.
-    END;
-
-    UPDATE question_attempts
-    SET user_id = targetUserIdToKeep
-    WHERE user_id = targetUserIdToDelete;
-
-    UPDATE logged_events
-    SET user_id = targetUserIdToKeep::varchar(255)
-    WHERE user_id = targetUserIdToDelete::varchar(255);
-
-    UPDATE groups
-    SET owner_id = targetUserIdToKeep
-    WHERE owner_id = targetUserIdToDelete;
-
-    BEGIN
-        UPDATE group_memberships
-        SET user_id = targetUserIdToKeep
-        WHERE user_id = targetUserIdToDelete;
-        EXCEPTION WHEN unique_violation THEN
-        -- Ignore duplicate inserts.
-    END;
-
-    UPDATE assignments
-    SET owner_user_id = targetUserIdToKeep
-    WHERE owner_user_id = targetUserIdToDelete;
-
-    BEGIN
-        UPDATE event_bookings
-        SET user_id = targetUserIdToKeep
-        WHERE user_id = targetUserIdToDelete;
-        EXCEPTION WHEN unique_violation THEN
-        -- Ignore duplicate inserts.
-    END;
-
-    -- Deal with user associations
-
-    UPDATE gameboards
-    SET owner_user_id = targetUserIdToKeep
-    WHERE owner_user_id = targetUserIdToDelete;
-
-    BEGIN
-        UPDATE user_gameboards
-        SET user_id = targetUserIdToKeep
-        WHERE user_id = targetUserIdToDelete;
-        EXCEPTION WHEN unique_violation THEN
-        -- Ignore duplicate inserts.
-    END;
-
-    -- Deal with user associations
-
-    UPDATE user_associations_tokens
-    SET owner_user_id = targetUserIdToKeep
-    WHERE owner_user_id = targetUserIdToDelete;
-
-    BEGIN
-        UPDATE user_associations
-        SET user_id_granting_permission = targetUserIdToKeep
-        WHERE user_id_granting_permission = targetUserIdToDelete;
-        EXCEPTION WHEN unique_violation THEN
-        -- Ignore duplicate inserts.
-    END;
-
-    BEGIN
-        UPDATE user_associations
-        SET user_id_receiving_permission = targetUserIdToKeep
-        WHERE user_id_receiving_permission = targetUserIdToDelete;
-        EXCEPTION WHEN unique_violation THEN
-        -- Ignore duplicate inserts.
-    END;
-
-    DELETE FROM users
-    WHERE id = targetUserIdToDelete;
-
-    RETURN true;
-END
-$$;
-
-
-ALTER FUNCTION public.mergeuser(targetuseridtokeep integer, targetuseridtodelete integer) OWNER TO rutherford;
-
-SET default_tablespace = '';
-
-SET default_with_oids = false;
-
---
--- Name: additional_group_managers; Type: TABLE; Schema: public; Owner: rutherford
---
-
-CREATE TABLE additional_group_managers (
-    user_id integer NOT NULL,
-    group_id integer NOT NULL,
-    created timestamp with time zone DEFAULT now()
-);
-
-
-ALTER TABLE additional_group_managers OWNER TO rutherford;
-
---
--- Name: assignments; Type: TABLE; Schema: public; Owner: rutherford
---
-
-CREATE TABLE assignments (
-    id integer NOT NULL,
-    gameboard_id character varying(255) NOT NULL,
-    group_id integer NOT NULL,
-    owner_user_id integer,
-    creation_date timestamp without time zone,
-    due_date timestamp with time zone
-);
-
-
-ALTER TABLE assignments OWNER TO rutherford;
-
---
--- Name: assignments_id_seq; Type: SEQUENCE; Schema: public; Owner: rutherford
---
-
-CREATE SEQUENCE assignments_id_seq
-START WITH 1
-INCREMENT BY 1
-NO MINVALUE
-NO MAXVALUE
-CACHE 1;
-
-
-ALTER TABLE assignments_id_seq OWNER TO rutherford;
-
---
--- Name: assignments_id_seq; Type: SEQUENCE OWNED BY; Schema: public; Owner: rutherford
---
-
-ALTER SEQUENCE assignments_id_seq OWNED BY assignments.id;
-
-
---
--- Name: event_bookings; Type: TABLE; Schema: public; Owner: rutherford
---
-
-CREATE TABLE event_bookings (
-    id integer NOT NULL,
-    event_id text NOT NULL,
-    created timestamp without time zone NOT NULL,
-    user_id integer NOT NULL,
-    status text DEFAULT 'CONFIRMED'::text NOT NULL,
-    updated timestamp without time zone,
-    additional_booking_information jsonb
-);
-
-
-ALTER TABLE event_bookings OWNER TO rutherford;
-
---
--- Name: event_bookings_id_seq; Type: SEQUENCE; Schema: public; Owner: rutherford
---
-
-CREATE SEQUENCE event_bookings_id_seq
-START WITH 1
-INCREMENT BY 1
-NO MINVALUE
-NO MAXVALUE
-CACHE 1;
-
-
-ALTER TABLE event_bookings_id_seq OWNER TO rutherford;
-
---
--- Name: event_bookings_id_seq; Type: SEQUENCE OWNED BY; Schema: public; Owner: rutherford
---
-
-ALTER SEQUENCE event_bookings_id_seq OWNED BY event_bookings.id;
-
-
---
--- Name: gameboards; Type: TABLE; Schema: public; Owner: rutherford
---
-
-CREATE TABLE gameboards (
-    id character varying NOT NULL,
-    title text,
-    questions character varying[],
-    wildcard jsonb,
-    wildcard_position integer,
-    game_filter jsonb,
-    owner_user_id integer,
-    creation_method character varying,
-    creation_date timestamp without time zone,
-    tags jsonb
-);
-
-
-ALTER TABLE gameboards OWNER TO rutherford;
-
---
--- Name: group_memberships; Type: TABLE; Schema: public; Owner: rutherford
---
-
-CREATE TABLE group_memberships (
-    group_id integer NOT NULL,
-    user_id integer NOT NULL,
-    created timestamp without time zone
-);
-
-
-ALTER TABLE group_memberships OWNER TO rutherford;
-
---
--- Name: groups; Type: TABLE; Schema: public; Owner: rutherford
---
-
-CREATE TABLE groups (
-    id integer NOT NULL,
-    group_name text,
-    owner_id integer,
-    archived boolean NOT NULL DEFAULT false,
-    created timestamp without time zone
-);
-
-
-ALTER TABLE groups OWNER TO rutherford;
-
---
--- Name: groups_id_seq; Type: SEQUENCE; Schema: public; Owner: rutherford
---
-
-CREATE SEQUENCE groups_id_seq
-START WITH 1
-INCREMENT BY 1
-NO MINVALUE
-NO MAXVALUE
-CACHE 1;
-
-
-ALTER TABLE groups_id_seq OWNER TO rutherford;
-
---
--- Name: groups_id_seq; Type: SEQUENCE OWNED BY; Schema: public; Owner: rutherford
---
-
-ALTER SEQUENCE groups_id_seq OWNED BY groups.id;
-
-
---
--- Name: ip_location_history; Type: TABLE; Schema: public; Owner: rutherford
---
-
-CREATE TABLE ip_location_history (
-    id integer NOT NULL,
-    ip_address text NOT NULL,
-    location_information jsonb,
-    created timestamp without time zone,
-    last_lookup timestamp without time zone,
-    is_current boolean DEFAULT true
-);
-
-
-ALTER TABLE ip_location_history OWNER TO rutherford;
-
---
--- Name: ip_location_history_id_seq; Type: SEQUENCE; Schema: public; Owner: rutherford
---
-
-CREATE SEQUENCE ip_location_history_id_seq
-START WITH 1
-INCREMENT BY 1
-NO MINVALUE
-NO MAXVALUE
-CACHE 1;
-
-
-ALTER TABLE ip_location_history_id_seq OWNER TO rutherford;
-
---
--- Name: ip_location_history_id_seq; Type: SEQUENCE OWNED BY; Schema: public; Owner: rutherford
---
-
-ALTER SEQUENCE ip_location_history_id_seq OWNED BY ip_location_history.id;
-
-
---
--- Name: linked_accounts; Type: TABLE; Schema: public; Owner: rutherford
---
-
-CREATE TABLE linked_accounts (
-    user_id bigint NOT NULL,
-    provider character varying(100) NOT NULL,
-    provider_user_id text
-);
-
-
-ALTER TABLE linked_accounts OWNER TO rutherford;
-
---
--- Name: COLUMN linked_accounts.user_id; Type: COMMENT; Schema: public; Owner: rutherford
---
-
-COMMENT ON COLUMN linked_accounts.user_id IS 'This is the postgres foreign key for the users table.';
-
-
---
--- Name: COLUMN linked_accounts.provider_user_id; Type: COMMENT; Schema: public; Owner: rutherford
---
-
-COMMENT ON COLUMN linked_accounts.provider_user_id IS 'user id from the remote service';
-
-
---
--- Name: logged_events; Type: TABLE; Schema: public; Owner: rutherford
---
-
-CREATE TABLE logged_events (
-    id integer NOT NULL,
-    user_id character varying(100) NOT NULL,
-    anonymous_user boolean NOT NULL,
-    event_type character varying(255),
-    event_details_type text,
-    event_details jsonb,
-    ip_address inet,
-    "timestamp" timestamp without time zone
-);
-
-
-ALTER TABLE logged_events OWNER TO rutherford;
-
---
--- Name: logged_events_id_seq; Type: SEQUENCE; Schema: public; Owner: rutherford
---
-
-CREATE SEQUENCE logged_events_id_seq
-START WITH 1
-INCREMENT BY 1
-NO MINVALUE
-NO MAXVALUE
-CACHE 1;
-
-
-ALTER TABLE logged_events_id_seq OWNER TO rutherford;
-
---
--- Name: logged_events_id_seq; Type: SEQUENCE OWNED BY; Schema: public; Owner: rutherford
---
-
-ALTER SEQUENCE logged_events_id_seq OWNED BY logged_events.id;
-
-
---
--- Name: question_attempts; Type: TABLE; Schema: public; Owner: rutherford
---
-
-CREATE TABLE question_attempts (
-    id integer NOT NULL,
-    user_id integer NOT NULL,
-    question_id text NOT NULL,
-    question_attempt jsonb,
-    correct boolean,
-    "timestamp" timestamp without time zone
-);
-
-
-ALTER TABLE question_attempts OWNER TO rutherford;
-
---
--- Name: question_attempts_id_seq; Type: SEQUENCE; Schema: public; Owner: rutherford
---
-
-CREATE SEQUENCE question_attempts_id_seq
-START WITH 1
-INCREMENT BY 1
-NO MINVALUE
-NO MAXVALUE
-CACHE 1;
-
-
-ALTER TABLE question_attempts_id_seq OWNER TO rutherford;
-
---
--- Name: question_attempts_id_seq; Type: SEQUENCE OWNED BY; Schema: public; Owner: rutherford
---
-
-ALTER SEQUENCE question_attempts_id_seq OWNED BY question_attempts.id;
-
-
---
--- Name: uk_post_codes; Type: TABLE; Schema: public; Owner: rutherford
---
-
-CREATE TABLE uk_post_codes (
-    postcode character varying(255) NOT NULL,
-    lat numeric NOT NULL,
-    lon numeric NOT NULL
-);
-
-
-ALTER TABLE uk_post_codes OWNER TO rutherford;
-
---
--- Name: user_associations; Type: TABLE; Schema: public; Owner: rutherford
---
-
-CREATE TABLE user_associations (
-    user_id_granting_permission integer NOT NULL,
-    user_id_receiving_permission integer NOT NULL,
-    created timestamp without time zone
-);
-
-
-ALTER TABLE user_associations OWNER TO rutherford;
-
---
--- Name: user_associations_tokens; Type: TABLE; Schema: public; Owner: rutherford
---
-
-CREATE TABLE user_associations_tokens (
-    token character varying(100) NOT NULL,
-    owner_user_id integer,
-    group_id integer
-);
-
-
-ALTER TABLE user_associations_tokens OWNER TO rutherford;
-
-
---
--- Name: user_credentials; Type: TABLE; Schema: public; Owner: rutherford
---
-
-CREATE TABLE user_credentials (
-    user_id integer NOT NULL,
-    password text NOT NULL,
-    secure_salt text,
-    security_scheme text DEFAULT 'SeguePBKDF2v1'::text NOT NULL,
-    reset_token text,
-    reset_expiry timestamp with time zone,
-    created timestamp with time zone DEFAULT now(),
-    last_updated timestamp with time zone DEFAULT now()
-);
-
-
-ALTER TABLE user_credentials OWNER TO rutherford;
-
-
---
--- Name: user_email_preferences; Type: TABLE; Schema: public; Owner: rutherford
---
-
-CREATE TABLE user_email_preferences (
-    user_id integer NOT NULL,
-    email_preference integer NOT NULL,
-    email_preference_status boolean
-);
-
-
-ALTER TABLE user_email_preferences OWNER TO rutherford;
-
---
--- Name: user_gameboards; Type: TABLE; Schema: public; Owner: rutherford
---
-
-CREATE TABLE user_gameboards (
-    user_id integer NOT NULL,
-    gameboard_id character varying NOT NULL,
-    created timestamp without time zone,
-    last_visited timestamp without time zone
-);
-
-
-ALTER TABLE user_gameboards OWNER TO rutherford;
-
---
--- Name: user_notifications; Type: TABLE; Schema: public; Owner: rutherford
---
-
-CREATE TABLE user_notifications (
-    user_id integer NOT NULL,
-    notification_id text NOT NULL,
-    status text,
-    created timestamp without time zone NOT NULL
-);
-
-
-ALTER TABLE user_notifications OWNER TO rutherford;
-
---
--- Name: user_preferences; Type: TABLE; Schema: public; Owner: rutherford
---
-
-CREATE TABLE user_preferences (
-    user_id integer NOT NULL,
-    preference_type character varying(255) NOT NULL,
-    preference_name character varying(255) NOT NULL,
-    preference_value boolean NOT NULL
-);
-
-
-ALTER TABLE user_preferences OWNER TO rutherford;
-
---
--- Name: users; Type: TABLE; Schema: public; Owner: rutherford
---
-
-CREATE TABLE users (
-    id integer NOT NULL,
-    _id character varying(255),
-    family_name text,
-    given_name text,
-    email text NOT NULL,
-    role character varying(255) DEFAULT 'STUDENT'::character varying NOT NULL,
-    date_of_birth date,
-    gender character varying(255),
-    registration_date timestamp without time zone,
-    school_id text,
-    school_other text,
-    last_updated timestamp without time zone,
-    email_verification_status character varying(255),
-    last_seen timestamp without time zone,
-    default_level integer,
-    email_verification_token text
-);
-
-
-ALTER TABLE users OWNER TO rutherford;
-
---
--- Name: users_id_seq; Type: SEQUENCE; Schema: public; Owner: rutherford
---
-
-CREATE SEQUENCE users_id_seq
-START WITH 1
-INCREMENT BY 1
-NO MINVALUE
-NO MAXVALUE
-CACHE 1;
-
-
-ALTER TABLE users_id_seq OWNER TO rutherford;
-
---
--- Name: users_id_seq; Type: SEQUENCE OWNED BY; Schema: public; Owner: rutherford
---
-
-ALTER SEQUENCE users_id_seq OWNED BY users.id;
-
-
-CREATE SEQUENCE user_alerts_id_seq
-START WITH 1
-INCREMENT BY 1
-NO MINVALUE
-NO MAXVALUE
-CACHE 1;
-
-
-CREATE TABLE user_alerts
-(
-    id INTEGER DEFAULT nextval('user_alerts_id_seq'::regclass) PRIMARY KEY NOT NULL,
-    user_id INTEGER NOT NULL,
-    message TEXT,
-    link TEXT,
-    created TIMESTAMP DEFAULT now() NOT NULL,
-    seen TIMESTAMP,
-    clicked TIMESTAMP,
-    dismissed TIMESTAMP
-);
-CREATE UNIQUE INDEX user_alerts_id_uindex ON user_alerts (id);
-
-
-
---
--- Name: assignments id; Type: DEFAULT; Schema: public; Owner: rutherford
---
-
-ALTER TABLE ONLY assignments ALTER COLUMN id SET DEFAULT nextval('assignments_id_seq'::regclass);
-
-
---
--- Name: event_bookings id; Type: DEFAULT; Schema: public; Owner: rutherford
---
-
-ALTER TABLE ONLY event_bookings ALTER COLUMN id SET DEFAULT nextval('event_bookings_id_seq'::regclass);
-
-
---
--- Name: groups id; Type: DEFAULT; Schema: public; Owner: rutherford
---
-
-ALTER TABLE ONLY groups ALTER COLUMN id SET DEFAULT nextval('groups_id_seq'::regclass);
-
-
---
--- Name: ip_location_history id; Type: DEFAULT; Schema: public; Owner: rutherford
---
-
-ALTER TABLE ONLY ip_location_history ALTER COLUMN id SET DEFAULT nextval('ip_location_history_id_seq'::regclass);
-
-
---
--- Name: logged_events id; Type: DEFAULT; Schema: public; Owner: rutherford
---
-
-ALTER TABLE ONLY logged_events ALTER COLUMN id SET DEFAULT nextval('logged_events_id_seq'::regclass);
-
-
---
--- Name: question_attempts id; Type: DEFAULT; Schema: public; Owner: rutherford
---
-
-ALTER TABLE ONLY question_attempts ALTER COLUMN id SET DEFAULT nextval('question_attempts_id_seq'::regclass);
-
-
---
--- Name: users id; Type: DEFAULT; Schema: public; Owner: rutherford
---
-
-ALTER TABLE ONLY users ALTER COLUMN id SET DEFAULT nextval('users_id_seq'::regclass);
-
-
---
--- Name: users User Id; Type: CONSTRAINT; Schema: public; Owner: rutherford
---
-
-ALTER TABLE ONLY users
-    ADD CONSTRAINT "User Id" PRIMARY KEY (id);
-
-
---
--- Name: additional_group_managers ck_user_group_manager; Type: CONSTRAINT; Schema: public; Owner: rutherford
---
-
-ALTER TABLE ONLY additional_group_managers
-    ADD CONSTRAINT ck_user_group_manager PRIMARY KEY (user_id, group_id);
-
-
-
---
--- Name: assignments composite pkey assignments; Type: CONSTRAINT; Schema: public; Owner: rutherford
---
-
-ALTER TABLE ONLY assignments
-    ADD CONSTRAINT "composite pkey assignments" PRIMARY KEY (gameboard_id, group_id);
-
-
---
--- Name: linked_accounts compound key; Type: CONSTRAINT; Schema: public; Owner: rutherford
---
-
-ALTER TABLE ONLY linked_accounts
-    ADD CONSTRAINT "compound key" PRIMARY KEY (user_id, provider);
-
-
---
--- Name: event_bookings eventbooking id pkey; Type: CONSTRAINT; Schema: public; Owner: rutherford
---
-
-ALTER TABLE ONLY event_bookings
-    ADD CONSTRAINT "eventbooking id pkey" PRIMARY KEY (id);
-
-
---
--- Name: gameboards gameboard-id-pkey; Type: CONSTRAINT; Schema: public; Owner: rutherford
---
-
-ALTER TABLE ONLY gameboards
-    ADD CONSTRAINT "gameboard-id-pkey" PRIMARY KEY (id);
-
-
---
--- Name: group_memberships group_membership_pkey; Type: CONSTRAINT; Schema: public; Owner: rutherford
---
-
-ALTER TABLE ONLY group_memberships
-    ADD CONSTRAINT group_membership_pkey PRIMARY KEY (group_id, user_id);
-
-
---
--- Name: groups group_pkey; Type: CONSTRAINT; Schema: public; Owner: rutherford
---
-
-ALTER TABLE ONLY groups
-    ADD CONSTRAINT group_pkey PRIMARY KEY (id);
-
-
---
--- Name: logged_events id pkey; Type: CONSTRAINT; Schema: public; Owner: rutherford
---
-
-ALTER TABLE ONLY logged_events
-    ADD CONSTRAINT "id pkey" PRIMARY KEY (id);
-
-
---
--- Name: ip_location_history id pky; Type: CONSTRAINT; Schema: public; Owner: rutherford
---
-
-ALTER TABLE ONLY ip_location_history
-    ADD CONSTRAINT "id pky" PRIMARY KEY (id);
-
-
---
--- Name: user_notifications notification_pkey; Type: CONSTRAINT; Schema: public; Owner: rutherford
---
-
-ALTER TABLE ONLY user_notifications
-    ADD CONSTRAINT notification_pkey PRIMARY KEY (user_id, notification_id);
-
-
---
--- Name: user_associations_tokens only_one_token_per_user_per_group; Type: CONSTRAINT; Schema: public; Owner: rutherford
---
-
-ALTER TABLE ONLY user_associations_tokens
-    ADD CONSTRAINT only_one_token_per_user_per_group UNIQUE (owner_user_id, group_id);
-
-
---
--- Name: linked_accounts provider and user id; Type: CONSTRAINT; Schema: public; Owner: rutherford
---
-
-ALTER TABLE ONLY linked_accounts
-    ADD CONSTRAINT "provider and user id" UNIQUE (provider, provider_user_id);
-
-
---
--- Name: question_attempts question_attempts_id; Type: CONSTRAINT; Schema: public; Owner: rutherford
---
-
-ALTER TABLE ONLY question_attempts
-    ADD CONSTRAINT question_attempts_id PRIMARY KEY (id);
-
-
---
--- Name: user_associations_tokens token_pkey; Type: CONSTRAINT; Schema: public; Owner: rutherford
---
-
-ALTER TABLE ONLY user_associations_tokens
-    ADD CONSTRAINT token_pkey PRIMARY KEY (token);
-
-
---
--- Name: uk_post_codes uk_post_codes_pk; Type: CONSTRAINT; Schema: public; Owner: rutherford
---
-
-ALTER TABLE ONLY uk_post_codes
-    ADD CONSTRAINT uk_post_codes_pk PRIMARY KEY (postcode);
-
-
---
--- Name: users unique sha id; Type: CONSTRAINT; Schema: public; Owner: rutherford
---
-
-ALTER TABLE ONLY users
-    ADD CONSTRAINT "unique sha id" UNIQUE (_id);
-
-
---
--- Name: user_associations user_associations_composite_pkey; Type: CONSTRAINT; Schema: public; Owner: rutherford
---
-
-ALTER TABLE ONLY user_associations
-    ADD CONSTRAINT user_associations_composite_pkey PRIMARY KEY (user_id_granting_permission, user_id_receiving_permission);
-
-
---
--- Name: user_gameboards user_gameboard_composite_key; Type: CONSTRAINT; Schema: public; Owner: rutherford
---
-
-ALTER TABLE ONLY user_gameboards
-    ADD CONSTRAINT user_gameboard_composite_key PRIMARY KEY (user_id, gameboard_id);
-
-
---
--- Name: user_id; Type: CONSTRAINT; Schema: public; Owner: rutherford
---
-
-ALTER TABLE ONLY user_credentials
-    ADD CONSTRAINT user_id PRIMARY KEY (user_id);
-
-
---
--- Name: user_email_preferences user_id_email_preference_pk; Type: CONSTRAINT; Schema: public; Owner: rutherford
---
-
-ALTER TABLE ONLY user_email_preferences
-    ADD CONSTRAINT user_id_email_preference_pk PRIMARY KEY (user_id, email_preference);
-
-
---
--- Name: user_preferences user_id_preference_type_name_pk; Type: CONSTRAINT; Schema: public; Owner: rutherford
---
-
-ALTER TABLE ONLY user_preferences
-    ADD CONSTRAINT user_id_preference_type_name_pk PRIMARY KEY (user_id, preference_type, preference_name);
-
-
---
--- Name: event_booking_user_event_id_index; Type: INDEX; Schema: public; Owner: rutherford
---
-
-CREATE UNIQUE INDEX event_booking_user_event_id_index ON event_bookings USING btree (event_id, user_id);
-
---
--- Name: gameboards_tags_gin_index; Type: INDEX; Schema: public; Owner: rutherford
---
-
-CREATE INDEX gameboards_tags_gin_index ON gameboards USING gin (tags);
-
---
--- Name: fki_user_id fkey; Type: INDEX; Schema: public; Owner: rutherford
---
-
-CREATE INDEX "fki_user_id fkey" ON user_notifications USING btree (user_id);
-
-
---
--- Name: log_events_user_id; Type: INDEX; Schema: public; Owner: rutherford
---
-
-CREATE INDEX log_events_user_id ON logged_events USING btree (user_id);
-CREATE INDEX log_events_type ON logged_events USING btree (event_type);
-
---
--- Name: question-attempts-by-user; Type: INDEX; Schema: public; Owner: rutherford
---
-
-CREATE INDEX "question-attempts-by-user" ON question_attempts USING btree (user_id);
-CREATE INDEX "question_attempts_by_question" ON question_attempts USING btree (question_id);
-
-
---
--- Name: unique email case insensitive; Type: INDEX; Schema: public; Owner: rutherford
---
-
-CREATE UNIQUE INDEX "unique email case insensitive" ON users USING btree (lower(email));
-
-
---
--- Name: user_email; Type: INDEX; Schema: public; Owner: rutherford
---
-
-CREATE UNIQUE INDEX user_email ON users USING btree (email);
-
-
---
--- Name: assignments assignment_owner_fkey; Type: FK CONSTRAINT; Schema: public; Owner: rutherford
---
-
-ALTER TABLE ONLY assignments
-    ADD CONSTRAINT assignment_owner_fkey FOREIGN KEY (owner_user_id) REFERENCES users(id) ON DELETE CASCADE;
-
-
---
--- Name: event_bookings event_bookings_user_id_fkey; Type: FK CONSTRAINT; Schema: public; Owner: rutherford
---
-
-ALTER TABLE ONLY event_bookings
-    ADD CONSTRAINT event_bookings_user_id_fkey FOREIGN KEY (user_id) REFERENCES users(id) ON DELETE CASCADE;
-
---
--- Name: additional_group_managers fk_group_id; Type: FK CONSTRAINT; Schema: public; Owner: rutherford
---
-
-ALTER TABLE ONLY additional_group_managers
-    ADD CONSTRAINT fk_group_id FOREIGN KEY (group_id) REFERENCES groups(id) ON DELETE CASCADE;
-
-
---
--- Name: user_credentials fk_user_id_pswd; Type: FK CONSTRAINT; Schema: public; Owner: rutherford
---
-
-ALTER TABLE ONLY user_credentials
-    ADD CONSTRAINT fk_user_id_pswd FOREIGN KEY (user_id) REFERENCES users(id) ON DELETE CASCADE;
-
-
---
--- Name: additional_group_managers fk_user_manager_id; Type: FK CONSTRAINT; Schema: public; Owner: rutherford
---
-
-ALTER TABLE ONLY additional_group_managers
-    ADD CONSTRAINT fk_user_manager_id FOREIGN KEY (user_id) REFERENCES users(id) ON DELETE CASCADE;
-
---
--- Name: assignments gameboard_assignment_fkey; Type: FK CONSTRAINT; Schema: public; Owner: rutherford
---
-
-ALTER TABLE ONLY assignments
-    ADD CONSTRAINT gameboard_assignment_fkey FOREIGN KEY (gameboard_id) REFERENCES gameboards(id) ON DELETE CASCADE;
-
-
---
--- Name: user_gameboards gameboard_id_fkey_gameboard_link; Type: FK CONSTRAINT; Schema: public; Owner: rutherford
---
-
-ALTER TABLE ONLY user_gameboards
-    ADD CONSTRAINT gameboard_id_fkey_gameboard_link FOREIGN KEY (gameboard_id) REFERENCES gameboards(id) ON DELETE CASCADE;
-
-
---
--- Name: gameboards gameboard_user_id_pkey; Type: FK CONSTRAINT; Schema: public; Owner: rutherford
---
-
-ALTER TABLE ONLY gameboards
-    ADD CONSTRAINT gameboard_user_id_pkey FOREIGN KEY (owner_user_id) REFERENCES users(id) ON DELETE SET NULL;
-
-
---
--- Name: user_associations_tokens group_id_token_fkey; Type: FK CONSTRAINT; Schema: public; Owner: rutherford
---
-
-ALTER TABLE ONLY user_associations_tokens
-    ADD CONSTRAINT group_id_token_fkey FOREIGN KEY (group_id) REFERENCES groups(id) ON DELETE CASCADE;
-
-
---
--- Name: group_memberships group_membership_group_id_fkey; Type: FK CONSTRAINT; Schema: public; Owner: rutherford
---
-
-ALTER TABLE ONLY group_memberships
-    ADD CONSTRAINT group_membership_group_id_fkey FOREIGN KEY (group_id) REFERENCES groups(id) ON DELETE CASCADE;
-
-
---
--- Name: group_memberships group_membership_user_id_fkey; Type: FK CONSTRAINT; Schema: public; Owner: rutherford
---
-
-ALTER TABLE ONLY group_memberships
-    ADD CONSTRAINT group_membership_user_id_fkey FOREIGN KEY (user_id) REFERENCES users(id) ON DELETE CASCADE;
-
-
---
--- Name: linked_accounts local_user_id fkey; Type: FK CONSTRAINT; Schema: public; Owner: rutherford
---
-
-ALTER TABLE ONLY linked_accounts
-    ADD CONSTRAINT "local_user_id fkey" FOREIGN KEY (user_id) REFERENCES users(id) ON DELETE CASCADE;
-
-
---
--- Name: groups owner_user_id fkey; Type: FK CONSTRAINT; Schema: public; Owner: rutherford
---
-
-ALTER TABLE ONLY groups
-    ADD CONSTRAINT "owner_user_id fkey" FOREIGN KEY (owner_id) REFERENCES users(id) ON DELETE CASCADE;
-
-
---
--- Name: user_associations_tokens token_owner_user_id; Type: FK CONSTRAINT; Schema: public; Owner: rutherford
---
-
-ALTER TABLE ONLY user_associations_tokens
-    ADD CONSTRAINT token_owner_user_id FOREIGN KEY (owner_user_id) REFERENCES users(id) ON DELETE CASCADE;
-
-
---
--- Name: user_associations user_granting_permission_fkey; Type: FK CONSTRAINT; Schema: public; Owner: rutherford
---
-
-ALTER TABLE ONLY user_associations
-    ADD CONSTRAINT user_granting_permission_fkey FOREIGN KEY (user_id_granting_permission) REFERENCES users(id) ON DELETE CASCADE;
-
-
---
--- Name: user_notifications user_id fkey; Type: FK CONSTRAINT; Schema: public; Owner: rutherford
---
-
-ALTER TABLE ONLY user_notifications
-    ADD CONSTRAINT "user_id fkey" FOREIGN KEY (user_id) REFERENCES users(id) ON DELETE CASCADE;
-
-
---
--- Name: user_email_preferences user_id_fk; Type: FK CONSTRAINT; Schema: public; Owner: rutherford
---
-
-ALTER TABLE ONLY user_email_preferences
-    ADD CONSTRAINT user_id_fk FOREIGN KEY (user_id) REFERENCES users(id) ON DELETE CASCADE;
-
-
---
--- Name: user_gameboards user_id_fkey_gameboard_link; Type: FK CONSTRAINT; Schema: public; Owner: rutherford
---
-
-ALTER TABLE ONLY user_gameboards
-    ADD CONSTRAINT user_id_fkey_gameboard_link FOREIGN KEY (user_id) REFERENCES users(id) ON DELETE CASCADE;
-
-
---
--- Name: question_attempts user_id_question_attempts_fkey; Type: FK CONSTRAINT; Schema: public; Owner: rutherford
---
-
-ALTER TABLE ONLY question_attempts
-    ADD CONSTRAINT user_id_question_attempts_fkey FOREIGN KEY (user_id) REFERENCES users(id) ON DELETE CASCADE;
-
-
---
--- Name: user_preferences user_preference_user_id_fk; Type: FK CONSTRAINT; Schema: public; Owner: rutherford
---
-
-ALTER TABLE ONLY user_preferences
-    ADD CONSTRAINT user_preference_user_id_fk FOREIGN KEY (user_id) REFERENCES users(id) ON DELETE CASCADE;
-
-
---
--- Name: user_associations user_receiving_permissions_key; Type: FK CONSTRAINT; Schema: public; Owner: rutherford
---
-
-ALTER TABLE ONLY user_associations
-    ADD CONSTRAINT user_receiving_permissions_key FOREIGN KEY (user_id_receiving_permission) REFERENCES users(id) ON DELETE CASCADE;
-
-
---
--- Name: public; Type: ACL; Schema: -; Owner: postgres
---
-
-REVOKE ALL ON SCHEMA public FROM PUBLIC;
-REVOKE ALL ON SCHEMA public FROM postgres;
-GRANT ALL ON SCHEMA public TO postgres;
-GRANT ALL ON SCHEMA public TO PUBLIC;
-
-
---
--- PostgreSQL database dump complete
---
-
-=======
---
--- PostgreSQL database dump
---
-
--- Dumped from database version 9.6.2
--- Dumped by pg_dump version 9.6.2
-
-SET statement_timeout = 0;
-SET lock_timeout = 0;
-SET idle_in_transaction_session_timeout = 0;
-SET client_encoding = 'UTF8';
-SET standard_conforming_strings = on;
-SET check_function_bodies = false;
-SET client_min_messages = warning;
-SET row_security = off;
-
---
--- Name: plpgsql; Type: EXTENSION; Schema: -; Owner: 
---
-
-CREATE EXTENSION IF NOT EXISTS plpgsql WITH SCHEMA pg_catalog;
-
-
---
--- Name: EXTENSION plpgsql; Type: COMMENT; Schema: -; Owner: 
---
-
-COMMENT ON EXTENSION plpgsql IS 'PL/pgSQL procedural language';
-
-
-SET search_path = public, pg_catalog;
-
-SET default_tablespace = '';
-
-SET default_with_oids = false;
-
---
--- Name: assignments; Type: TABLE; Schema: public; Owner: rutherford
---
-
-CREATE TABLE assignments (
-    id integer NOT NULL,
-    gameboard_id character varying(255) NOT NULL,
-    group_id integer NOT NULL,
-    owner_user_id integer,
-    creation_date timestamp without time zone,
-    due_date timestamp with time zone
-);
-
-
-ALTER TABLE assignments OWNER TO rutherford;
-
---
--- Name: assignments_id_seq; Type: SEQUENCE; Schema: public; Owner: rutherford
---
-
-CREATE SEQUENCE assignments_id_seq
-    START WITH 1
-    INCREMENT BY 1
-    NO MINVALUE
-    NO MAXVALUE
-    CACHE 1;
-
-
-ALTER TABLE assignments_id_seq OWNER TO rutherford;
-
---
--- Name: assignments_id_seq; Type: SEQUENCE OWNED BY; Schema: public; Owner: rutherford
---
-
-ALTER SEQUENCE assignments_id_seq OWNED BY assignments.id;
-
-
---
--- Name: event_bookings; Type: TABLE; Schema: public; Owner: rutherford
---
-
-CREATE TABLE event_bookings (
-    id integer NOT NULL,
-    event_id text NOT NULL,
-    created timestamp without time zone NOT NULL,
-    user_id integer NOT NULL,
-    status text DEFAULT 'CONFIRMED'::text NOT NULL,
-    updated timestamp without time zone,
-    additional_booking_information jsonb
-);
-
-
-ALTER TABLE event_bookings OWNER TO rutherford;
-
---
--- Name: event_bookings_id_seq; Type: SEQUENCE; Schema: public; Owner: rutherford
---
-
-CREATE SEQUENCE event_bookings_id_seq
-    START WITH 1
-    INCREMENT BY 1
-    NO MINVALUE
-    NO MAXVALUE
-    CACHE 1;
-
-
-ALTER TABLE event_bookings_id_seq OWNER TO rutherford;
-
---
--- Name: event_bookings_id_seq; Type: SEQUENCE OWNED BY; Schema: public; Owner: rutherford
---
-
-ALTER SEQUENCE event_bookings_id_seq OWNED BY event_bookings.id;
-
-
---
--- Name: gameboards; Type: TABLE; Schema: public; Owner: rutherford
---
-
-CREATE TABLE gameboards (
-    id character varying NOT NULL,
-    title text,
-    questions character varying[],
-    wildcard jsonb,
-    wildcard_position integer,
-    game_filter jsonb,
-    owner_user_id integer,
-    creation_method character varying,
-    creation_date timestamp without time zone,
-    tags jsonb DEFAULT '[]'::jsonb NOT NULL
-);
-
-
-ALTER TABLE gameboards OWNER TO rutherford;
-
---
--- Name: group_memberships; Type: TABLE; Schema: public; Owner: rutherford
---
-
-CREATE TABLE group_memberships (
-    group_id integer NOT NULL,
-    user_id integer NOT NULL,
-    created timestamp without time zone
-);
-
-
-ALTER TABLE group_memberships OWNER TO rutherford;
-
---
--- Name: groups; Type: TABLE; Schema: public; Owner: rutherford
---
-
-CREATE TABLE groups (
-    id integer NOT NULL,
-    group_name text,
-    owner_id integer,
-    created timestamp without time zone,
-    archived boolean DEFAULT false NOT NULL
-);
-
-
-ALTER TABLE groups OWNER TO rutherford;
-
---
--- Name: groups_id_seq; Type: SEQUENCE; Schema: public; Owner: rutherford
---
-
-CREATE SEQUENCE groups_id_seq
-    START WITH 1
-    INCREMENT BY 1
-    NO MINVALUE
-    NO MAXVALUE
-    CACHE 1;
-
-
-ALTER TABLE groups_id_seq OWNER TO rutherford;
-
---
--- Name: groups_id_seq; Type: SEQUENCE OWNED BY; Schema: public; Owner: rutherford
---
-
-ALTER SEQUENCE groups_id_seq OWNED BY groups.id;
-
-
---
--- Name: ip_location_history; Type: TABLE; Schema: public; Owner: rutherford
---
-
-CREATE TABLE ip_location_history (
-    id integer NOT NULL,
-    ip_address text NOT NULL,
-    location_information jsonb,
-    created timestamp without time zone,
-    last_lookup timestamp without time zone,
-    is_current boolean DEFAULT true
-);
-
-
-ALTER TABLE ip_location_history OWNER TO rutherford;
-
---
--- Name: ip_location_history_id_seq; Type: SEQUENCE; Schema: public; Owner: rutherford
---
-
-CREATE SEQUENCE ip_location_history_id_seq
-    START WITH 1
-    INCREMENT BY 1
-    NO MINVALUE
-    NO MAXVALUE
-    CACHE 1;
-
-
-ALTER TABLE ip_location_history_id_seq OWNER TO rutherford;
-
---
--- Name: ip_location_history_id_seq; Type: SEQUENCE OWNED BY; Schema: public; Owner: rutherford
---
-
-ALTER SEQUENCE ip_location_history_id_seq OWNED BY ip_location_history.id;
-
-
---
--- Name: linked_accounts; Type: TABLE; Schema: public; Owner: rutherford
---
-
-CREATE TABLE linked_accounts (
-    user_id bigint NOT NULL,
-    provider character varying(100) NOT NULL,
-    provider_user_id text
-);
-
-
-ALTER TABLE linked_accounts OWNER TO rutherford;
-
---
--- Name: COLUMN linked_accounts.user_id; Type: COMMENT; Schema: public; Owner: rutherford
---
-
-COMMENT ON COLUMN linked_accounts.user_id IS 'This is the postgres foreign key for the users table.';
-
-
---
--- Name: COLUMN linked_accounts.provider_user_id; Type: COMMENT; Schema: public; Owner: rutherford
---
-
-COMMENT ON COLUMN linked_accounts.provider_user_id IS 'user id from the remote service';
-
-
---
--- Name: logged_events; Type: TABLE; Schema: public; Owner: rutherford
---
-
-CREATE TABLE logged_events (
-    id integer NOT NULL,
-    user_id character varying(100) NOT NULL,
-    anonymous_user boolean NOT NULL,
-    event_type character varying(255),
-    event_details_type text,
-    event_details jsonb,
-    ip_address inet,
-    "timestamp" timestamp without time zone
-);
-
-
-ALTER TABLE logged_events OWNER TO rutherford;
-
---
--- Name: logged_events_id_seq; Type: SEQUENCE; Schema: public; Owner: rutherford
---
-
-CREATE SEQUENCE logged_events_id_seq
-    START WITH 1
-    INCREMENT BY 1
-    NO MINVALUE
-    NO MAXVALUE
-    CACHE 1;
-
-
-ALTER TABLE logged_events_id_seq OWNER TO rutherford;
-
---
--- Name: logged_events_id_seq; Type: SEQUENCE OWNED BY; Schema: public; Owner: rutherford
---
-
-ALTER SEQUENCE logged_events_id_seq OWNED BY logged_events.id;
-
-
---
--- Name: question_attempts; Type: TABLE; Schema: public; Owner: rutherford
---
-
-CREATE TABLE question_attempts (
-    id integer NOT NULL,
-    user_id integer NOT NULL,
-    question_id text NOT NULL,
-    question_attempt jsonb,
-    correct boolean,
-    "timestamp" timestamp without time zone
-);
-
-
-ALTER TABLE question_attempts OWNER TO rutherford;
-
---
--- Name: question_attempts_id_seq; Type: SEQUENCE; Schema: public; Owner: rutherford
---
-
-CREATE SEQUENCE question_attempts_id_seq
-    START WITH 1
-    INCREMENT BY 1
-    NO MINVALUE
-    NO MAXVALUE
-    CACHE 1;
-
-
-ALTER TABLE question_attempts_id_seq OWNER TO rutherford;
-
---
--- Name: question_attempts_id_seq; Type: SEQUENCE OWNED BY; Schema: public; Owner: rutherford
---
-
-ALTER SEQUENCE question_attempts_id_seq OWNED BY question_attempts.id;
-
-
---
--- Name: uk_post_codes; Type: TABLE; Schema: public; Owner: rutherford
---
-
-CREATE TABLE uk_post_codes (
-    postcode character varying(255) NOT NULL,
-    lat numeric NOT NULL,
-    lon numeric NOT NULL
-);
-
-
-ALTER TABLE uk_post_codes OWNER TO rutherford;
-
---
--- Name: user_associations; Type: TABLE; Schema: public; Owner: rutherford
---
-
-CREATE TABLE user_associations (
-    user_id_granting_permission integer NOT NULL,
-    user_id_receiving_permission integer NOT NULL,
-    created timestamp without time zone
-);
-
-
-ALTER TABLE user_associations OWNER TO rutherford;
-
---
--- Name: user_associations_tokens; Type: TABLE; Schema: public; Owner: rutherford
---
-
-CREATE TABLE user_associations_tokens (
-    token character varying(100) NOT NULL,
-    owner_user_id integer,
-    group_id integer
-);
-
-
-ALTER TABLE user_associations_tokens OWNER TO rutherford;
-
-
---
--- Name: user_credentials; Type: TABLE; Schema: public; Owner: rutherford
---
-
-CREATE TABLE user_credentials (
-    user_id integer NOT NULL,
-    password text NOT NULL,
-    secure_salt text,
-    security_scheme text DEFAULT 'SeguePBKDF2v1'::text NOT NULL,
-    reset_token text,
-    reset_expiry timestamp with time zone,
-    created timestamp with time zone DEFAULT now(),
-    last_updated timestamp with time zone DEFAULT now()
-);
-
-
-ALTER TABLE user_credentials OWNER TO rutherford;
-
---
--- Name: user_email_preferences; Type: TABLE; Schema: public; Owner: rutherford
---
-
-CREATE TABLE user_email_preferences (
-    user_id integer NOT NULL,
-    email_preference integer NOT NULL,
-    email_preference_status boolean
-);
-
-
-ALTER TABLE user_email_preferences OWNER TO rutherford;
-
---
--- Name: user_gameboards; Type: TABLE; Schema: public; Owner: rutherford
---
-
-CREATE TABLE user_gameboards (
-    user_id integer NOT NULL,
-    gameboard_id character varying NOT NULL,
-    created timestamp without time zone,
-    last_visited timestamp without time zone
-);
-
-
-ALTER TABLE user_gameboards OWNER TO rutherford;
-
---
--- Name: user_notifications; Type: TABLE; Schema: public; Owner: rutherford
---
-
-CREATE TABLE user_notifications (
-    user_id integer NOT NULL,
-    notification_id text NOT NULL,
-    status text,
-    created timestamp without time zone NOT NULL
-);
-
-
-ALTER TABLE user_notifications OWNER TO rutherford;
-
---
--- Name: user_preferences; Type: TABLE; Schema: public; Owner: rutherford
---
-
-CREATE TABLE user_preferences (
-    user_id integer NOT NULL,
-    preference_type character varying(255) NOT NULL,
-    preference_name character varying(255) NOT NULL,
-    preference_value boolean NOT NULL
-);
-
-
-ALTER TABLE user_preferences OWNER TO rutherford;
-
---
--- Name: user_streak_freezes; Type: TABLE; Schema: public; Owner: rutherford
---
-
-CREATE TABLE user_streak_freezes (
-    user_id bigint NOT NULL,
-    start_date date NOT NULL,
-    end_date date,
-    comment text
-);
-
-
-ALTER TABLE user_streak_freezes OWNER TO rutherford;
-
---
--- Name: user_streak_targets; Type: TABLE; Schema: public; Owner: rutherford
---
-
-CREATE TABLE user_streak_targets (
-    user_id bigint NOT NULL,
-    target_count integer NOT NULL,
-    start_date date NOT NULL,
-    end_date date,
-    comment text
-);
-
-
-ALTER TABLE user_streak_targets OWNER TO rutherford;
-
---
--- Name: users; Type: TABLE; Schema: public; Owner: rutherford
---
-
-CREATE TABLE users (
-    id integer NOT NULL,
-    _id character varying(255),
-    family_name text,
-    given_name text,
-    email text NOT NULL,
-    role character varying(255) DEFAULT 'STUDENT'::character varying NOT NULL,
-    date_of_birth date,
-    gender character varying(255),
-    registration_date timestamp without time zone,
-    school_id text,
-    school_other text,
-    last_updated timestamp without time zone,
-    email_verification_status character varying(255),
-    last_seen timestamp without time zone,
-    default_level integer,
-    email_verification_token text
-);
-
-
-ALTER TABLE users OWNER TO rutherford;
-
---
--- Name: users_id_seq; Type: SEQUENCE; Schema: public; Owner: rutherford
---
-
-CREATE SEQUENCE users_id_seq
-    START WITH 1
-    INCREMENT BY 1
-    NO MINVALUE
-    NO MAXVALUE
-    CACHE 1;
-
-
-ALTER TABLE users_id_seq OWNER TO rutherford;
-
---
--- Name: users_id_seq; Type: SEQUENCE OWNED BY; Schema: public; Owner: rutherford
---
-
-ALTER SEQUENCE users_id_seq OWNED BY users.id;
-
-
-CREATE SEQUENCE user_alerts_id_seq
-START WITH 1
-INCREMENT BY 1
-NO MINVALUE
-NO MAXVALUE
-CACHE 1;
-
-
-CREATE TABLE user_alerts
-(
-    id INTEGER DEFAULT nextval('user_alerts_id_seq'::regclass) PRIMARY KEY NOT NULL,
-    user_id INTEGER NOT NULL,
-    message TEXT,
-    link TEXT,
-    created TIMESTAMP DEFAULT now() NOT NULL,
-    seen TIMESTAMP,
-    clicked TIMESTAMP,
-    dismissed TIMESTAMP
-);
-CREATE UNIQUE INDEX user_alerts_id_uindex ON user_alerts (id);
-
-
-
---
--- Name: assignments id; Type: DEFAULT; Schema: public; Owner: rutherford
---
-
-ALTER TABLE ONLY assignments ALTER COLUMN id SET DEFAULT nextval('assignments_id_seq'::regclass);
-
-
---
--- Name: event_bookings id; Type: DEFAULT; Schema: public; Owner: rutherford
---
-
-ALTER TABLE ONLY event_bookings ALTER COLUMN id SET DEFAULT nextval('event_bookings_id_seq'::regclass);
-
-
---
--- Name: groups id; Type: DEFAULT; Schema: public; Owner: rutherford
---
-
-ALTER TABLE ONLY groups ALTER COLUMN id SET DEFAULT nextval('groups_id_seq'::regclass);
-
-
---
--- Name: ip_location_history id; Type: DEFAULT; Schema: public; Owner: rutherford
---
-
-ALTER TABLE ONLY ip_location_history ALTER COLUMN id SET DEFAULT nextval('ip_location_history_id_seq'::regclass);
-
-
---
--- Name: logged_events id; Type: DEFAULT; Schema: public; Owner: rutherford
---
-
-ALTER TABLE ONLY logged_events ALTER COLUMN id SET DEFAULT nextval('logged_events_id_seq'::regclass);
-
-
---
--- Name: question_attempts id; Type: DEFAULT; Schema: public; Owner: rutherford
---
-
-ALTER TABLE ONLY question_attempts ALTER COLUMN id SET DEFAULT nextval('question_attempts_id_seq'::regclass);
-
-
---
--- Name: users id; Type: DEFAULT; Schema: public; Owner: rutherford
---
-
-ALTER TABLE ONLY users ALTER COLUMN id SET DEFAULT nextval('users_id_seq'::regclass);
-
-
---
--- Name: users User Id; Type: CONSTRAINT; Schema: public; Owner: rutherford
---
-
-ALTER TABLE ONLY users
-    ADD CONSTRAINT "User Id" PRIMARY KEY (id);
-
-
---
--- Name: assignments composite pkey assignments; Type: CONSTRAINT; Schema: public; Owner: rutherford
---
-
-ALTER TABLE ONLY assignments
-    ADD CONSTRAINT "composite pkey assignments" PRIMARY KEY (gameboard_id, group_id);
-
-
---
--- Name: linked_accounts compound key; Type: CONSTRAINT; Schema: public; Owner: rutherford
---
-
-ALTER TABLE ONLY linked_accounts
-    ADD CONSTRAINT "compound key" PRIMARY KEY (user_id, provider);
-
-
---
--- Name: event_bookings eventbooking id pkey; Type: CONSTRAINT; Schema: public; Owner: rutherford
---
-
-ALTER TABLE ONLY event_bookings
-    ADD CONSTRAINT "eventbooking id pkey" PRIMARY KEY (id);
-
-
---
--- Name: gameboards gameboard-id-pkey; Type: CONSTRAINT; Schema: public; Owner: rutherford
---
-
-ALTER TABLE ONLY gameboards
-    ADD CONSTRAINT "gameboard-id-pkey" PRIMARY KEY (id);
-
-
---
--- Name: group_memberships group_membership_pkey; Type: CONSTRAINT; Schema: public; Owner: rutherford
---
-
-ALTER TABLE ONLY group_memberships
-    ADD CONSTRAINT group_membership_pkey PRIMARY KEY (group_id, user_id);
-
-
---
--- Name: groups group_pkey; Type: CONSTRAINT; Schema: public; Owner: rutherford
---
-
-ALTER TABLE ONLY groups
-    ADD CONSTRAINT group_pkey PRIMARY KEY (id);
-
-
---
--- Name: logged_events id pkey; Type: CONSTRAINT; Schema: public; Owner: rutherford
---
-
-ALTER TABLE ONLY logged_events
-    ADD CONSTRAINT "id pkey" PRIMARY KEY (id);
-
-
---
--- Name: ip_location_history id pky; Type: CONSTRAINT; Schema: public; Owner: rutherford
---
-
-ALTER TABLE ONLY ip_location_history
-    ADD CONSTRAINT "id pky" PRIMARY KEY (id);
-
-
---
--- Name: user_notifications notification_pkey; Type: CONSTRAINT; Schema: public; Owner: rutherford
---
-
-ALTER TABLE ONLY user_notifications
-    ADD CONSTRAINT notification_pkey PRIMARY KEY (user_id, notification_id);
-
-
---
--- Name: user_associations_tokens only_one_token_per_user_per_group; Type: CONSTRAINT; Schema: public; Owner: rutherford
---
-
-ALTER TABLE ONLY user_associations_tokens
-    ADD CONSTRAINT only_one_token_per_user_per_group UNIQUE (owner_user_id, group_id);
-
-
---
--- Name: linked_accounts provider and user id; Type: CONSTRAINT; Schema: public; Owner: rutherford
---
-
-ALTER TABLE ONLY linked_accounts
-    ADD CONSTRAINT "provider and user id" UNIQUE (provider, provider_user_id);
-
-
---
--- Name: question_attempts question_attempts_id; Type: CONSTRAINT; Schema: public; Owner: rutherford
---
-
-ALTER TABLE ONLY question_attempts
-    ADD CONSTRAINT question_attempts_id PRIMARY KEY (id);
-
-
---
--- Name: user_associations_tokens token_pkey; Type: CONSTRAINT; Schema: public; Owner: rutherford
---
-
-ALTER TABLE ONLY user_associations_tokens
-    ADD CONSTRAINT token_pkey PRIMARY KEY (token);
-
-
---
--- Name: uk_post_codes uk_post_codes_pk; Type: CONSTRAINT; Schema: public; Owner: rutherford
---
-
-ALTER TABLE ONLY uk_post_codes
-    ADD CONSTRAINT uk_post_codes_pk PRIMARY KEY (postcode);
-
-
---
--- Name: users unique sha id; Type: CONSTRAINT; Schema: public; Owner: rutherford
---
-
-ALTER TABLE ONLY users
-    ADD CONSTRAINT "unique sha id" UNIQUE (_id);
-
-
---
--- Name: user_associations user_associations_composite_pkey; Type: CONSTRAINT; Schema: public; Owner: rutherford
---
-
-ALTER TABLE ONLY user_associations
-    ADD CONSTRAINT user_associations_composite_pkey PRIMARY KEY (user_id_granting_permission, user_id_receiving_permission);
-
-
---
--- Name: user_gameboards user_gameboard_composite_key; Type: CONSTRAINT; Schema: public; Owner: rutherford
---
-
-ALTER TABLE ONLY user_gameboards
-    ADD CONSTRAINT user_gameboard_composite_key PRIMARY KEY (user_id, gameboard_id);
-
-
---
--- Name: user_credentials user_id; Type: CONSTRAINT; Schema: public; Owner: rutherford
---
-
-ALTER TABLE ONLY user_credentials
-    ADD CONSTRAINT user_id PRIMARY KEY (user_id);
-
-
---
--- Name: user_email_preferences user_id_email_preference_pk; Type: CONSTRAINT; Schema: public; Owner: rutherford
---
-
-ALTER TABLE ONLY user_email_preferences
-    ADD CONSTRAINT user_id_email_preference_pk PRIMARY KEY (user_id, email_preference);
-
-
---
--- Name: user_preferences user_id_preference_type_name_pk; Type: CONSTRAINT; Schema: public; Owner: rutherford
---
-
-ALTER TABLE ONLY user_preferences
-    ADD CONSTRAINT user_id_preference_type_name_pk PRIMARY KEY (user_id, preference_type, preference_name);
-
-
---
--- Name: user_streak_freezes user_streak_freeze_pkey; Type: CONSTRAINT; Schema: public; Owner: rutherford
---
-
-ALTER TABLE ONLY user_streak_freezes
-    ADD CONSTRAINT user_streak_freeze_pkey PRIMARY KEY (user_id, start_date);
-
-
---
--- Name: user_streak_targets user_streak_targets_pkey; Type: CONSTRAINT; Schema: public; Owner: rutherford
---
-
-ALTER TABLE ONLY user_streak_targets
-    ADD CONSTRAINT user_streak_targets_pkey PRIMARY KEY (user_id, start_date);
-
-
---
--- Name: event_booking_user_event_id_index; Type: INDEX; Schema: public; Owner: rutherford
---
-
-CREATE UNIQUE INDEX event_booking_user_event_id_index ON event_bookings USING btree (event_id, user_id);
-
-
---
--- Name: fki_user_id fkey; Type: INDEX; Schema: public; Owner: rutherford
---
-
-CREATE INDEX "fki_user_id fkey" ON user_notifications USING btree (user_id);
-
-
---
--- Name: gameboards_tags_gin_index; Type: INDEX; Schema: public; Owner: rutherford
---
-
-CREATE INDEX gameboards_tags_gin_index ON gameboards USING gin (tags);
-
-
---
--- Name: log_events_timestamp; Type: INDEX; Schema: public; Owner: rutherford
---
-
-CREATE INDEX log_events_timestamp ON logged_events USING btree ("timestamp");
-
-
---
--- Name: log_events_type; Type: INDEX; Schema: public; Owner: rutherford
---
-
-CREATE INDEX log_events_type ON logged_events USING btree (event_type);
-
-
---
--- Name: log_events_user_id; Type: INDEX; Schema: public; Owner: rutherford
---
-
-CREATE INDEX log_events_user_id ON logged_events USING btree (user_id);
-
-
---
--- Name: logged_events_type_timestamp; Type: INDEX; Schema: public; Owner: rutherford
---
-
-CREATE INDEX logged_events_type_timestamp ON logged_events USING btree (event_type, "timestamp");
-
-
---
--- Name: question-attempts-by-user; Type: INDEX; Schema: public; Owner: rutherford
---
-
-CREATE INDEX "question-attempts-by-user" ON question_attempts USING btree (user_id);
-
-
---
--- Name: question_attempts_by_question; Type: INDEX; Schema: public; Owner: rutherford
---
-
-CREATE INDEX question_attempts_by_question ON question_attempts USING btree (question_id);
-
-
---
--- Name: question_attempts_by_timestamp; Type: INDEX; Schema: public; Owner: rutherford
---
-
-CREATE INDEX question_attempts_by_timestamp ON question_attempts USING btree ("timestamp");
-
-
---
--- Name: unique email case insensitive; Type: INDEX; Schema: public; Owner: rutherford
---
-
-CREATE UNIQUE INDEX "unique email case insensitive" ON users USING btree (lower(email));
-
-
---
--- Name: user_email; Type: INDEX; Schema: public; Owner: rutherford
---
-
-CREATE UNIQUE INDEX user_email ON users USING btree (email);
-
-
---
--- Name: user_streak_freezes_by_user_id; Type: INDEX; Schema: public; Owner: rutherford
---
-
-CREATE INDEX user_streak_freezes_by_user_id ON user_streak_freezes USING btree (user_id);
-
-
---
--- Name: user_streak_targets_by_user_id; Type: INDEX; Schema: public; Owner: rutherford
---
-
-CREATE INDEX user_streak_targets_by_user_id ON user_streak_targets USING btree (user_id);
-
-
---
--- Name: users_id_role; Type: INDEX; Schema: public; Owner: rutherford
---
-
-CREATE INDEX users_id_role ON users USING btree (id, role);
-
-
---
--- Name: assignments assignment_owner_fkey; Type: FK CONSTRAINT; Schema: public; Owner: rutherford
---
-
-ALTER TABLE ONLY assignments
-    ADD CONSTRAINT assignment_owner_fkey FOREIGN KEY (owner_user_id) REFERENCES users(id) ON DELETE CASCADE;
-
-
---
--- Name: event_bookings event_bookings_user_id_fkey; Type: FK CONSTRAINT; Schema: public; Owner: rutherford
---
-
-ALTER TABLE ONLY event_bookings
-    ADD CONSTRAINT event_bookings_user_id_fkey FOREIGN KEY (user_id) REFERENCES users(id) ON DELETE CASCADE;
-
-
---
--- Name: user_credentials fk_user_id_pswd; Type: FK CONSTRAINT; Schema: public; Owner: rutherford
---
-
-ALTER TABLE ONLY user_credentials
-    ADD CONSTRAINT fk_user_id_pswd FOREIGN KEY (user_id) REFERENCES users(id) ON DELETE CASCADE;
-
-
---
--- Name: assignments gameboard_assignment_fkey; Type: FK CONSTRAINT; Schema: public; Owner: rutherford
---
-
-ALTER TABLE ONLY assignments
-    ADD CONSTRAINT gameboard_assignment_fkey FOREIGN KEY (gameboard_id) REFERENCES gameboards(id) ON DELETE CASCADE;
-
-
---
--- Name: user_gameboards gameboard_id_fkey_gameboard_link; Type: FK CONSTRAINT; Schema: public; Owner: rutherford
---
-
-ALTER TABLE ONLY user_gameboards
-    ADD CONSTRAINT gameboard_id_fkey_gameboard_link FOREIGN KEY (gameboard_id) REFERENCES gameboards(id) ON DELETE CASCADE;
-
-
---
--- Name: gameboards gameboard_user_id_pkey; Type: FK CONSTRAINT; Schema: public; Owner: rutherford
---
-
-ALTER TABLE ONLY gameboards
-    ADD CONSTRAINT gameboard_user_id_pkey FOREIGN KEY (owner_user_id) REFERENCES users(id) ON DELETE SET NULL;
-
-
---
--- Name: user_associations_tokens group_id_token_fkey; Type: FK CONSTRAINT; Schema: public; Owner: rutherford
---
-
-ALTER TABLE ONLY user_associations_tokens
-    ADD CONSTRAINT group_id_token_fkey FOREIGN KEY (group_id) REFERENCES groups(id) ON DELETE CASCADE;
-
-
---
--- Name: group_memberships group_membership_group_id_fkey; Type: FK CONSTRAINT; Schema: public; Owner: rutherford
---
-
-ALTER TABLE ONLY group_memberships
-    ADD CONSTRAINT group_membership_group_id_fkey FOREIGN KEY (group_id) REFERENCES groups(id) ON DELETE CASCADE;
-
-
---
--- Name: group_memberships group_membership_user_id_fkey; Type: FK CONSTRAINT; Schema: public; Owner: rutherford
---
-
-ALTER TABLE ONLY group_memberships
-    ADD CONSTRAINT group_membership_user_id_fkey FOREIGN KEY (user_id) REFERENCES users(id) ON DELETE CASCADE;
-
-
---
--- Name: linked_accounts local_user_id fkey; Type: FK CONSTRAINT; Schema: public; Owner: rutherford
---
-
-ALTER TABLE ONLY linked_accounts
-    ADD CONSTRAINT "local_user_id fkey" FOREIGN KEY (user_id) REFERENCES users(id) ON DELETE CASCADE;
-
-
---
--- Name: groups owner_user_id fkey; Type: FK CONSTRAINT; Schema: public; Owner: rutherford
---
-
-ALTER TABLE ONLY groups
-    ADD CONSTRAINT "owner_user_id fkey" FOREIGN KEY (owner_id) REFERENCES users(id) ON DELETE CASCADE;
-
-
---
--- Name: user_associations_tokens token_owner_user_id; Type: FK CONSTRAINT; Schema: public; Owner: rutherford
---
-
-ALTER TABLE ONLY user_associations_tokens
-    ADD CONSTRAINT token_owner_user_id FOREIGN KEY (owner_user_id) REFERENCES users(id) ON DELETE CASCADE;
-
-
---
--- Name: user_associations user_granting_permission_fkey; Type: FK CONSTRAINT; Schema: public; Owner: rutherford
---
-
-ALTER TABLE ONLY user_associations
-    ADD CONSTRAINT user_granting_permission_fkey FOREIGN KEY (user_id_granting_permission) REFERENCES users(id) ON DELETE CASCADE;
-
-
---
--- Name: user_notifications user_id fkey; Type: FK CONSTRAINT; Schema: public; Owner: rutherford
---
-
-ALTER TABLE ONLY user_notifications
-    ADD CONSTRAINT "user_id fkey" FOREIGN KEY (user_id) REFERENCES users(id) ON DELETE CASCADE;
-
-
---
--- Name: user_email_preferences user_id_fk; Type: FK CONSTRAINT; Schema: public; Owner: rutherford
---
-
-ALTER TABLE ONLY user_email_preferences
-    ADD CONSTRAINT user_id_fk FOREIGN KEY (user_id) REFERENCES users(id) ON DELETE CASCADE;
-
-
---
--- Name: user_gameboards user_id_fkey_gameboard_link; Type: FK CONSTRAINT; Schema: public; Owner: rutherford
---
-
-ALTER TABLE ONLY user_gameboards
-    ADD CONSTRAINT user_id_fkey_gameboard_link FOREIGN KEY (user_id) REFERENCES users(id) ON DELETE CASCADE;
-
-
---
--- Name: question_attempts user_id_question_attempts_fkey; Type: FK CONSTRAINT; Schema: public; Owner: rutherford
---
-
-ALTER TABLE ONLY question_attempts
-    ADD CONSTRAINT user_id_question_attempts_fkey FOREIGN KEY (user_id) REFERENCES users(id) ON DELETE CASCADE;
-
-
---
--- Name: user_preferences user_preference_user_id_fk; Type: FK CONSTRAINT; Schema: public; Owner: rutherford
---
-
-ALTER TABLE ONLY user_preferences
-    ADD CONSTRAINT user_preference_user_id_fk FOREIGN KEY (user_id) REFERENCES users(id) ON DELETE CASCADE;
-
-
---
--- Name: user_associations user_receiving_permissions_key; Type: FK CONSTRAINT; Schema: public; Owner: rutherford
---
-
-ALTER TABLE ONLY user_associations
-    ADD CONSTRAINT user_receiving_permissions_key FOREIGN KEY (user_id_receiving_permission) REFERENCES users(id) ON DELETE CASCADE;
-
-
---
--- Name: user_streak_freezes user_streak_freezes_user_id_fkey; Type: FK CONSTRAINT; Schema: public; Owner: rutherford
---
-
-ALTER TABLE ONLY user_streak_freezes
-    ADD CONSTRAINT user_streak_freezes_user_id_fkey FOREIGN KEY (user_id) REFERENCES users(id) ON DELETE CASCADE;
-
-
---
--- Name: user_streak_targets user_streak_targets_user_id_fkey; Type: FK CONSTRAINT; Schema: public; Owner: rutherford
---
-
-ALTER TABLE ONLY user_streak_targets
-    ADD CONSTRAINT user_streak_targets_user_id_fkey FOREIGN KEY (user_id) REFERENCES users(id) ON DELETE CASCADE;
-
-
---
--- Name: public; Type: ACL; Schema: -; Owner: postgres
---
-
-REVOKE ALL ON SCHEMA public FROM PUBLIC;
-REVOKE ALL ON SCHEMA public FROM postgres;
-GRANT ALL ON SCHEMA public TO postgres;
-GRANT ALL ON SCHEMA public TO PUBLIC;
-
-
---
--- PostgreSQL database dump complete
---
->>>>>>> 2d26eede
+--
+-- PostgreSQL database dump
+--
+
+-- Dumped from database version 9.6.2
+-- Dumped by pg_dump version 9.6.2
+
+SET statement_timeout = 0;
+SET lock_timeout = 0;
+SET idle_in_transaction_session_timeout = 0;
+SET client_encoding = 'UTF8';
+SET standard_conforming_strings = on;
+SET check_function_bodies = false;
+SET client_min_messages = warning;
+SET row_security = off;
+
+--
+-- Name: plpgsql; Type: EXTENSION; Schema: -; Owner: 
+--
+
+CREATE EXTENSION IF NOT EXISTS plpgsql WITH SCHEMA pg_catalog;
+
+
+--
+-- Name: EXTENSION plpgsql; Type: COMMENT; Schema: -; Owner: 
+--
+
+COMMENT ON EXTENSION plpgsql IS 'PL/pgSQL procedural language';
+
+
+SET search_path = public, pg_catalog;
+
+SET default_tablespace = '';
+
+SET default_with_oids = false;
+
+--
+-- Name: additional_group_managers; Type: TABLE; Schema: public; Owner: rutherford
+--
+
+CREATE TABLE additional_group_managers (
+    user_id integer NOT NULL,
+    group_id integer NOT NULL,
+    created timestamp with time zone DEFAULT now()
+);
+
+
+ALTER TABLE additional_group_managers OWNER TO rutherford;
+
+--
+-- Name: assignments; Type: TABLE; Schema: public; Owner: rutherford
+--
+
+CREATE TABLE assignments (
+    id integer NOT NULL,
+    gameboard_id character varying(255) NOT NULL,
+    group_id integer NOT NULL,
+    owner_user_id integer,
+    creation_date timestamp without time zone,
+    due_date timestamp with time zone
+);
+
+
+ALTER TABLE assignments OWNER TO rutherford;
+
+--
+-- Name: assignments_id_seq; Type: SEQUENCE; Schema: public; Owner: rutherford
+--
+
+CREATE SEQUENCE assignments_id_seq
+    START WITH 1
+    INCREMENT BY 1
+    NO MINVALUE
+    NO MAXVALUE
+    CACHE 1;
+
+
+ALTER TABLE assignments_id_seq OWNER TO rutherford;
+
+--
+-- Name: assignments_id_seq; Type: SEQUENCE OWNED BY; Schema: public; Owner: rutherford
+--
+
+ALTER SEQUENCE assignments_id_seq OWNED BY assignments.id;
+
+
+--
+-- Name: event_bookings; Type: TABLE; Schema: public; Owner: rutherford
+--
+
+CREATE TABLE event_bookings (
+    id integer NOT NULL,
+    event_id text NOT NULL,
+    created timestamp without time zone NOT NULL,
+    user_id integer NOT NULL,
+    status text DEFAULT 'CONFIRMED'::text NOT NULL,
+    updated timestamp without time zone,
+    additional_booking_information jsonb
+);
+
+
+ALTER TABLE event_bookings OWNER TO rutherford;
+
+--
+-- Name: event_bookings_id_seq; Type: SEQUENCE; Schema: public; Owner: rutherford
+--
+
+CREATE SEQUENCE event_bookings_id_seq
+    START WITH 1
+    INCREMENT BY 1
+    NO MINVALUE
+    NO MAXVALUE
+    CACHE 1;
+
+
+ALTER TABLE event_bookings_id_seq OWNER TO rutherford;
+
+--
+-- Name: event_bookings_id_seq; Type: SEQUENCE OWNED BY; Schema: public; Owner: rutherford
+--
+
+ALTER SEQUENCE event_bookings_id_seq OWNED BY event_bookings.id;
+
+
+--
+-- Name: gameboards; Type: TABLE; Schema: public; Owner: rutherford
+--
+
+CREATE TABLE gameboards (
+    id character varying NOT NULL,
+    title text,
+    questions character varying[],
+    wildcard jsonb,
+    wildcard_position integer,
+    game_filter jsonb,
+    owner_user_id integer,
+    creation_method character varying,
+    creation_date timestamp without time zone,
+    tags jsonb DEFAULT '[]'::jsonb NOT NULL
+);
+
+
+ALTER TABLE gameboards OWNER TO rutherford;
+
+--
+-- Name: group_memberships; Type: TABLE; Schema: public; Owner: rutherford
+--
+
+CREATE TABLE group_memberships (
+    group_id integer NOT NULL,
+    user_id integer NOT NULL,
+    created timestamp without time zone
+);
+
+
+ALTER TABLE group_memberships OWNER TO rutherford;
+
+--
+-- Name: groups; Type: TABLE; Schema: public; Owner: rutherford
+--
+
+CREATE TABLE groups (
+    id integer NOT NULL,
+    group_name text,
+    owner_id integer,
+    created timestamp without time zone,
+    archived boolean DEFAULT false NOT NULL
+);
+
+
+ALTER TABLE groups OWNER TO rutherford;
+
+--
+-- Name: groups_id_seq; Type: SEQUENCE; Schema: public; Owner: rutherford
+--
+
+CREATE SEQUENCE groups_id_seq
+    START WITH 1
+    INCREMENT BY 1
+    NO MINVALUE
+    NO MAXVALUE
+    CACHE 1;
+
+
+ALTER TABLE groups_id_seq OWNER TO rutherford;
+
+--
+-- Name: groups_id_seq; Type: SEQUENCE OWNED BY; Schema: public; Owner: rutherford
+--
+
+ALTER SEQUENCE groups_id_seq OWNED BY groups.id;
+
+
+--
+-- Name: ip_location_history; Type: TABLE; Schema: public; Owner: rutherford
+--
+
+CREATE TABLE ip_location_history (
+    id integer NOT NULL,
+    ip_address text NOT NULL,
+    location_information jsonb,
+    created timestamp without time zone,
+    last_lookup timestamp without time zone,
+    is_current boolean DEFAULT true
+);
+
+
+ALTER TABLE ip_location_history OWNER TO rutherford;
+
+--
+-- Name: ip_location_history_id_seq; Type: SEQUENCE; Schema: public; Owner: rutherford
+--
+
+CREATE SEQUENCE ip_location_history_id_seq
+    START WITH 1
+    INCREMENT BY 1
+    NO MINVALUE
+    NO MAXVALUE
+    CACHE 1;
+
+
+ALTER TABLE ip_location_history_id_seq OWNER TO rutherford;
+
+--
+-- Name: ip_location_history_id_seq; Type: SEQUENCE OWNED BY; Schema: public; Owner: rutherford
+--
+
+ALTER SEQUENCE ip_location_history_id_seq OWNED BY ip_location_history.id;
+
+
+--
+-- Name: linked_accounts; Type: TABLE; Schema: public; Owner: rutherford
+--
+
+CREATE TABLE linked_accounts (
+    user_id bigint NOT NULL,
+    provider character varying(100) NOT NULL,
+    provider_user_id text
+);
+
+
+ALTER TABLE linked_accounts OWNER TO rutherford;
+
+--
+-- Name: COLUMN linked_accounts.user_id; Type: COMMENT; Schema: public; Owner: rutherford
+--
+
+COMMENT ON COLUMN linked_accounts.user_id IS 'This is the postgres foreign key for the users table.';
+
+
+--
+-- Name: COLUMN linked_accounts.provider_user_id; Type: COMMENT; Schema: public; Owner: rutherford
+--
+
+COMMENT ON COLUMN linked_accounts.provider_user_id IS 'user id from the remote service';
+
+
+--
+-- Name: logged_events; Type: TABLE; Schema: public; Owner: rutherford
+--
+
+CREATE TABLE logged_events (
+    id integer NOT NULL,
+    user_id character varying(100) NOT NULL,
+    anonymous_user boolean NOT NULL,
+    event_type character varying(255),
+    event_details_type text,
+    event_details jsonb,
+    ip_address inet,
+    "timestamp" timestamp without time zone
+);
+
+
+ALTER TABLE logged_events OWNER TO rutherford;
+
+--
+-- Name: logged_events_id_seq; Type: SEQUENCE; Schema: public; Owner: rutherford
+--
+
+CREATE SEQUENCE logged_events_id_seq
+    START WITH 1
+    INCREMENT BY 1
+    NO MINVALUE
+    NO MAXVALUE
+    CACHE 1;
+
+
+ALTER TABLE logged_events_id_seq OWNER TO rutherford;
+
+--
+-- Name: logged_events_id_seq; Type: SEQUENCE OWNED BY; Schema: public; Owner: rutherford
+--
+
+ALTER SEQUENCE logged_events_id_seq OWNED BY logged_events.id;
+
+
+--
+-- Name: question_attempts; Type: TABLE; Schema: public; Owner: rutherford
+--
+
+CREATE TABLE question_attempts (
+    id integer NOT NULL,
+    user_id integer NOT NULL,
+    question_id text NOT NULL,
+    question_attempt jsonb,
+    correct boolean,
+    "timestamp" timestamp without time zone
+);
+
+
+ALTER TABLE question_attempts OWNER TO rutherford;
+
+--
+-- Name: question_attempts_id_seq; Type: SEQUENCE; Schema: public; Owner: rutherford
+--
+
+CREATE SEQUENCE question_attempts_id_seq
+    START WITH 1
+    INCREMENT BY 1
+    NO MINVALUE
+    NO MAXVALUE
+    CACHE 1;
+
+
+ALTER TABLE question_attempts_id_seq OWNER TO rutherford;
+
+--
+-- Name: question_attempts_id_seq; Type: SEQUENCE OWNED BY; Schema: public; Owner: rutherford
+--
+
+ALTER SEQUENCE question_attempts_id_seq OWNED BY question_attempts.id;
+
+
+--
+-- Name: uk_post_codes; Type: TABLE; Schema: public; Owner: rutherford
+--
+
+CREATE TABLE uk_post_codes (
+    postcode character varying(255) NOT NULL,
+    lat numeric NOT NULL,
+    lon numeric NOT NULL
+);
+
+
+ALTER TABLE uk_post_codes OWNER TO rutherford;
+
+--
+-- Name: user_associations; Type: TABLE; Schema: public; Owner: rutherford
+--
+
+CREATE TABLE user_associations (
+    user_id_granting_permission integer NOT NULL,
+    user_id_receiving_permission integer NOT NULL,
+    created timestamp without time zone
+);
+
+
+ALTER TABLE user_associations OWNER TO rutherford;
+
+--
+-- Name: user_associations_tokens; Type: TABLE; Schema: public; Owner: rutherford
+--
+
+CREATE TABLE user_associations_tokens (
+    token character varying(100) NOT NULL,
+    owner_user_id integer,
+    group_id integer
+);
+
+
+ALTER TABLE user_associations_tokens OWNER TO rutherford;
+
+
+--
+-- Name: user_credentials; Type: TABLE; Schema: public; Owner: rutherford
+--
+
+CREATE TABLE user_credentials (
+    user_id integer NOT NULL,
+    password text NOT NULL,
+    secure_salt text,
+    security_scheme text DEFAULT 'SeguePBKDF2v1'::text NOT NULL,
+    reset_token text,
+    reset_expiry timestamp with time zone,
+    created timestamp with time zone DEFAULT now(),
+    last_updated timestamp with time zone DEFAULT now()
+);
+
+
+ALTER TABLE user_credentials OWNER TO rutherford;
+
+--
+-- Name: user_email_preferences; Type: TABLE; Schema: public; Owner: rutherford
+--
+
+CREATE TABLE user_email_preferences (
+    user_id integer NOT NULL,
+    email_preference integer NOT NULL,
+    email_preference_status boolean
+);
+
+
+ALTER TABLE user_email_preferences OWNER TO rutherford;
+
+--
+-- Name: user_gameboards; Type: TABLE; Schema: public; Owner: rutherford
+--
+
+CREATE TABLE user_gameboards (
+    user_id integer NOT NULL,
+    gameboard_id character varying NOT NULL,
+    created timestamp without time zone,
+    last_visited timestamp without time zone
+);
+
+
+ALTER TABLE user_gameboards OWNER TO rutherford;
+
+--
+-- Name: user_notifications; Type: TABLE; Schema: public; Owner: rutherford
+--
+
+CREATE TABLE user_notifications (
+    user_id integer NOT NULL,
+    notification_id text NOT NULL,
+    status text,
+    created timestamp without time zone NOT NULL
+);
+
+
+ALTER TABLE user_notifications OWNER TO rutherford;
+
+--
+-- Name: user_preferences; Type: TABLE; Schema: public; Owner: rutherford
+--
+
+CREATE TABLE user_preferences (
+    user_id integer NOT NULL,
+    preference_type character varying(255) NOT NULL,
+    preference_name character varying(255) NOT NULL,
+    preference_value boolean NOT NULL
+);
+
+
+ALTER TABLE user_preferences OWNER TO rutherford;
+
+--
+-- Name: user_streak_freezes; Type: TABLE; Schema: public; Owner: rutherford
+--
+
+CREATE TABLE user_streak_freezes (
+    user_id bigint NOT NULL,
+    start_date date NOT NULL,
+    end_date date,
+    comment text
+);
+
+
+ALTER TABLE user_streak_freezes OWNER TO rutherford;
+
+--
+-- Name: user_streak_targets; Type: TABLE; Schema: public; Owner: rutherford
+--
+
+CREATE TABLE user_streak_targets (
+    user_id bigint NOT NULL,
+    target_count integer NOT NULL,
+    start_date date NOT NULL,
+    end_date date,
+    comment text
+);
+
+
+ALTER TABLE user_streak_targets OWNER TO rutherford;
+
+--
+-- Name: users; Type: TABLE; Schema: public; Owner: rutherford
+--
+
+CREATE TABLE users (
+    id integer NOT NULL,
+    _id character varying(255),
+    family_name text,
+    given_name text,
+    email text NOT NULL,
+    role character varying(255) DEFAULT 'STUDENT'::character varying NOT NULL,
+    date_of_birth date,
+    gender character varying(255),
+    registration_date timestamp without time zone,
+    school_id text,
+    school_other text,
+    last_updated timestamp without time zone,
+    email_verification_status character varying(255),
+    last_seen timestamp without time zone,
+    default_level integer,
+    email_verification_token text
+);
+
+
+ALTER TABLE users OWNER TO rutherford;
+
+--
+-- Name: users_id_seq; Type: SEQUENCE; Schema: public; Owner: rutherford
+--
+
+CREATE SEQUENCE users_id_seq
+    START WITH 1
+    INCREMENT BY 1
+    NO MINVALUE
+    NO MAXVALUE
+    CACHE 1;
+
+
+ALTER TABLE users_id_seq OWNER TO rutherford;
+
+--
+-- Name: users_id_seq; Type: SEQUENCE OWNED BY; Schema: public; Owner: rutherford
+--
+
+ALTER SEQUENCE users_id_seq OWNED BY users.id;
+
+
+CREATE SEQUENCE user_alerts_id_seq
+START WITH 1
+INCREMENT BY 1
+NO MINVALUE
+NO MAXVALUE
+CACHE 1;
+
+
+CREATE TABLE user_alerts
+(
+    id INTEGER DEFAULT nextval('user_alerts_id_seq'::regclass) PRIMARY KEY NOT NULL,
+    user_id INTEGER NOT NULL,
+    message TEXT,
+    link TEXT,
+    created TIMESTAMP DEFAULT now() NOT NULL,
+    seen TIMESTAMP,
+    clicked TIMESTAMP,
+    dismissed TIMESTAMP
+);
+CREATE UNIQUE INDEX user_alerts_id_uindex ON user_alerts (id);
+
+
+
+--
+-- Name: assignments id; Type: DEFAULT; Schema: public; Owner: rutherford
+--
+
+ALTER TABLE ONLY assignments ALTER COLUMN id SET DEFAULT nextval('assignments_id_seq'::regclass);
+
+
+--
+-- Name: event_bookings id; Type: DEFAULT; Schema: public; Owner: rutherford
+--
+
+ALTER TABLE ONLY event_bookings ALTER COLUMN id SET DEFAULT nextval('event_bookings_id_seq'::regclass);
+
+
+--
+-- Name: groups id; Type: DEFAULT; Schema: public; Owner: rutherford
+--
+
+ALTER TABLE ONLY groups ALTER COLUMN id SET DEFAULT nextval('groups_id_seq'::regclass);
+
+
+--
+-- Name: ip_location_history id; Type: DEFAULT; Schema: public; Owner: rutherford
+--
+
+ALTER TABLE ONLY ip_location_history ALTER COLUMN id SET DEFAULT nextval('ip_location_history_id_seq'::regclass);
+
+
+--
+-- Name: logged_events id; Type: DEFAULT; Schema: public; Owner: rutherford
+--
+
+ALTER TABLE ONLY logged_events ALTER COLUMN id SET DEFAULT nextval('logged_events_id_seq'::regclass);
+
+
+--
+-- Name: question_attempts id; Type: DEFAULT; Schema: public; Owner: rutherford
+--
+
+ALTER TABLE ONLY question_attempts ALTER COLUMN id SET DEFAULT nextval('question_attempts_id_seq'::regclass);
+
+
+--
+-- Name: users id; Type: DEFAULT; Schema: public; Owner: rutherford
+--
+
+ALTER TABLE ONLY users ALTER COLUMN id SET DEFAULT nextval('users_id_seq'::regclass);
+
+
+--
+-- Name: users User Id; Type: CONSTRAINT; Schema: public; Owner: rutherford
+--
+
+ALTER TABLE ONLY users
+    ADD CONSTRAINT "User Id" PRIMARY KEY (id);
+
+--
+-- Name: additional_group_managers ck_user_group_manager; Type: CONSTRAINT; Schema: public; Owner: rutherford
+--
+
+ALTER TABLE ONLY additional_group_managers
+    ADD CONSTRAINT ck_user_group_manager PRIMARY KEY (user_id, group_id);
+
+--
+-- Name: assignments composite pkey assignments; Type: CONSTRAINT; Schema: public; Owner: rutherford
+--
+
+ALTER TABLE ONLY assignments
+    ADD CONSTRAINT "composite pkey assignments" PRIMARY KEY (gameboard_id, group_id);
+
+
+--
+-- Name: linked_accounts compound key; Type: CONSTRAINT; Schema: public; Owner: rutherford
+--
+
+ALTER TABLE ONLY linked_accounts
+    ADD CONSTRAINT "compound key" PRIMARY KEY (user_id, provider);
+
+
+--
+-- Name: event_bookings eventbooking id pkey; Type: CONSTRAINT; Schema: public; Owner: rutherford
+--
+
+ALTER TABLE ONLY event_bookings
+    ADD CONSTRAINT "eventbooking id pkey" PRIMARY KEY (id);
+
+
+--
+-- Name: gameboards gameboard-id-pkey; Type: CONSTRAINT; Schema: public; Owner: rutherford
+--
+
+ALTER TABLE ONLY gameboards
+    ADD CONSTRAINT "gameboard-id-pkey" PRIMARY KEY (id);
+
+
+--
+-- Name: group_memberships group_membership_pkey; Type: CONSTRAINT; Schema: public; Owner: rutherford
+--
+
+ALTER TABLE ONLY group_memberships
+    ADD CONSTRAINT group_membership_pkey PRIMARY KEY (group_id, user_id);
+
+
+--
+-- Name: groups group_pkey; Type: CONSTRAINT; Schema: public; Owner: rutherford
+--
+
+ALTER TABLE ONLY groups
+    ADD CONSTRAINT group_pkey PRIMARY KEY (id);
+
+
+--
+-- Name: logged_events id pkey; Type: CONSTRAINT; Schema: public; Owner: rutherford
+--
+
+ALTER TABLE ONLY logged_events
+    ADD CONSTRAINT "id pkey" PRIMARY KEY (id);
+
+
+--
+-- Name: ip_location_history id pky; Type: CONSTRAINT; Schema: public; Owner: rutherford
+--
+
+ALTER TABLE ONLY ip_location_history
+    ADD CONSTRAINT "id pky" PRIMARY KEY (id);
+
+
+--
+-- Name: user_notifications notification_pkey; Type: CONSTRAINT; Schema: public; Owner: rutherford
+--
+
+ALTER TABLE ONLY user_notifications
+    ADD CONSTRAINT notification_pkey PRIMARY KEY (user_id, notification_id);
+
+
+--
+-- Name: user_associations_tokens only_one_token_per_user_per_group; Type: CONSTRAINT; Schema: public; Owner: rutherford
+--
+
+ALTER TABLE ONLY user_associations_tokens
+    ADD CONSTRAINT only_one_token_per_user_per_group UNIQUE (owner_user_id, group_id);
+
+
+--
+-- Name: linked_accounts provider and user id; Type: CONSTRAINT; Schema: public; Owner: rutherford
+--
+
+ALTER TABLE ONLY linked_accounts
+    ADD CONSTRAINT "provider and user id" UNIQUE (provider, provider_user_id);
+
+
+--
+-- Name: question_attempts question_attempts_id; Type: CONSTRAINT; Schema: public; Owner: rutherford
+--
+
+ALTER TABLE ONLY question_attempts
+    ADD CONSTRAINT question_attempts_id PRIMARY KEY (id);
+
+
+--
+-- Name: user_associations_tokens token_pkey; Type: CONSTRAINT; Schema: public; Owner: rutherford
+--
+
+ALTER TABLE ONLY user_associations_tokens
+    ADD CONSTRAINT token_pkey PRIMARY KEY (token);
+
+
+--
+-- Name: uk_post_codes uk_post_codes_pk; Type: CONSTRAINT; Schema: public; Owner: rutherford
+--
+
+ALTER TABLE ONLY uk_post_codes
+    ADD CONSTRAINT uk_post_codes_pk PRIMARY KEY (postcode);
+
+
+--
+-- Name: users unique sha id; Type: CONSTRAINT; Schema: public; Owner: rutherford
+--
+
+ALTER TABLE ONLY users
+    ADD CONSTRAINT "unique sha id" UNIQUE (_id);
+
+
+--
+-- Name: user_associations user_associations_composite_pkey; Type: CONSTRAINT; Schema: public; Owner: rutherford
+--
+
+ALTER TABLE ONLY user_associations
+    ADD CONSTRAINT user_associations_composite_pkey PRIMARY KEY (user_id_granting_permission, user_id_receiving_permission);
+
+
+--
+-- Name: user_gameboards user_gameboard_composite_key; Type: CONSTRAINT; Schema: public; Owner: rutherford
+--
+
+ALTER TABLE ONLY user_gameboards
+    ADD CONSTRAINT user_gameboard_composite_key PRIMARY KEY (user_id, gameboard_id);
+
+
+--
+-- Name: user_credentials user_id; Type: CONSTRAINT; Schema: public; Owner: rutherford
+--
+
+ALTER TABLE ONLY user_credentials
+    ADD CONSTRAINT user_id PRIMARY KEY (user_id);
+
+
+--
+-- Name: user_email_preferences user_id_email_preference_pk; Type: CONSTRAINT; Schema: public; Owner: rutherford
+--
+
+ALTER TABLE ONLY user_email_preferences
+    ADD CONSTRAINT user_id_email_preference_pk PRIMARY KEY (user_id, email_preference);
+
+
+--
+-- Name: user_preferences user_id_preference_type_name_pk; Type: CONSTRAINT; Schema: public; Owner: rutherford
+--
+
+ALTER TABLE ONLY user_preferences
+    ADD CONSTRAINT user_id_preference_type_name_pk PRIMARY KEY (user_id, preference_type, preference_name);
+
+
+--
+-- Name: user_streak_freezes user_streak_freeze_pkey; Type: CONSTRAINT; Schema: public; Owner: rutherford
+--
+
+ALTER TABLE ONLY user_streak_freezes
+    ADD CONSTRAINT user_streak_freeze_pkey PRIMARY KEY (user_id, start_date);
+
+
+--
+-- Name: user_streak_targets user_streak_targets_pkey; Type: CONSTRAINT; Schema: public; Owner: rutherford
+--
+
+ALTER TABLE ONLY user_streak_targets
+    ADD CONSTRAINT user_streak_targets_pkey PRIMARY KEY (user_id, start_date);
+
+
+--
+-- Name: event_booking_user_event_id_index; Type: INDEX; Schema: public; Owner: rutherford
+--
+
+CREATE UNIQUE INDEX event_booking_user_event_id_index ON event_bookings USING btree (event_id, user_id);
+
+
+--
+-- Name: fki_user_id fkey; Type: INDEX; Schema: public; Owner: rutherford
+--
+
+CREATE INDEX "fki_user_id fkey" ON user_notifications USING btree (user_id);
+
+
+--
+-- Name: gameboards_tags_gin_index; Type: INDEX; Schema: public; Owner: rutherford
+--
+
+CREATE INDEX gameboards_tags_gin_index ON gameboards USING gin (tags);
+
+
+--
+-- Name: log_events_timestamp; Type: INDEX; Schema: public; Owner: rutherford
+--
+
+CREATE INDEX log_events_timestamp ON logged_events USING btree ("timestamp");
+
+
+--
+-- Name: log_events_type; Type: INDEX; Schema: public; Owner: rutherford
+--
+
+CREATE INDEX log_events_type ON logged_events USING btree (event_type);
+
+
+--
+-- Name: log_events_user_id; Type: INDEX; Schema: public; Owner: rutherford
+--
+
+CREATE INDEX log_events_user_id ON logged_events USING btree (user_id);
+
+
+--
+-- Name: logged_events_type_timestamp; Type: INDEX; Schema: public; Owner: rutherford
+--
+
+CREATE INDEX logged_events_type_timestamp ON logged_events USING btree (event_type, "timestamp");
+
+
+--
+-- Name: question-attempts-by-user; Type: INDEX; Schema: public; Owner: rutherford
+--
+
+CREATE INDEX "question-attempts-by-user" ON question_attempts USING btree (user_id);
+
+
+--
+-- Name: question_attempts_by_question; Type: INDEX; Schema: public; Owner: rutherford
+--
+
+CREATE INDEX question_attempts_by_question ON question_attempts USING btree (question_id);
+
+
+--
+-- Name: question_attempts_by_timestamp; Type: INDEX; Schema: public; Owner: rutherford
+--
+
+CREATE INDEX question_attempts_by_timestamp ON question_attempts USING btree ("timestamp");
+
+
+--
+-- Name: unique email case insensitive; Type: INDEX; Schema: public; Owner: rutherford
+--
+
+CREATE UNIQUE INDEX "unique email case insensitive" ON users USING btree (lower(email));
+
+
+--
+-- Name: user_email; Type: INDEX; Schema: public; Owner: rutherford
+--
+
+CREATE UNIQUE INDEX user_email ON users USING btree (email);
+
+
+--
+-- Name: user_streak_freezes_by_user_id; Type: INDEX; Schema: public; Owner: rutherford
+--
+
+CREATE INDEX user_streak_freezes_by_user_id ON user_streak_freezes USING btree (user_id);
+
+
+--
+-- Name: user_streak_targets_by_user_id; Type: INDEX; Schema: public; Owner: rutherford
+--
+
+CREATE INDEX user_streak_targets_by_user_id ON user_streak_targets USING btree (user_id);
+
+
+--
+-- Name: users_id_role; Type: INDEX; Schema: public; Owner: rutherford
+--
+
+CREATE INDEX users_id_role ON users USING btree (id, role);
+
+
+--
+-- Name: assignments assignment_owner_fkey; Type: FK CONSTRAINT; Schema: public; Owner: rutherford
+--
+
+ALTER TABLE ONLY assignments
+    ADD CONSTRAINT assignment_owner_fkey FOREIGN KEY (owner_user_id) REFERENCES users(id) ON DELETE CASCADE;
+
+
+--
+-- Name: event_bookings event_bookings_user_id_fkey; Type: FK CONSTRAINT; Schema: public; Owner: rutherford
+--
+
+ALTER TABLE ONLY event_bookings
+    ADD CONSTRAINT event_bookings_user_id_fkey FOREIGN KEY (user_id) REFERENCES users(id) ON DELETE CASCADE;
+
+
+--
+-- Name: additional_group_managers fk_group_id; Type: FK CONSTRAINT; Schema: public; Owner: rutherford
+--
+
+ALTER TABLE ONLY additional_group_managers
+    ADD CONSTRAINT fk_group_id FOREIGN KEY (group_id) REFERENCES groups(id) ON DELETE CASCADE
+
+
+--
+-- Name: user_credentials fk_user_id_pswd; Type: FK CONSTRAINT; Schema: public; Owner: rutherford
+--
+
+ALTER TABLE ONLY user_credentials
+    ADD CONSTRAINT fk_user_id_pswd FOREIGN KEY (user_id) REFERENCES users(id) ON DELETE CASCADE;
+
+
+--
+-- Name: additional_group_managers fk_user_manager_id; Type: FK CONSTRAINT; Schema: public; Owner: rutherford
+--
+
+ALTER TABLE ONLY additional_group_managers
+    ADD CONSTRAINT fk_user_manager_id FOREIGN KEY (user_id) REFERENCES users(id) ON DELETE CASCADE;
+
+
+--
+-- Name: assignments gameboard_assignment_fkey; Type: FK CONSTRAINT; Schema: public; Owner: rutherford
+--
+
+ALTER TABLE ONLY assignments
+    ADD CONSTRAINT gameboard_assignment_fkey FOREIGN KEY (gameboard_id) REFERENCES gameboards(id) ON DELETE CASCADE;
+
+
+--
+-- Name: user_gameboards gameboard_id_fkey_gameboard_link; Type: FK CONSTRAINT; Schema: public; Owner: rutherford
+--
+
+ALTER TABLE ONLY user_gameboards
+    ADD CONSTRAINT gameboard_id_fkey_gameboard_link FOREIGN KEY (gameboard_id) REFERENCES gameboards(id) ON DELETE CASCADE;
+
+
+--
+-- Name: gameboards gameboard_user_id_pkey; Type: FK CONSTRAINT; Schema: public; Owner: rutherford
+--
+
+ALTER TABLE ONLY gameboards
+    ADD CONSTRAINT gameboard_user_id_pkey FOREIGN KEY (owner_user_id) REFERENCES users(id) ON DELETE SET NULL;
+
+
+--
+-- Name: user_associations_tokens group_id_token_fkey; Type: FK CONSTRAINT; Schema: public; Owner: rutherford
+--
+
+ALTER TABLE ONLY user_associations_tokens
+    ADD CONSTRAINT group_id_token_fkey FOREIGN KEY (group_id) REFERENCES groups(id) ON DELETE CASCADE;
+
+
+--
+-- Name: group_memberships group_membership_group_id_fkey; Type: FK CONSTRAINT; Schema: public; Owner: rutherford
+--
+
+ALTER TABLE ONLY group_memberships
+    ADD CONSTRAINT group_membership_group_id_fkey FOREIGN KEY (group_id) REFERENCES groups(id) ON DELETE CASCADE;
+
+
+--
+-- Name: group_memberships group_membership_user_id_fkey; Type: FK CONSTRAINT; Schema: public; Owner: rutherford
+--
+
+ALTER TABLE ONLY group_memberships
+    ADD CONSTRAINT group_membership_user_id_fkey FOREIGN KEY (user_id) REFERENCES users(id) ON DELETE CASCADE;
+
+
+--
+-- Name: linked_accounts local_user_id fkey; Type: FK CONSTRAINT; Schema: public; Owner: rutherford
+--
+
+ALTER TABLE ONLY linked_accounts
+    ADD CONSTRAINT "local_user_id fkey" FOREIGN KEY (user_id) REFERENCES users(id) ON DELETE CASCADE;
+
+
+--
+-- Name: groups owner_user_id fkey; Type: FK CONSTRAINT; Schema: public; Owner: rutherford
+--
+
+ALTER TABLE ONLY groups
+    ADD CONSTRAINT "owner_user_id fkey" FOREIGN KEY (owner_id) REFERENCES users(id) ON DELETE CASCADE;
+
+
+--
+-- Name: user_associations_tokens token_owner_user_id; Type: FK CONSTRAINT; Schema: public; Owner: rutherford
+--
+
+ALTER TABLE ONLY user_associations_tokens
+    ADD CONSTRAINT token_owner_user_id FOREIGN KEY (owner_user_id) REFERENCES users(id) ON DELETE CASCADE;
+
+
+--
+-- Name: user_associations user_granting_permission_fkey; Type: FK CONSTRAINT; Schema: public; Owner: rutherford
+--
+
+ALTER TABLE ONLY user_associations
+    ADD CONSTRAINT user_granting_permission_fkey FOREIGN KEY (user_id_granting_permission) REFERENCES users(id) ON DELETE CASCADE;
+
+
+--
+-- Name: user_notifications user_id fkey; Type: FK CONSTRAINT; Schema: public; Owner: rutherford
+--
+
+ALTER TABLE ONLY user_notifications
+    ADD CONSTRAINT "user_id fkey" FOREIGN KEY (user_id) REFERENCES users(id) ON DELETE CASCADE;
+
+
+--
+-- Name: user_email_preferences user_id_fk; Type: FK CONSTRAINT; Schema: public; Owner: rutherford
+--
+
+ALTER TABLE ONLY user_email_preferences
+    ADD CONSTRAINT user_id_fk FOREIGN KEY (user_id) REFERENCES users(id) ON DELETE CASCADE;
+
+
+--
+-- Name: user_gameboards user_id_fkey_gameboard_link; Type: FK CONSTRAINT; Schema: public; Owner: rutherford
+--
+
+ALTER TABLE ONLY user_gameboards
+    ADD CONSTRAINT user_id_fkey_gameboard_link FOREIGN KEY (user_id) REFERENCES users(id) ON DELETE CASCADE;
+
+
+--
+-- Name: question_attempts user_id_question_attempts_fkey; Type: FK CONSTRAINT; Schema: public; Owner: rutherford
+--
+
+ALTER TABLE ONLY question_attempts
+    ADD CONSTRAINT user_id_question_attempts_fkey FOREIGN KEY (user_id) REFERENCES users(id) ON DELETE CASCADE;
+
+
+--
+-- Name: user_preferences user_preference_user_id_fk; Type: FK CONSTRAINT; Schema: public; Owner: rutherford
+--
+
+ALTER TABLE ONLY user_preferences
+    ADD CONSTRAINT user_preference_user_id_fk FOREIGN KEY (user_id) REFERENCES users(id) ON DELETE CASCADE;
+
+
+--
+-- Name: user_associations user_receiving_permissions_key; Type: FK CONSTRAINT; Schema: public; Owner: rutherford
+--
+
+ALTER TABLE ONLY user_associations
+    ADD CONSTRAINT user_receiving_permissions_key FOREIGN KEY (user_id_receiving_permission) REFERENCES users(id) ON DELETE CASCADE;
+
+
+--
+-- Name: user_streak_freezes user_streak_freezes_user_id_fkey; Type: FK CONSTRAINT; Schema: public; Owner: rutherford
+--
+
+ALTER TABLE ONLY user_streak_freezes
+    ADD CONSTRAINT user_streak_freezes_user_id_fkey FOREIGN KEY (user_id) REFERENCES users(id) ON DELETE CASCADE;
+
+
+--
+-- Name: user_streak_targets user_streak_targets_user_id_fkey; Type: FK CONSTRAINT; Schema: public; Owner: rutherford
+--
+
+ALTER TABLE ONLY user_streak_targets
+    ADD CONSTRAINT user_streak_targets_user_id_fkey FOREIGN KEY (user_id) REFERENCES users(id) ON DELETE CASCADE;
+
+
+--
+-- Name: public; Type: ACL; Schema: -; Owner: postgres
+--
+
+REVOKE ALL ON SCHEMA public FROM PUBLIC;
+REVOKE ALL ON SCHEMA public FROM postgres;
+GRANT ALL ON SCHEMA public TO postgres;
+GRANT ALL ON SCHEMA public TO PUBLIC;
+
+
+--
+-- PostgreSQL database dump complete
+--