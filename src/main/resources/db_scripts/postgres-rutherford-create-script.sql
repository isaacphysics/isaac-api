--
-- PostgreSQL database dump
--

-- Dumped from database version 16.2 (Debian 16.2-1.pgdg120+2)
-- Dumped by pg_dump version 16.2 (Debian 16.2-1.pgdg120+2)

SET statement_timeout = 0;
SET lock_timeout = 0;
SET idle_in_transaction_session_timeout = 0;
SET client_encoding = 'UTF8';
SET standard_conforming_strings = on;
SELECT pg_catalog.set_config('search_path', '', false);
SET check_function_bodies = false;
SET xmloption = content;
SET client_min_messages = warning;
SET row_security = off;

--
-- Name: plpgsql; Type: EXTENSION; Schema: -; Owner:
--

CREATE EXTENSION IF NOT EXISTS plpgsql WITH SCHEMA pg_catalog;


--
-- Name: EXTENSION plpgsql; Type: COMMENT; Schema: -; Owner:
--

COMMENT ON EXTENSION plpgsql IS 'PL/pgSQL procedural language';

SET default_tablespace = '';

SET default_table_access_method = heap;

--
-- Name: archived_users; Type: TABLE; Schema: public; Owner: rutherford
--

CREATE TABLE public.archived_users (
    id integer NOT NULL,
    family_name text,
    given_name text,
    email text,
    date_of_birth date,
    school_other text,
    expired timestamp without time zone NOT NULL
);


ALTER TABLE public.archived_users OWNER TO rutherford;


--
-- Name: assignments; Type: TABLE; Schema: public; Owner: rutherford
--

CREATE TABLE public.assignments (
    id integer NOT NULL,
    gameboard_id character varying(255) NOT NULL,
    group_id integer NOT NULL,
    owner_user_id integer,
    notes text,
    creation_date timestamp without time zone,
    due_date timestamp with time zone,
    scheduled_start_date timestamp with time zone
);


ALTER TABLE public.assignments OWNER TO rutherford;

--
-- Name: assignments_id_seq; Type: SEQUENCE; Schema: public; Owner: rutherford
--

CREATE SEQUENCE public.assignments_id_seq
    START WITH 1
    INCREMENT BY 1
    NO MINVALUE
    NO MAXVALUE
    CACHE 1;


ALTER SEQUENCE public.assignments_id_seq OWNER TO rutherford;

--
-- Name: assignments_id_seq; Type: SEQUENCE OWNED BY; Schema: public; Owner: rutherford
--

ALTER SEQUENCE public.assignments_id_seq OWNED BY public.assignments.id;


--
-- Name: event_bookings; Type: TABLE; Schema: public; Owner: rutherford
--

CREATE TABLE public.event_bookings (
    id integer NOT NULL,
    event_id text NOT NULL,
    created timestamp without time zone NOT NULL,
    user_id integer NOT NULL,
    reserved_by integer,
    status text DEFAULT 'CONFIRMED'::text NOT NULL,
    updated timestamp without time zone,
    additional_booking_information jsonb,
    pii_removed timestamp without time zone
);


ALTER TABLE public.event_bookings OWNER TO rutherford;

--
-- Name: event_bookings_id_seq; Type: SEQUENCE; Schema: public; Owner: rutherford
--

CREATE SEQUENCE public.event_bookings_id_seq
    START WITH 1
    INCREMENT BY 1
    NO MINVALUE
    NO MAXVALUE
    CACHE 1;


ALTER SEQUENCE public.event_bookings_id_seq OWNER TO rutherford;

--
-- Name: event_bookings_id_seq; Type: SEQUENCE OWNED BY; Schema: public; Owner: rutherford
--

ALTER SEQUENCE public.event_bookings_id_seq OWNED BY public.event_bookings.id;


--
-- Name: external_accounts; Type: TABLE; Schema: public; Owner: rutherford
--

CREATE TABLE public.external_accounts (
    user_id integer NOT NULL,
    provider_name text NOT NULL,
    provider_user_identifier text,
    provider_last_updated timestamp without time zone
);


ALTER TABLE public.external_accounts OWNER TO rutherford;

--
-- Name: gameboards; Type: TABLE; Schema: public; Owner: rutherford
--

CREATE TABLE public.gameboards (
    id character varying NOT NULL,
    title text,
    contents jsonb[] DEFAULT ARRAY[]::jsonb[] NOT NULL,
    wildcard jsonb,
    wildcard_position integer,
    game_filter jsonb,
    owner_user_id integer,
    creation_method character varying,
    creation_date timestamp without time zone,
    tags jsonb DEFAULT '[]'::jsonb NOT NULL
);


ALTER TABLE public.gameboards OWNER TO rutherford;

--
-- Name: group_additional_managers; Type: TABLE; Schema: public; Owner: rutherford
--

CREATE TABLE public.group_additional_managers (
    user_id integer NOT NULL,
    group_id integer NOT NULL,
    created timestamp with time zone DEFAULT now()
);


ALTER TABLE public.group_additional_managers OWNER TO rutherford;

--
-- Name: group_memberships; Type: TABLE; Schema: public; Owner: rutherford
--

CREATE TABLE public.group_memberships (
    group_id integer NOT NULL,
    user_id integer NOT NULL,
    created timestamp without time zone,
    updated timestamp with time zone DEFAULT now(),
    status text DEFAULT 'ACTIVE'::text
);


ALTER TABLE public.group_memberships OWNER TO rutherford;

--
-- Name: groups; Type: TABLE; Schema: public; Owner: rutherford
--

CREATE TABLE public.groups (
    id integer NOT NULL,
    group_name text,
    owner_id integer,
    created timestamp without time zone,
    archived boolean DEFAULT false NOT NULL,
    group_status text DEFAULT 'ACTIVE'::text,
    last_updated timestamp without time zone,
    additional_manager_privileges boolean DEFAULT false,
    self_removal boolean DEFAULT false
);


ALTER TABLE public.groups OWNER TO rutherford;

--
-- Name: groups_id_seq; Type: SEQUENCE; Schema: public; Owner: rutherford
--

CREATE SEQUENCE public.groups_id_seq
    START WITH 1
    INCREMENT BY 1
    NO MINVALUE
    NO MAXVALUE
    CACHE 1;


ALTER SEQUENCE public.groups_id_seq OWNER TO rutherford;

--
-- Name: groups_id_seq; Type: SEQUENCE OWNED BY; Schema: public; Owner: rutherford
--

ALTER SEQUENCE public.groups_id_seq OWNED BY public.groups.id;


--
-- Name: ip_location_history; Type: TABLE; Schema: public; Owner: rutherford
--

CREATE TABLE public.ip_location_history (
    id integer NOT NULL,
    ip_address text NOT NULL,
    location_information jsonb,
    created timestamp without time zone,
    last_lookup timestamp without time zone,
    is_current boolean DEFAULT true
);


ALTER TABLE public.ip_location_history OWNER TO rutherford;

--
-- Name: ip_location_history_id_seq; Type: SEQUENCE; Schema: public; Owner: rutherford
--

CREATE SEQUENCE public.ip_location_history_id_seq
    START WITH 1
    INCREMENT BY 1
    NO MINVALUE
    NO MAXVALUE
    CACHE 1;


ALTER SEQUENCE public.ip_location_history_id_seq OWNER TO rutherford;

--
-- Name: ip_location_history_id_seq; Type: SEQUENCE OWNED BY; Schema: public; Owner: rutherford
--

ALTER SEQUENCE public.ip_location_history_id_seq OWNED BY public.ip_location_history.id;


--
-- Name: linked_accounts; Type: TABLE; Schema: public; Owner: rutherford
--

CREATE TABLE public.linked_accounts (
    user_id bigint NOT NULL,
    provider character varying(100) NOT NULL,
    provider_user_id text
);


ALTER TABLE public.linked_accounts OWNER TO rutherford;

--
-- Name: COLUMN linked_accounts.user_id; Type: COMMENT; Schema: public; Owner: rutherford
--

COMMENT ON COLUMN public.linked_accounts.user_id IS 'This is the postgres foreign key for the users table.';


--
-- Name: COLUMN linked_accounts.provider_user_id; Type: COMMENT; Schema: public; Owner: rutherford
--

COMMENT ON COLUMN public.linked_accounts.provider_user_id IS 'user id from the remote service';


--
-- Name: logged_events; Type: TABLE; Schema: public; Owner: rutherford
--

CREATE TABLE public.logged_events (
    id integer NOT NULL,
    user_id character varying(100) NOT NULL,
    anonymous_user boolean NOT NULL,
    event_type character varying(255),
    event_details_type text,
    event_details jsonb,
    ip_address inet,
    "timestamp" timestamp without time zone
);


ALTER TABLE public.logged_events OWNER TO rutherford;

--
-- Name: logged_events_id_seq; Type: SEQUENCE; Schema: public; Owner: rutherford
--

CREATE SEQUENCE public.logged_events_id_seq
    START WITH 1
    INCREMENT BY 1
    NO MINVALUE
    NO MAXVALUE
    CACHE 1;


ALTER SEQUENCE public.logged_events_id_seq OWNER TO rutherford;

--
-- Name: logged_events_id_seq; Type: SEQUENCE OWNED BY; Schema: public; Owner: rutherford
--

ALTER SEQUENCE public.logged_events_id_seq OWNED BY public.logged_events.id;


--
-- Name: question_attempts; Type: TABLE; Schema: public; Owner: rutherford
--

CREATE TABLE public.question_attempts (
    id integer NOT NULL,
    user_id integer NOT NULL,
    page_id text NOT NULL,
    question_id text NOT NULL,
    question_attempt jsonb,
    correct boolean,
    "timestamp" timestamp without time zone
);


ALTER TABLE public.question_attempts OWNER TO rutherford;

--
-- Name: question_attempts_id_seq; Type: SEQUENCE; Schema: public; Owner: rutherford
--

CREATE SEQUENCE public.question_attempts_id_seq
    START WITH 1
    INCREMENT BY 1
    NO MINVALUE
    NO MAXVALUE
    CACHE 1;


ALTER SEQUENCE public.question_attempts_id_seq OWNER TO rutherford;

--
-- Name: question_attempts_id_seq; Type: SEQUENCE OWNED BY; Schema: public; Owner: rutherford
--

ALTER SEQUENCE public.question_attempts_id_seq OWNED BY public.question_attempts.id;


--
-- Name: quiz_assignments; Type: TABLE; Schema: public; Owner: rutherford
--

CREATE TABLE public.quiz_assignments (
    id integer NOT NULL,
    quiz_id character varying(255) NOT NULL,
    group_id integer NOT NULL,
    owner_user_id integer,
    creation_date timestamp without time zone,
    due_date timestamp with time zone,
    scheduled_start_date timestamp with time zone,
    quiz_feedback_mode text NOT NULL,
    deleted boolean DEFAULT false NOT NULL
);


ALTER TABLE public.quiz_assignments OWNER TO rutherford;

--
-- Name: quiz_assignments_id_seq; Type: SEQUENCE; Schema: public; Owner: rutherford
--

CREATE SEQUENCE public.quiz_assignments_id_seq
    START WITH 1
    INCREMENT BY 1
    NO MINVALUE
    NO MAXVALUE
    CACHE 1;


ALTER SEQUENCE public.quiz_assignments_id_seq OWNER TO rutherford;

--
-- Name: quiz_assignments_id_seq; Type: SEQUENCE OWNED BY; Schema: public; Owner: rutherford
--

ALTER SEQUENCE public.quiz_assignments_id_seq OWNED BY public.quiz_assignments.id;


--
-- Name: quiz_attempts; Type: TABLE; Schema: public; Owner: rutherford
--

CREATE TABLE public.quiz_attempts (
    id integer NOT NULL,
    user_id integer NOT NULL,
    quiz_id character varying(255) NOT NULL,
    quiz_assignment_id integer,
    start_date timestamp without time zone NOT NULL,
    completed_date timestamp with time zone
);


ALTER TABLE public.quiz_attempts OWNER TO rutherford;

--
-- Name: quiz_attempts_id_seq; Type: SEQUENCE; Schema: public; Owner: rutherford
--

CREATE SEQUENCE public.quiz_attempts_id_seq
    START WITH 1
    INCREMENT BY 1
    NO MINVALUE
    NO MAXVALUE
    CACHE 1;


ALTER SEQUENCE public.quiz_attempts_id_seq OWNER TO rutherford;

--
-- Name: quiz_attempts_id_seq; Type: SEQUENCE OWNED BY; Schema: public; Owner: rutherford
--

ALTER SEQUENCE public.quiz_attempts_id_seq OWNED BY public.quiz_attempts.id;


--
-- Name: quiz_question_attempts; Type: TABLE; Schema: public; Owner: rutherford
--

CREATE TABLE public.quiz_question_attempts (
    id integer NOT NULL,
    quiz_attempt_id integer NOT NULL,
    question_id text NOT NULL,
    question_attempt jsonb,
    correct boolean,
    "timestamp" timestamp without time zone
);


ALTER TABLE public.quiz_question_attempts OWNER TO rutherford;

--
-- Name: quiz_question_attempts_id_seq; Type: SEQUENCE; Schema: public; Owner: rutherford
--

CREATE SEQUENCE public.quiz_question_attempts_id_seq
    START WITH 1
    INCREMENT BY 1
    NO MINVALUE
    NO MAXVALUE
    CACHE 1;


ALTER SEQUENCE public.quiz_question_attempts_id_seq OWNER TO rutherford;

--
-- Name: quiz_question_attempts_id_seq; Type: SEQUENCE OWNED BY; Schema: public; Owner: rutherford
--

ALTER SEQUENCE public.quiz_question_attempts_id_seq OWNED BY public.quiz_question_attempts.id;


--
-- Name: scheduled_emails; Type: TABLE; Schema: public; Owner: rutherford
--

CREATE TABLE public.scheduled_emails (
    email_id text NOT NULL,
    sent timestamp without time zone
);


ALTER TABLE public.scheduled_emails OWNER TO rutherford;


--
-- Name: temporary_user_store; Type: TABLE; Schema: public; Owner: rutherford
--

CREATE TABLE public.temporary_user_store (
    id character varying NOT NULL,
    created timestamp with time zone DEFAULT now() NOT NULL,
    last_updated timestamp with time zone DEFAULT now() NOT NULL,
    temporary_app_data jsonb
);


ALTER TABLE public.temporary_user_store OWNER TO rutherford;

--
-- Name: uk_post_codes; Type: TABLE; Schema: public; Owner: rutherford
--

CREATE TABLE public.uk_post_codes (
    postcode character varying(255) NOT NULL,
    lat numeric NOT NULL,
    lon numeric NOT NULL
);


ALTER TABLE public.uk_post_codes OWNER TO rutherford;

--
-- Name: user_alerts_id_seq; Type: SEQUENCE; Schema: public; Owner: rutherford
--

CREATE SEQUENCE public.user_alerts_id_seq
    START WITH 1
    INCREMENT BY 1
    NO MINVALUE
    NO MAXVALUE
    CACHE 1;


ALTER SEQUENCE public.user_alerts_id_seq OWNER TO rutherford;

--
-- Name: user_alerts; Type: TABLE; Schema: public; Owner: rutherford
--

CREATE TABLE public.user_alerts (
    id integer DEFAULT nextval('public.user_alerts_id_seq'::regclass) NOT NULL,
    user_id integer NOT NULL,
    message text,
    link text,
    created timestamp without time zone DEFAULT now() NOT NULL,
    seen timestamp without time zone,
    clicked timestamp without time zone,
    dismissed timestamp without time zone
);


ALTER TABLE public.user_alerts OWNER TO rutherford;

--
-- Name: user_associations; Type: TABLE; Schema: public; Owner: rutherford
--

CREATE TABLE public.user_associations (
    user_id_granting_permission integer NOT NULL,
    user_id_receiving_permission integer NOT NULL,
    created timestamp without time zone
);


ALTER TABLE public.user_associations OWNER TO rutherford;

--
-- Name: user_associations_tokens; Type: TABLE; Schema: public; Owner: rutherford
--

CREATE TABLE public.user_associations_tokens (
    token character varying(100) NOT NULL,
    owner_user_id integer,
    group_id integer
);


ALTER TABLE public.user_associations_tokens OWNER TO rutherford;

--
-- Name: user_credentials; Type: TABLE; Schema: public; Owner: rutherford
--

CREATE TABLE public.user_credentials (
    user_id integer NOT NULL,
    password text NOT NULL,
    secure_salt text,
    security_scheme text DEFAULT 'SeguePBKDF2v1'::text NOT NULL,
    reset_token text,
    reset_expiry timestamp with time zone,
    created timestamp with time zone DEFAULT now(),
    last_updated timestamp with time zone DEFAULT now()
);


ALTER TABLE public.user_credentials OWNER TO rutherford;

--
<<<<<<< HEAD
-- Name: user_deletion_tokens; Type: TABLE; Schema: public; Owner: rutherford
--

CREATE TABLE public.user_deletion_tokens (
    user_id integer NOT NULL,
    token text NOT NULL,
    token_expiry timestamp without time zone NOT NULL,
    created timestamp without time zone NOT NULL,
    last_updated timestamp without time zone NOT NULL
);


ALTER TABLE public.user_deletion_tokens OWNER TO rutherford;

--
-- Name: user_email_preferences; Type: TABLE; Schema: public; Owner: rutherford
--

CREATE TABLE public.user_email_preferences (
    user_id integer NOT NULL,
    email_preference integer NOT NULL,
    email_preference_status boolean
);


ALTER TABLE public.user_email_preferences OWNER TO rutherford;

--
=======
>>>>>>> 586d96e5
-- Name: user_gameboards; Type: TABLE; Schema: public; Owner: rutherford
--

CREATE TABLE public.user_gameboards (
    user_id integer NOT NULL,
    gameboard_id character varying NOT NULL,
    created timestamp without time zone,
    last_visited timestamp without time zone
);


ALTER TABLE public.user_gameboards OWNER TO rutherford;

--
-- Name: user_notifications; Type: TABLE; Schema: public; Owner: rutherford
--

CREATE TABLE public.user_notifications (
    user_id integer NOT NULL,
    notification_id text NOT NULL,
    status text,
    created timestamp without time zone NOT NULL
);


ALTER TABLE public.user_notifications OWNER TO rutherford;

--
-- Name: user_preferences; Type: TABLE; Schema: public; Owner: rutherford
--

CREATE TABLE public.user_preferences (
    user_id integer NOT NULL,
    preference_type character varying(255) NOT NULL,
    preference_name character varying(255) NOT NULL,
    preference_value boolean NOT NULL,
    last_updated timestamp without time zone
);


ALTER TABLE public.user_preferences OWNER TO rutherford;

--
-- Name: user_streak_freezes; Type: TABLE; Schema: public; Owner: rutherford
--

CREATE TABLE public.user_streak_freezes (
    user_id bigint NOT NULL,
    start_date date NOT NULL,
    end_date date,
    comment text
);


ALTER TABLE public.user_streak_freezes OWNER TO rutherford;

--
-- Name: user_streak_targets; Type: TABLE; Schema: public; Owner: rutherford
--

CREATE TABLE public.user_streak_targets (
    user_id bigint NOT NULL,
    target_count integer NOT NULL,
    start_date date NOT NULL,
    end_date date,
    comment text
);


ALTER TABLE public.user_streak_targets OWNER TO rutherford;

--
-- Name: user_totp; Type: TABLE; Schema: public; Owner: rutherford
--

CREATE TABLE public.user_totp (
    user_id integer NOT NULL,
    shared_secret text NOT NULL,
    created timestamp with time zone DEFAULT now(),
    last_updated timestamp with time zone DEFAULT now()
);


ALTER TABLE public.user_totp OWNER TO rutherford;

--
-- Name: users; Type: TABLE; Schema: public; Owner: rutherford
--

CREATE TABLE public.users (
    id integer NOT NULL,
    _id character varying(255),
    family_name text,
    given_name text,
    email text NOT NULL,
    role character varying(255) DEFAULT 'STUDENT'::character varying NOT NULL,
    date_of_birth date,
    gender character varying(255),
    registration_date timestamp without time zone,
    school_id text,
    school_other text,
    registered_contexts jsonb[] DEFAULT ARRAY[]::jsonb[] NOT NULL,
    registered_contexts_last_confirmed timestamp without time zone,
    last_updated timestamp without time zone,
    email_verification_status character varying(255),
    last_seen timestamp without time zone,
    email_to_verify text,
    email_verification_token text,
    session_token integer DEFAULT 0 NOT NULL,
    deleted boolean DEFAULT false NOT NULL,
    country_code character varying(255) DEFAULT NULL::character varying,
    teacher_account_pending boolean DEFAULT false NOT NULL
);


ALTER TABLE public.users OWNER TO rutherford;

--
-- Name: users_id_seq; Type: SEQUENCE; Schema: public; Owner: rutherford
--

CREATE SEQUENCE public.users_id_seq
    START WITH 1
    INCREMENT BY 1
    NO MINVALUE
    NO MAXVALUE
    CACHE 1;


ALTER SEQUENCE public.users_id_seq OWNER TO rutherford;

--
-- Name: users_id_seq; Type: SEQUENCE OWNED BY; Schema: public; Owner: rutherford
--

ALTER SEQUENCE public.users_id_seq OWNED BY public.users.id;


--
-- Name: assignments id; Type: DEFAULT; Schema: public; Owner: rutherford
--

ALTER TABLE ONLY public.assignments ALTER COLUMN id SET DEFAULT nextval('public.assignments_id_seq'::regclass);


--
-- Name: event_bookings id; Type: DEFAULT; Schema: public; Owner: rutherford
--

ALTER TABLE ONLY public.event_bookings ALTER COLUMN id SET DEFAULT nextval('public.event_bookings_id_seq'::regclass);


--
-- Name: groups id; Type: DEFAULT; Schema: public; Owner: rutherford
--

ALTER TABLE ONLY public.groups ALTER COLUMN id SET DEFAULT nextval('public.groups_id_seq'::regclass);


--
-- Name: ip_location_history id; Type: DEFAULT; Schema: public; Owner: rutherford
--

ALTER TABLE ONLY public.ip_location_history ALTER COLUMN id SET DEFAULT nextval('public.ip_location_history_id_seq'::regclass);


--
-- Name: logged_events id; Type: DEFAULT; Schema: public; Owner: rutherford
--

ALTER TABLE ONLY public.logged_events ALTER COLUMN id SET DEFAULT nextval('public.logged_events_id_seq'::regclass);


--
-- Name: question_attempts id; Type: DEFAULT; Schema: public; Owner: rutherford
--

ALTER TABLE ONLY public.question_attempts ALTER COLUMN id SET DEFAULT nextval('public.question_attempts_id_seq'::regclass);


--
-- Name: quiz_assignments id; Type: DEFAULT; Schema: public; Owner: rutherford
--

ALTER TABLE ONLY public.quiz_assignments ALTER COLUMN id SET DEFAULT nextval('public.quiz_assignments_id_seq'::regclass);


--
-- Name: quiz_attempts id; Type: DEFAULT; Schema: public; Owner: rutherford
--

ALTER TABLE ONLY public.quiz_attempts ALTER COLUMN id SET DEFAULT nextval('public.quiz_attempts_id_seq'::regclass);


--
-- Name: quiz_question_attempts id; Type: DEFAULT; Schema: public; Owner: rutherford
--

ALTER TABLE ONLY public.quiz_question_attempts ALTER COLUMN id SET DEFAULT nextval('public.quiz_question_attempts_id_seq'::regclass);


--
-- Name: users id; Type: DEFAULT; Schema: public; Owner: rutherford
--

ALTER TABLE ONLY public.users ALTER COLUMN id SET DEFAULT nextval('public.users_id_seq'::regclass);


--
-- Name: users User Id; Type: CONSTRAINT; Schema: public; Owner: rutherford
--

ALTER TABLE ONLY public.users
    ADD CONSTRAINT "User Id" PRIMARY KEY (id);


--
-- Name: archived_users archived_users_pk; Type: CONSTRAINT; Schema: public; Owner: rutherford
--

ALTER TABLE ONLY public.archived_users
    ADD CONSTRAINT archived_users_pk PRIMARY KEY (id);


--
-- Name: group_additional_managers ck_user_group_manager; Type: CONSTRAINT; Schema: public; Owner: rutherford
--

ALTER TABLE ONLY public.group_additional_managers
    ADD CONSTRAINT ck_user_group_manager PRIMARY KEY (user_id, group_id);


--
-- Name: assignments composite pkey assignments; Type: CONSTRAINT; Schema: public; Owner: rutherford
--

ALTER TABLE ONLY public.assignments
    ADD CONSTRAINT "composite pkey assignments" PRIMARY KEY (gameboard_id, group_id);


--
-- Name: linked_accounts compound key; Type: CONSTRAINT; Schema: public; Owner: rutherford
--

ALTER TABLE ONLY public.linked_accounts
    ADD CONSTRAINT "compound key" PRIMARY KEY (user_id, provider);


--
-- Name: event_bookings eventbooking id pkey; Type: CONSTRAINT; Schema: public; Owner: rutherford
--

ALTER TABLE ONLY public.event_bookings
    ADD CONSTRAINT "eventbooking id pkey" PRIMARY KEY (id);


--
-- Name: external_accounts external_accounts_pk; Type: CONSTRAINT; Schema: public; Owner: rutherford
--

ALTER TABLE ONLY public.external_accounts
    ADD CONSTRAINT external_accounts_pk PRIMARY KEY (user_id, provider_name);


--
-- Name: gameboards gameboard-id-pkey; Type: CONSTRAINT; Schema: public; Owner: rutherford
--

ALTER TABLE ONLY public.gameboards
    ADD CONSTRAINT "gameboard-id-pkey" PRIMARY KEY (id);


--
-- Name: group_memberships group_membership_pkey; Type: CONSTRAINT; Schema: public; Owner: rutherford
--

ALTER TABLE ONLY public.group_memberships
    ADD CONSTRAINT group_membership_pkey PRIMARY KEY (group_id, user_id);


--
-- Name: groups group_pkey; Type: CONSTRAINT; Schema: public; Owner: rutherford
--

ALTER TABLE ONLY public.groups
    ADD CONSTRAINT group_pkey PRIMARY KEY (id);


--
-- Name: logged_events id pkey; Type: CONSTRAINT; Schema: public; Owner: rutherford
--

ALTER TABLE ONLY public.logged_events
    ADD CONSTRAINT "id pkey" PRIMARY KEY (id);


--
-- Name: ip_location_history id pky; Type: CONSTRAINT; Schema: public; Owner: rutherford
--

ALTER TABLE ONLY public.ip_location_history
    ADD CONSTRAINT "id pky" PRIMARY KEY (id);


--
-- Name: user_notifications notification_pkey; Type: CONSTRAINT; Schema: public; Owner: rutherford
--

ALTER TABLE ONLY public.user_notifications
    ADD CONSTRAINT notification_pkey PRIMARY KEY (user_id, notification_id);


--
-- Name: user_associations_tokens only_one_token_per_user_per_group; Type: CONSTRAINT; Schema: public; Owner: rutherford
--

ALTER TABLE ONLY public.user_associations_tokens
    ADD CONSTRAINT only_one_token_per_user_per_group UNIQUE (owner_user_id, group_id);


--
-- Name: user_deletion_tokens pk_user_deletion_tokens; Type: CONSTRAINT; Schema: public; Owner: rutherford
--

ALTER TABLE ONLY public.user_deletion_tokens
    ADD CONSTRAINT pk_user_deletion_tokens PRIMARY KEY (user_id);


--
-- Name: linked_accounts provider and user id; Type: CONSTRAINT; Schema: public; Owner: rutherford
--

ALTER TABLE ONLY public.linked_accounts
    ADD CONSTRAINT "provider and user id" UNIQUE (provider, provider_user_id);


--
-- Name: question_attempts question_attempts_id; Type: CONSTRAINT; Schema: public; Owner: rutherford
--

ALTER TABLE ONLY public.question_attempts
    ADD CONSTRAINT question_attempts_id PRIMARY KEY (id);


--
-- Name: quiz_assignments quiz_assignments_id; Type: CONSTRAINT; Schema: public; Owner: rutherford
--

ALTER TABLE ONLY public.quiz_assignments
    ADD CONSTRAINT quiz_assignments_id PRIMARY KEY (id);


--
-- Name: quiz_attempts quiz_attempts_id; Type: CONSTRAINT; Schema: public; Owner: rutherford
--

ALTER TABLE ONLY public.quiz_attempts
    ADD CONSTRAINT quiz_attempts_id PRIMARY KEY (id);


--
-- Name: quiz_question_attempts quiz_question_attempts_id; Type: CONSTRAINT; Schema: public; Owner: rutherford
--

ALTER TABLE ONLY public.quiz_question_attempts
    ADD CONSTRAINT quiz_question_attempts_id PRIMARY KEY (id);


--
-- Name: scheduled_emails scheduled_emails_pk; Type: CONSTRAINT; Schema: public; Owner: rutherford
--

ALTER TABLE ONLY public.scheduled_emails
    ADD CONSTRAINT scheduled_emails_pk PRIMARY KEY (email_id);


--
-- Name: temporary_user_store temporary_user_store_pk; Type: CONSTRAINT; Schema: public; Owner: rutherford
--

ALTER TABLE ONLY public.temporary_user_store
    ADD CONSTRAINT temporary_user_store_pk PRIMARY KEY (id);


--
-- Name: user_associations_tokens token_pkey; Type: CONSTRAINT; Schema: public; Owner: rutherford
--

ALTER TABLE ONLY public.user_associations_tokens
    ADD CONSTRAINT token_pkey PRIMARY KEY (token);


--
-- Name: uk_post_codes uk_post_codes_pk; Type: CONSTRAINT; Schema: public; Owner: rutherford
--

ALTER TABLE ONLY public.uk_post_codes
    ADD CONSTRAINT uk_post_codes_pk PRIMARY KEY (postcode);


--
-- Name: users unique sha id; Type: CONSTRAINT; Schema: public; Owner: rutherford
--

ALTER TABLE ONLY public.users
    ADD CONSTRAINT "unique sha id" UNIQUE (_id);


--
-- Name: user_alerts user_alerts_pkey; Type: CONSTRAINT; Schema: public; Owner: rutherford
--

ALTER TABLE ONLY public.user_alerts
    ADD CONSTRAINT user_alerts_pkey PRIMARY KEY (id);


--
-- Name: user_associations user_associations_composite_pkey; Type: CONSTRAINT; Schema: public; Owner: rutherford
--

ALTER TABLE ONLY public.user_associations
    ADD CONSTRAINT user_associations_composite_pkey PRIMARY KEY (user_id_granting_permission, user_id_receiving_permission);


--
-- Name: user_gameboards user_gameboard_composite_key; Type: CONSTRAINT; Schema: public; Owner: rutherford
--

ALTER TABLE ONLY public.user_gameboards
    ADD CONSTRAINT user_gameboard_composite_key PRIMARY KEY (user_id, gameboard_id);


--
-- Name: user_credentials user_id; Type: CONSTRAINT; Schema: public; Owner: rutherford
--

ALTER TABLE ONLY public.user_credentials
    ADD CONSTRAINT user_id PRIMARY KEY (user_id);


--
-- Name: user_totp user_id_mfa_pk; Type: CONSTRAINT; Schema: public; Owner: rutherford
--

ALTER TABLE ONLY public.user_totp
    ADD CONSTRAINT user_id_mfa_pk PRIMARY KEY (user_id);


--
-- Name: user_preferences user_id_preference_type_name_pk; Type: CONSTRAINT; Schema: public; Owner: rutherford
--

ALTER TABLE ONLY public.user_preferences
    ADD CONSTRAINT user_id_preference_type_name_pk PRIMARY KEY (user_id, preference_type, preference_name);


--
-- Name: user_streak_freezes user_streak_freeze_pkey; Type: CONSTRAINT; Schema: public; Owner: rutherford
--

ALTER TABLE ONLY public.user_streak_freezes
    ADD CONSTRAINT user_streak_freeze_pkey PRIMARY KEY (user_id, start_date);


--
-- Name: user_streak_targets user_streak_targets_pkey; Type: CONSTRAINT; Schema: public; Owner: rutherford
--

ALTER TABLE ONLY public.user_streak_targets
    ADD CONSTRAINT user_streak_targets_pkey PRIMARY KEY (user_id, start_date);


--
-- Name: assignments_by_id; Type: INDEX; Schema: public; Owner: rutherford
--

CREATE INDEX assignments_by_id ON public.assignments USING btree (id);


--
-- Name: assignments_group_id; Type: INDEX; Schema: public; Owner: rutherford
--

CREATE INDEX assignments_group_id ON public.assignments USING btree (group_id DESC);


--
-- Name: event_booking_user_event_id_index; Type: INDEX; Schema: public; Owner: rutherford
--

CREATE UNIQUE INDEX event_booking_user_event_id_index ON public.event_bookings USING btree (event_id, user_id);


--
-- Name: fki_user_id fkey; Type: INDEX; Schema: public; Owner: rutherford
--

CREATE INDEX "fki_user_id fkey" ON public.user_notifications USING btree (user_id);


--
-- Name: group_additional_managers_group_id; Type: INDEX; Schema: public; Owner: rutherford
--

CREATE INDEX group_additional_managers_group_id ON public.group_additional_managers USING btree (group_id);


--
-- Name: group_memberships_user_status; Type: INDEX; Schema: public; Owner: rutherford
--

CREATE INDEX group_memberships_user_status ON public.group_memberships USING btree (user_id, status);


--
-- Name: groups_owner_id; Type: INDEX; Schema: public; Owner: rutherford
--

CREATE INDEX groups_owner_id ON public.groups USING btree (owner_id);


--
-- Name: ip_location_history_ips; Type: INDEX; Schema: public; Owner: rutherford
--

CREATE INDEX ip_location_history_ips ON public.ip_location_history USING btree (ip_address DESC);


--
-- Name: log_events_type; Type: INDEX; Schema: public; Owner: rutherford
--

CREATE INDEX log_events_type ON public.logged_events USING btree (event_type);


--
-- Name: log_events_user_id; Type: INDEX; Schema: public; Owner: rutherford
--

CREATE INDEX log_events_user_id ON public.logged_events USING btree (user_id);


--
-- Name: only_one_attempt_per_assignment_per_user; Type: INDEX; Schema: public; Owner: rutherford
--

CREATE UNIQUE INDEX only_one_attempt_per_assignment_per_user ON public.quiz_attempts USING btree (quiz_assignment_id, user_id) WHERE (quiz_assignment_id IS NOT NULL);


--
-- Name: question-attempts-by-user; Type: INDEX; Schema: public; Owner: rutherford
--

CREATE INDEX "question-attempts-by-user" ON public.question_attempts USING btree (user_id);


--
-- Name: question_attempts_by_timestamp; Type: INDEX; Schema: public; Owner: rutherford
--

CREATE INDEX question_attempts_by_timestamp ON public.question_attempts USING btree ("timestamp");


--
-- Name: question_attempts_by_user_question; Type: INDEX; Schema: public; Owner: rutherford
--

CREATE INDEX question_attempts_by_user_question ON public.question_attempts USING btree (user_id, question_id text_pattern_ops);


--
-- Name: question_attempts_by_user_question_page; Type: INDEX; Schema: public; Owner: rutherford
--

CREATE INDEX question_attempts_by_user_question_page ON public.question_attempts USING btree (user_id, page_id);


--
-- Name: quiz_assignments_group_quiz; Type: INDEX; Schema: public; Owner: rutherford
--

CREATE INDEX quiz_assignments_group_quiz ON public.quiz_assignments USING btree (group_id, quiz_id);


--
-- Name: quiz_attempts_index_by_quiz_id_and_user_id; Type: INDEX; Schema: public; Owner: rutherford
--

CREATE INDEX quiz_attempts_index_by_quiz_id_and_user_id ON public.quiz_attempts USING btree (quiz_id, user_id);


--
-- Name: quiz_question_attempts_by_quiz_attempt_id; Type: INDEX; Schema: public; Owner: rutherford
--

CREATE INDEX quiz_question_attempts_by_quiz_attempt_id ON public.quiz_question_attempts USING btree (quiz_attempt_id);


--
-- Name: unique email case insensitive; Type: INDEX; Schema: public; Owner: rutherford
--

CREATE UNIQUE INDEX "unique email case insensitive" ON public.users USING btree (lower(email));


--
-- Name: user_alerts_id_uindex; Type: INDEX; Schema: public; Owner: rutherford
--

CREATE UNIQUE INDEX user_alerts_id_uindex ON public.user_alerts USING btree (id);


--
-- Name: user_associations_by_receiving; Type: INDEX; Schema: public; Owner: rutherford
--

CREATE INDEX user_associations_by_receiving ON public.user_associations USING btree (user_id_receiving_permission);


--
-- Name: user_associations_tokens_groups; Type: INDEX; Schema: public; Owner: rutherford
--

CREATE INDEX user_associations_tokens_groups ON public.user_associations_tokens USING btree (group_id DESC);


--
-- Name: user_credentials_reset_tokens; Type: INDEX; Schema: public; Owner: rutherford
--

CREATE INDEX user_credentials_reset_tokens ON public.user_credentials USING btree (reset_token);


--
-- Name: user_streak_freezes_by_user_id; Type: INDEX; Schema: public; Owner: rutherford
--

CREATE INDEX user_streak_freezes_by_user_id ON public.user_streak_freezes USING btree (user_id);


--
-- Name: user_streak_targets_by_user_id; Type: INDEX; Schema: public; Owner: rutherford
--

CREATE INDEX user_streak_targets_by_user_id ON public.user_streak_targets USING btree (user_id);


--
-- Name: users_id_role; Type: INDEX; Schema: public; Owner: rutherford
--

CREATE INDEX users_id_role ON public.users USING btree (id, role);


--
-- Name: archived_users archived_users_fk; Type: FK CONSTRAINT; Schema: public; Owner: rutherford
--

ALTER TABLE ONLY public.archived_users
    ADD CONSTRAINT archived_users_fk FOREIGN KEY (id) REFERENCES public.users(id) ON DELETE CASCADE;


--
-- Name: assignments assignment_group_fkey; Type: FK CONSTRAINT; Schema: public; Owner: rutherford
--

ALTER TABLE ONLY public.assignments
    ADD CONSTRAINT assignment_group_fkey FOREIGN KEY (group_id) REFERENCES public.groups(id) ON DELETE CASCADE;


--
-- Name: assignments assignment_owner_fkey; Type: FK CONSTRAINT; Schema: public; Owner: rutherford
--

ALTER TABLE ONLY public.assignments
    ADD CONSTRAINT assignment_owner_fkey FOREIGN KEY (owner_user_id) REFERENCES public.users(id) ON DELETE CASCADE;


--
-- Name: event_bookings event_bookings_user_id_fkey; Type: FK CONSTRAINT; Schema: public; Owner: rutherford
--

ALTER TABLE ONLY public.event_bookings
    ADD CONSTRAINT event_bookings_user_id_fkey FOREIGN KEY (user_id) REFERENCES public.users(id) ON DELETE CASCADE;


--
-- Name: event_bookings event_bookings_users_id_fk; Type: FK CONSTRAINT; Schema: public; Owner: rutherford
--

ALTER TABLE ONLY public.event_bookings
    ADD CONSTRAINT event_bookings_users_id_fk FOREIGN KEY (reserved_by) REFERENCES public.users(id) ON DELETE CASCADE;


--
-- Name: external_accounts external_accounts_fk; Type: FK CONSTRAINT; Schema: public; Owner: rutherford
--

ALTER TABLE ONLY public.external_accounts
    ADD CONSTRAINT external_accounts_fk FOREIGN KEY (user_id) REFERENCES public.users(id) ON UPDATE CASCADE ON DELETE CASCADE;


--
-- Name: group_additional_managers fk_group_id; Type: FK CONSTRAINT; Schema: public; Owner: rutherford
--

ALTER TABLE ONLY public.group_additional_managers
    ADD CONSTRAINT fk_group_id FOREIGN KEY (group_id) REFERENCES public.groups(id) ON DELETE CASCADE;


--
-- Name: user_deletion_tokens fk_user_deletion_tokens_users_id; Type: FK CONSTRAINT; Schema: public; Owner: rutherford
--

ALTER TABLE ONLY public.user_deletion_tokens
    ADD CONSTRAINT fk_user_deletion_tokens_users_id FOREIGN KEY (user_id) REFERENCES public.users(id) ON DELETE CASCADE;


--
-- Name: user_credentials fk_user_id_pswd; Type: FK CONSTRAINT; Schema: public; Owner: rutherford
--

ALTER TABLE ONLY public.user_credentials
    ADD CONSTRAINT fk_user_id_pswd FOREIGN KEY (user_id) REFERENCES public.users(id) ON DELETE CASCADE;


--
-- Name: group_additional_managers fk_user_manager_id; Type: FK CONSTRAINT; Schema: public; Owner: rutherford
--

ALTER TABLE ONLY public.group_additional_managers
    ADD CONSTRAINT fk_user_manager_id FOREIGN KEY (user_id) REFERENCES public.users(id) ON DELETE CASCADE;


--
-- Name: assignments gameboard_assignment_fkey; Type: FK CONSTRAINT; Schema: public; Owner: rutherford
--

ALTER TABLE ONLY public.assignments
    ADD CONSTRAINT gameboard_assignment_fkey FOREIGN KEY (gameboard_id) REFERENCES public.gameboards(id) ON DELETE CASCADE;


--
-- Name: user_gameboards gameboard_id_fkey_gameboard_link; Type: FK CONSTRAINT; Schema: public; Owner: rutherford
--

ALTER TABLE ONLY public.user_gameboards
    ADD CONSTRAINT gameboard_id_fkey_gameboard_link FOREIGN KEY (gameboard_id) REFERENCES public.gameboards(id) ON DELETE CASCADE;


--
-- Name: gameboards gameboard_user_id_pkey; Type: FK CONSTRAINT; Schema: public; Owner: rutherford
--

ALTER TABLE ONLY public.gameboards
    ADD CONSTRAINT gameboard_user_id_pkey FOREIGN KEY (owner_user_id) REFERENCES public.users(id) ON DELETE SET NULL;


--
-- Name: user_associations_tokens group_id_token_fkey; Type: FK CONSTRAINT; Schema: public; Owner: rutherford
--

ALTER TABLE ONLY public.user_associations_tokens
    ADD CONSTRAINT group_id_token_fkey FOREIGN KEY (group_id) REFERENCES public.groups(id) ON DELETE CASCADE;


--
-- Name: group_memberships group_membership_group_id_fkey; Type: FK CONSTRAINT; Schema: public; Owner: rutherford
--

ALTER TABLE ONLY public.group_memberships
    ADD CONSTRAINT group_membership_group_id_fkey FOREIGN KEY (group_id) REFERENCES public.groups(id) ON DELETE CASCADE;


--
-- Name: group_memberships group_membership_user_id_fkey; Type: FK CONSTRAINT; Schema: public; Owner: rutherford
--

ALTER TABLE ONLY public.group_memberships
    ADD CONSTRAINT group_membership_user_id_fkey FOREIGN KEY (user_id) REFERENCES public.users(id) ON DELETE CASCADE;


--
-- Name: linked_accounts local_user_id fkey; Type: FK CONSTRAINT; Schema: public; Owner: rutherford
--

ALTER TABLE ONLY public.linked_accounts
    ADD CONSTRAINT "local_user_id fkey" FOREIGN KEY (user_id) REFERENCES public.users(id) ON DELETE CASCADE;


--
-- Name: groups owner_user_id fkey; Type: FK CONSTRAINT; Schema: public; Owner: rutherford
--

ALTER TABLE ONLY public.groups
    ADD CONSTRAINT "owner_user_id fkey" FOREIGN KEY (owner_id) REFERENCES public.users(id) ON DELETE CASCADE;


--
-- Name: quiz_question_attempts quiz_attempt_id_quiz_question_attempts_fkey; Type: FK CONSTRAINT; Schema: public; Owner: rutherford
--

ALTER TABLE ONLY public.quiz_question_attempts
    ADD CONSTRAINT quiz_attempt_id_quiz_question_attempts_fkey FOREIGN KEY (quiz_attempt_id) REFERENCES public.quiz_attempts(id) ON DELETE CASCADE;


--
-- Name: user_associations_tokens token_owner_user_id; Type: FK CONSTRAINT; Schema: public; Owner: rutherford
--

ALTER TABLE ONLY public.user_associations_tokens
    ADD CONSTRAINT token_owner_user_id FOREIGN KEY (owner_user_id) REFERENCES public.users(id) ON DELETE CASCADE;


--
-- Name: user_associations user_granting_permission_fkey; Type: FK CONSTRAINT; Schema: public; Owner: rutherford
--

ALTER TABLE ONLY public.user_associations
    ADD CONSTRAINT user_granting_permission_fkey FOREIGN KEY (user_id_granting_permission) REFERENCES public.users(id) ON DELETE CASCADE;


--
-- Name: user_notifications user_id fkey; Type: FK CONSTRAINT; Schema: public; Owner: rutherford
--

ALTER TABLE ONLY public.user_notifications
    ADD CONSTRAINT "user_id fkey" FOREIGN KEY (user_id) REFERENCES public.users(id) ON DELETE CASCADE;


--
-- Name: user_gameboards user_id_fkey_gameboard_link; Type: FK CONSTRAINT; Schema: public; Owner: rutherford
--

ALTER TABLE ONLY public.user_gameboards
    ADD CONSTRAINT user_id_fkey_gameboard_link FOREIGN KEY (user_id) REFERENCES public.users(id) ON DELETE CASCADE;


--
-- Name: user_totp user_id_mfa_fk; Type: FK CONSTRAINT; Schema: public; Owner: rutherford
--

ALTER TABLE ONLY public.user_totp
    ADD CONSTRAINT user_id_mfa_fk FOREIGN KEY (user_id) REFERENCES public.users(id) ON UPDATE CASCADE ON DELETE CASCADE;


--
-- Name: question_attempts user_id_question_attempts_fkey; Type: FK CONSTRAINT; Schema: public; Owner: rutherford
--

ALTER TABLE ONLY public.question_attempts
    ADD CONSTRAINT user_id_question_attempts_fkey FOREIGN KEY (user_id) REFERENCES public.users(id) ON DELETE CASCADE;


--
-- Name: quiz_attempts user_id_quiz_attempts_fkey; Type: FK CONSTRAINT; Schema: public; Owner: rutherford
--

ALTER TABLE ONLY public.quiz_attempts
    ADD CONSTRAINT user_id_quiz_attempts_fkey FOREIGN KEY (user_id) REFERENCES public.users(id) ON DELETE CASCADE;


--
-- Name: user_preferences user_preference_user_id_fk; Type: FK CONSTRAINT; Schema: public; Owner: rutherford
--

ALTER TABLE ONLY public.user_preferences
    ADD CONSTRAINT user_preference_user_id_fk FOREIGN KEY (user_id) REFERENCES public.users(id) ON DELETE CASCADE;


--
-- Name: user_associations user_receiving_permissions_key; Type: FK CONSTRAINT; Schema: public; Owner: rutherford
--

ALTER TABLE ONLY public.user_associations
    ADD CONSTRAINT user_receiving_permissions_key FOREIGN KEY (user_id_receiving_permission) REFERENCES public.users(id) ON DELETE CASCADE;


--
-- Name: user_streak_freezes user_streak_freezes_user_id_fkey; Type: FK CONSTRAINT; Schema: public; Owner: rutherford
--

ALTER TABLE ONLY public.user_streak_freezes
    ADD CONSTRAINT user_streak_freezes_user_id_fkey FOREIGN KEY (user_id) REFERENCES public.users(id) ON DELETE CASCADE;


--
-- Name: user_streak_targets user_streak_targets_user_id_fkey; Type: FK CONSTRAINT; Schema: public; Owner: rutherford
--

ALTER TABLE ONLY public.user_streak_targets
    ADD CONSTRAINT user_streak_targets_user_id_fkey FOREIGN KEY (user_id) REFERENCES public.users(id) ON DELETE CASCADE;


--
-- PostgreSQL database dump complete
--
<|MERGE_RESOLUTION|>--- conflicted
+++ resolved
@@ -604,7 +604,6 @@
 ALTER TABLE public.user_credentials OWNER TO rutherford;
 
 --
-<<<<<<< HEAD
 -- Name: user_deletion_tokens; Type: TABLE; Schema: public; Owner: rutherford
 --
 
@@ -620,21 +619,6 @@
 ALTER TABLE public.user_deletion_tokens OWNER TO rutherford;
 
 --
--- Name: user_email_preferences; Type: TABLE; Schema: public; Owner: rutherford
---
-
-CREATE TABLE public.user_email_preferences (
-    user_id integer NOT NULL,
-    email_preference integer NOT NULL,
-    email_preference_status boolean
-);
-
-
-ALTER TABLE public.user_email_preferences OWNER TO rutherford;
-
---
-=======
->>>>>>> 586d96e5
 -- Name: user_gameboards; Type: TABLE; Schema: public; Owner: rutherford
 --
 
